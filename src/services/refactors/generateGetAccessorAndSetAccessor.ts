/* @internal */
namespace ts.refactor.generateGetAccessorAndSetAccessor {
    const actionName = "Generate 'get' and 'set' accessors";
    const actionDescription = Diagnostics.Generate_get_and_set_accessors.message;
    registerRefactor(actionName, { getEditsForAction, getAvailableActions });

    type AcceptedDeclaration = ParameterPropertyDeclaration | PropertyDeclaration | PropertyAssignment;
    type AcceptedNameType = Identifier | StringLiteral;
    type ContainerDeclaration = ClassLikeDeclaration | ObjectLiteralExpression;

    interface Info {
        readonly container: ContainerDeclaration;
        readonly isStatic: boolean;
        readonly isReadonly: boolean;
        readonly type: TypeNode | undefined;
        readonly declaration: AcceptedDeclaration;
        readonly fieldName: AcceptedNameType;
        readonly accessorName: AcceptedNameType;
        readonly originalName: string;
        readonly renameAccessor: boolean;
    }

    function getAvailableActions(context: RefactorContext): readonly ApplicableRefactorInfo[] {
        if (!getConvertibleFieldAtPosition(context)) return emptyArray;

        return [{
            name: actionName,
            description: actionDescription,
            actions: [
                {
                    name: actionName,
                    description: actionDescription
                }
            ]
        }];
    }

    function getEditsForAction(context: RefactorContext, _actionName: string): RefactorEditInfo | undefined {
        const { file } = context;

        const fieldInfo = getConvertibleFieldAtPosition(context);
        if (!fieldInfo) return undefined;

        const changeTracker = textChanges.ChangeTracker.fromContext(context);
        const { isStatic, isReadonly, fieldName, accessorName, originalName, type, container, declaration, renameAccessor } = fieldInfo;

        suppressLeadingAndTrailingTrivia(fieldName);
        suppressLeadingAndTrailingTrivia(accessorName);
        suppressLeadingAndTrailingTrivia(declaration);
        suppressLeadingAndTrailingTrivia(container);

<<<<<<< HEAD
        const isInClassLike = isClassLike(container);
        // avoid Readonly modifier because it will convert to get accessor
        const modifierFlags = getEffectiveModifierFlags(declaration) & ~ModifierFlags.Readonly;
        const accessorModifiers = isInClassLike
            ? !modifierFlags || modifierFlags & ModifierFlags.Private
                ? getModifiers(isJS, isStatic, SyntaxKind.PublicKeyword)
                : factory.createNodeArray(factory.createModifiersFromModifierFlags(modifierFlags))
            : undefined;
        const fieldModifiers = isInClassLike ? getModifiers(isJS, isStatic, SyntaxKind.PrivateKeyword) : undefined;
=======
        let accessorModifiers: ModifiersArray | undefined;
        let fieldModifiers: ModifiersArray | undefined;
        if (isClassLike(container)) {
            const modifierFlags = getEffectiveModifierFlags(declaration);
            if (isSourceFileJS(file)) {
                const modifiers = createModifiers(modifierFlags);
                accessorModifiers = modifiers;
                fieldModifiers = modifiers;
            }
            else {
                accessorModifiers = createModifiers(prepareModifierFlagsForAccessor(modifierFlags));
                fieldModifiers = createModifiers(prepareModifierFlagsForField(modifierFlags));
            }
        }
>>>>>>> 1cbe7ef0

        updateFieldDeclaration(changeTracker, file, declaration, fieldName, fieldModifiers);

        const getAccessor = generateGetAccessor(fieldName, accessorName, type, accessorModifiers, isStatic, container);
        suppressLeadingAndTrailingTrivia(getAccessor);
        insertAccessor(changeTracker, file, getAccessor, declaration, container);

        if (isReadonly) {
            // readonly modifier only existed in classLikeDeclaration
            const constructor = getFirstConstructorWithBody(<ClassLikeDeclaration>container);
            if (constructor) {
                updateReadonlyPropertyInitializerStatementConstructor(changeTracker, file, constructor, fieldName.text, originalName);
            }
        }
        else {
            const setAccessor = generateSetAccessor(fieldName, accessorName, type, accessorModifiers, isStatic, container);
            suppressLeadingAndTrailingTrivia(setAccessor);
            insertAccessor(changeTracker, file, setAccessor, declaration, container);
        }

        const edits = changeTracker.getChanges();
        const renameFilename = file.fileName;

        const nameNeedRename = renameAccessor ? accessorName : fieldName;
        const renameLocationOffset = isIdentifier(nameNeedRename) ? 0 : -1;
        const renameLocation = renameLocationOffset + getRenameLocation(edits, renameFilename, nameNeedRename.text, /*preferLastLocation*/ isParameter(declaration));
        return { renameFilename, renameLocation, edits };
    }

    function isConvertibleName(name: DeclarationName): name is AcceptedNameType {
        return isIdentifier(name) || isStringLiteral(name);
    }

    function isAcceptedDeclaration(node: Node): node is AcceptedDeclaration {
        return isParameterPropertyDeclaration(node, node.parent) || isPropertyDeclaration(node) || isPropertyAssignment(node);
    }

    function createPropertyName(name: string, originalName: AcceptedNameType) {
        return isIdentifier(originalName) ? factory.createIdentifier(name) : factory.createStringLiteral(name);
    }

    function createAccessorAccessExpression(fieldName: AcceptedNameType, isStatic: boolean, container: ContainerDeclaration) {
        const leftHead = isStatic ? (<ClassLikeDeclaration>container).name! : factory.createThis(); // TODO: GH#18217
        return isIdentifier(fieldName) ? factory.createPropertyAccess(leftHead, fieldName) : factory.createElementAccess(leftHead, factory.createStringLiteralFromNode(fieldName));
    }

<<<<<<< HEAD
    function getModifiers(isJS: boolean, isStatic: boolean, accessModifier: SyntaxKind.PublicKeyword | SyntaxKind.PrivateKeyword): NodeArray<Modifier> | undefined {
        const modifiers = append<Modifier>(
            !isJS ? [factory.createModifier(accessModifier) as Token<SyntaxKind.PublicKeyword> | Token<SyntaxKind.PrivateKeyword>] : undefined,
            isStatic ? factory.createModifier(SyntaxKind.StaticKeyword) : undefined
        );
        return modifiers && factory.createNodeArray(modifiers);
=======
    function createModifiers(modifierFlags: ModifierFlags): ModifiersArray | undefined {
        return modifierFlags ? createNodeArray(createModifiersFromModifierFlags(modifierFlags)) : undefined;
    }

    function prepareModifierFlagsForAccessor(modifierFlags: ModifierFlags): ModifierFlags {
        modifierFlags &= ~ModifierFlags.Readonly; // avoid Readonly modifier because it will convert to get accessor
        modifierFlags &= ~ModifierFlags.Private;

        if (!(modifierFlags & ModifierFlags.Protected)) {
            modifierFlags |= ModifierFlags.Public;
        }

        return modifierFlags;
    }

    function prepareModifierFlagsForField(modifierFlags: ModifierFlags): ModifierFlags {
        modifierFlags &= ~ModifierFlags.Public;
        modifierFlags &= ~ModifierFlags.Protected;
        modifierFlags |= ModifierFlags.Private;
        return modifierFlags;
>>>>>>> 1cbe7ef0
    }

    function getConvertibleFieldAtPosition(context: RefactorContext): Info | undefined {
        const { file, startPosition, endPosition } = context;

        const node = getTokenAtPosition(file, startPosition);
        const declaration = findAncestor(node.parent, isAcceptedDeclaration);
        // make sure declaration have AccessibilityModifier or Static Modifier or Readonly Modifier
        const meaning = ModifierFlags.AccessibilityModifier | ModifierFlags.Static | ModifierFlags.Readonly;
        if (!declaration || !nodeOverlapsWithStartEnd(declaration.name, file, startPosition, endPosition!) // TODO: GH#18217
            || !isConvertibleName(declaration.name) || (getEffectiveModifierFlags(declaration) | meaning) !== meaning) return undefined;

        const name = declaration.name.text;
        const startWithUnderscore = startsWithUnderscore(name);
        const fieldName = createPropertyName(startWithUnderscore ? name : getUniqueName(`_${name}`, file), declaration.name);
        const accessorName = createPropertyName(startWithUnderscore ? getUniqueName(name.substring(1), file) : name, declaration.name);
        return {
            isStatic: hasStaticModifier(declaration),
            isReadonly: hasEffectiveReadonlyModifier(declaration),
            type: getTypeAnnotationNode(declaration),
            container: declaration.kind === SyntaxKind.Parameter ? declaration.parent.parent : declaration.parent,
            originalName: (<AcceptedNameType>declaration.name).text,
            declaration,
            fieldName,
            accessorName,
            renameAccessor: startWithUnderscore
        };
    }

    function generateGetAccessor(fieldName: AcceptedNameType, accessorName: AcceptedNameType, type: TypeNode | undefined, modifiers: ModifiersArray | undefined, isStatic: boolean, container: ContainerDeclaration) {
        return factory.createGetAccessorDeclaration(
            /*decorators*/ undefined,
            modifiers,
            accessorName,
            /*parameters*/ undefined!, // TODO: GH#18217
            type,
            factory.createBlock([
                factory.createReturn(
                    createAccessorAccessExpression(fieldName, isStatic, container)
                )
            ], /*multiLine*/ true)
        );
    }

    function generateSetAccessor(fieldName: AcceptedNameType, accessorName: AcceptedNameType, type: TypeNode | undefined, modifiers: ModifiersArray | undefined, isStatic: boolean, container: ContainerDeclaration) {
        return factory.createSetAccessorDeclaration(
            /*decorators*/ undefined,
            modifiers,
            accessorName,
            [factory.createParameterDeclaration(
                /*decorators*/ undefined,
                /*modifiers*/ undefined,
                /*dotDotDotToken*/ undefined,
                factory.createIdentifier("value"),
                /*questionToken*/ undefined,
                type
            )],
            factory.createBlock([
                factory.createExpressionStatement(
                    factory.createAssignment(
                        createAccessorAccessExpression(fieldName, isStatic, container),
                        factory.createIdentifier("value")
                    )
                )
            ], /*multiLine*/ true)
        );
    }

    function updatePropertyDeclaration(changeTracker: textChanges.ChangeTracker, file: SourceFile, declaration: PropertyDeclaration, fieldName: AcceptedNameType, modifiers: ModifiersArray | undefined) {
        const property = factory.updatePropertyDeclaration(
            declaration,
            declaration.decorators,
            modifiers,
            fieldName,
            declaration.questionToken || declaration.exclamationToken,
            declaration.type,
            declaration.initializer
        );
        changeTracker.replaceNode(file, declaration, property);
    }

    function updatePropertyAssignmentDeclaration(changeTracker: textChanges.ChangeTracker, file: SourceFile, declaration: PropertyAssignment, fieldName: AcceptedNameType) {
        const assignment = factory.updatePropertyAssignment(declaration, fieldName, declaration.initializer);
        changeTracker.replacePropertyAssignment(file, declaration, assignment);
    }

    function updateFieldDeclaration(changeTracker: textChanges.ChangeTracker, file: SourceFile, declaration: AcceptedDeclaration, fieldName: AcceptedNameType, modifiers: ModifiersArray | undefined) {
        if (isPropertyDeclaration(declaration)) {
            updatePropertyDeclaration(changeTracker, file, declaration, fieldName, modifiers);
        }
        else if (isPropertyAssignment(declaration)) {
            updatePropertyAssignmentDeclaration(changeTracker, file, declaration, fieldName);
        }
        else {
            changeTracker.replaceNode(file, declaration,
                factory.updateParameterDeclaration(declaration, declaration.decorators, modifiers, declaration.dotDotDotToken, cast(fieldName, isIdentifier), declaration.questionToken, declaration.type, declaration.initializer));
        }
    }

    function insertAccessor(changeTracker: textChanges.ChangeTracker, file: SourceFile, accessor: AccessorDeclaration, declaration: AcceptedDeclaration, container: ContainerDeclaration) {
        isParameterPropertyDeclaration(declaration, declaration.parent) ? changeTracker.insertNodeAtClassStart(file, <ClassLikeDeclaration>container, accessor) :
            isPropertyAssignment(declaration) ? changeTracker.insertNodeAfterComma(file, declaration, accessor) :
            changeTracker.insertNodeAfter(file, declaration, accessor);
    }

    function updateReadonlyPropertyInitializerStatementConstructor(changeTracker: textChanges.ChangeTracker, file: SourceFile, constructor: ConstructorDeclaration, fieldName: string, originalName: string) {
        if (!constructor.body) return;
        constructor.body.forEachChild(function recur(node) {
            if (isElementAccessExpression(node) &&
                node.expression.kind === SyntaxKind.ThisKeyword &&
                isStringLiteral(node.argumentExpression) &&
                node.argumentExpression.text === originalName &&
                isWriteAccess(node)) {
                changeTracker.replaceNode(file, node.argumentExpression, factory.createStringLiteral(fieldName));
            }
            if (isPropertyAccessExpression(node) && node.expression.kind === SyntaxKind.ThisKeyword && node.name.text === originalName && isWriteAccess(node)) {
                changeTracker.replaceNode(file, node.name, factory.createIdentifier(fieldName));
            }
            if (!isFunctionLike(node) && !isClassLike(node)) {
                node.forEachChild(recur);
            }
        });
    }
}
<|MERGE_RESOLUTION|>--- conflicted
+++ resolved
@@ -1,276 +1,255 @@
-/* @internal */
-namespace ts.refactor.generateGetAccessorAndSetAccessor {
-    const actionName = "Generate 'get' and 'set' accessors";
-    const actionDescription = Diagnostics.Generate_get_and_set_accessors.message;
-    registerRefactor(actionName, { getEditsForAction, getAvailableActions });
-
-    type AcceptedDeclaration = ParameterPropertyDeclaration | PropertyDeclaration | PropertyAssignment;
-    type AcceptedNameType = Identifier | StringLiteral;
-    type ContainerDeclaration = ClassLikeDeclaration | ObjectLiteralExpression;
-
-    interface Info {
-        readonly container: ContainerDeclaration;
-        readonly isStatic: boolean;
-        readonly isReadonly: boolean;
-        readonly type: TypeNode | undefined;
-        readonly declaration: AcceptedDeclaration;
-        readonly fieldName: AcceptedNameType;
-        readonly accessorName: AcceptedNameType;
-        readonly originalName: string;
-        readonly renameAccessor: boolean;
-    }
-
-    function getAvailableActions(context: RefactorContext): readonly ApplicableRefactorInfo[] {
-        if (!getConvertibleFieldAtPosition(context)) return emptyArray;
-
-        return [{
-            name: actionName,
-            description: actionDescription,
-            actions: [
-                {
-                    name: actionName,
-                    description: actionDescription
-                }
-            ]
-        }];
-    }
-
-    function getEditsForAction(context: RefactorContext, _actionName: string): RefactorEditInfo | undefined {
-        const { file } = context;
-
-        const fieldInfo = getConvertibleFieldAtPosition(context);
-        if (!fieldInfo) return undefined;
-
-        const changeTracker = textChanges.ChangeTracker.fromContext(context);
-        const { isStatic, isReadonly, fieldName, accessorName, originalName, type, container, declaration, renameAccessor } = fieldInfo;
-
-        suppressLeadingAndTrailingTrivia(fieldName);
-        suppressLeadingAndTrailingTrivia(accessorName);
-        suppressLeadingAndTrailingTrivia(declaration);
-        suppressLeadingAndTrailingTrivia(container);
-
-<<<<<<< HEAD
-        const isInClassLike = isClassLike(container);
-        // avoid Readonly modifier because it will convert to get accessor
-        const modifierFlags = getEffectiveModifierFlags(declaration) & ~ModifierFlags.Readonly;
-        const accessorModifiers = isInClassLike
-            ? !modifierFlags || modifierFlags & ModifierFlags.Private
-                ? getModifiers(isJS, isStatic, SyntaxKind.PublicKeyword)
-                : factory.createNodeArray(factory.createModifiersFromModifierFlags(modifierFlags))
-            : undefined;
-        const fieldModifiers = isInClassLike ? getModifiers(isJS, isStatic, SyntaxKind.PrivateKeyword) : undefined;
-=======
-        let accessorModifiers: ModifiersArray | undefined;
-        let fieldModifiers: ModifiersArray | undefined;
-        if (isClassLike(container)) {
-            const modifierFlags = getEffectiveModifierFlags(declaration);
-            if (isSourceFileJS(file)) {
-                const modifiers = createModifiers(modifierFlags);
-                accessorModifiers = modifiers;
-                fieldModifiers = modifiers;
-            }
-            else {
-                accessorModifiers = createModifiers(prepareModifierFlagsForAccessor(modifierFlags));
-                fieldModifiers = createModifiers(prepareModifierFlagsForField(modifierFlags));
-            }
-        }
->>>>>>> 1cbe7ef0
-
-        updateFieldDeclaration(changeTracker, file, declaration, fieldName, fieldModifiers);
-
-        const getAccessor = generateGetAccessor(fieldName, accessorName, type, accessorModifiers, isStatic, container);
-        suppressLeadingAndTrailingTrivia(getAccessor);
-        insertAccessor(changeTracker, file, getAccessor, declaration, container);
-
-        if (isReadonly) {
-            // readonly modifier only existed in classLikeDeclaration
-            const constructor = getFirstConstructorWithBody(<ClassLikeDeclaration>container);
-            if (constructor) {
-                updateReadonlyPropertyInitializerStatementConstructor(changeTracker, file, constructor, fieldName.text, originalName);
-            }
-        }
-        else {
-            const setAccessor = generateSetAccessor(fieldName, accessorName, type, accessorModifiers, isStatic, container);
-            suppressLeadingAndTrailingTrivia(setAccessor);
-            insertAccessor(changeTracker, file, setAccessor, declaration, container);
-        }
-
-        const edits = changeTracker.getChanges();
-        const renameFilename = file.fileName;
-
-        const nameNeedRename = renameAccessor ? accessorName : fieldName;
-        const renameLocationOffset = isIdentifier(nameNeedRename) ? 0 : -1;
-        const renameLocation = renameLocationOffset + getRenameLocation(edits, renameFilename, nameNeedRename.text, /*preferLastLocation*/ isParameter(declaration));
-        return { renameFilename, renameLocation, edits };
-    }
-
-    function isConvertibleName(name: DeclarationName): name is AcceptedNameType {
-        return isIdentifier(name) || isStringLiteral(name);
-    }
-
-    function isAcceptedDeclaration(node: Node): node is AcceptedDeclaration {
-        return isParameterPropertyDeclaration(node, node.parent) || isPropertyDeclaration(node) || isPropertyAssignment(node);
-    }
-
-    function createPropertyName(name: string, originalName: AcceptedNameType) {
-        return isIdentifier(originalName) ? factory.createIdentifier(name) : factory.createStringLiteral(name);
-    }
-
-    function createAccessorAccessExpression(fieldName: AcceptedNameType, isStatic: boolean, container: ContainerDeclaration) {
-        const leftHead = isStatic ? (<ClassLikeDeclaration>container).name! : factory.createThis(); // TODO: GH#18217
-        return isIdentifier(fieldName) ? factory.createPropertyAccess(leftHead, fieldName) : factory.createElementAccess(leftHead, factory.createStringLiteralFromNode(fieldName));
-    }
-
-<<<<<<< HEAD
-    function getModifiers(isJS: boolean, isStatic: boolean, accessModifier: SyntaxKind.PublicKeyword | SyntaxKind.PrivateKeyword): NodeArray<Modifier> | undefined {
-        const modifiers = append<Modifier>(
-            !isJS ? [factory.createModifier(accessModifier) as Token<SyntaxKind.PublicKeyword> | Token<SyntaxKind.PrivateKeyword>] : undefined,
-            isStatic ? factory.createModifier(SyntaxKind.StaticKeyword) : undefined
-        );
-        return modifiers && factory.createNodeArray(modifiers);
-=======
-    function createModifiers(modifierFlags: ModifierFlags): ModifiersArray | undefined {
-        return modifierFlags ? createNodeArray(createModifiersFromModifierFlags(modifierFlags)) : undefined;
-    }
-
-    function prepareModifierFlagsForAccessor(modifierFlags: ModifierFlags): ModifierFlags {
-        modifierFlags &= ~ModifierFlags.Readonly; // avoid Readonly modifier because it will convert to get accessor
-        modifierFlags &= ~ModifierFlags.Private;
-
-        if (!(modifierFlags & ModifierFlags.Protected)) {
-            modifierFlags |= ModifierFlags.Public;
-        }
-
-        return modifierFlags;
-    }
-
-    function prepareModifierFlagsForField(modifierFlags: ModifierFlags): ModifierFlags {
-        modifierFlags &= ~ModifierFlags.Public;
-        modifierFlags &= ~ModifierFlags.Protected;
-        modifierFlags |= ModifierFlags.Private;
-        return modifierFlags;
->>>>>>> 1cbe7ef0
-    }
-
-    function getConvertibleFieldAtPosition(context: RefactorContext): Info | undefined {
-        const { file, startPosition, endPosition } = context;
-
-        const node = getTokenAtPosition(file, startPosition);
-        const declaration = findAncestor(node.parent, isAcceptedDeclaration);
-        // make sure declaration have AccessibilityModifier or Static Modifier or Readonly Modifier
-        const meaning = ModifierFlags.AccessibilityModifier | ModifierFlags.Static | ModifierFlags.Readonly;
-        if (!declaration || !nodeOverlapsWithStartEnd(declaration.name, file, startPosition, endPosition!) // TODO: GH#18217
-            || !isConvertibleName(declaration.name) || (getEffectiveModifierFlags(declaration) | meaning) !== meaning) return undefined;
-
-        const name = declaration.name.text;
-        const startWithUnderscore = startsWithUnderscore(name);
-        const fieldName = createPropertyName(startWithUnderscore ? name : getUniqueName(`_${name}`, file), declaration.name);
-        const accessorName = createPropertyName(startWithUnderscore ? getUniqueName(name.substring(1), file) : name, declaration.name);
-        return {
-            isStatic: hasStaticModifier(declaration),
-            isReadonly: hasEffectiveReadonlyModifier(declaration),
-            type: getTypeAnnotationNode(declaration),
-            container: declaration.kind === SyntaxKind.Parameter ? declaration.parent.parent : declaration.parent,
-            originalName: (<AcceptedNameType>declaration.name).text,
-            declaration,
-            fieldName,
-            accessorName,
-            renameAccessor: startWithUnderscore
-        };
-    }
-
-    function generateGetAccessor(fieldName: AcceptedNameType, accessorName: AcceptedNameType, type: TypeNode | undefined, modifiers: ModifiersArray | undefined, isStatic: boolean, container: ContainerDeclaration) {
-        return factory.createGetAccessorDeclaration(
-            /*decorators*/ undefined,
-            modifiers,
-            accessorName,
-            /*parameters*/ undefined!, // TODO: GH#18217
-            type,
-            factory.createBlock([
-                factory.createReturn(
-                    createAccessorAccessExpression(fieldName, isStatic, container)
-                )
-            ], /*multiLine*/ true)
-        );
-    }
-
-    function generateSetAccessor(fieldName: AcceptedNameType, accessorName: AcceptedNameType, type: TypeNode | undefined, modifiers: ModifiersArray | undefined, isStatic: boolean, container: ContainerDeclaration) {
-        return factory.createSetAccessorDeclaration(
-            /*decorators*/ undefined,
-            modifiers,
-            accessorName,
-            [factory.createParameterDeclaration(
-                /*decorators*/ undefined,
-                /*modifiers*/ undefined,
-                /*dotDotDotToken*/ undefined,
-                factory.createIdentifier("value"),
-                /*questionToken*/ undefined,
-                type
-            )],
-            factory.createBlock([
-                factory.createExpressionStatement(
-                    factory.createAssignment(
-                        createAccessorAccessExpression(fieldName, isStatic, container),
-                        factory.createIdentifier("value")
-                    )
-                )
-            ], /*multiLine*/ true)
-        );
-    }
-
-    function updatePropertyDeclaration(changeTracker: textChanges.ChangeTracker, file: SourceFile, declaration: PropertyDeclaration, fieldName: AcceptedNameType, modifiers: ModifiersArray | undefined) {
-        const property = factory.updatePropertyDeclaration(
-            declaration,
-            declaration.decorators,
-            modifiers,
-            fieldName,
-            declaration.questionToken || declaration.exclamationToken,
-            declaration.type,
-            declaration.initializer
-        );
-        changeTracker.replaceNode(file, declaration, property);
-    }
-
-    function updatePropertyAssignmentDeclaration(changeTracker: textChanges.ChangeTracker, file: SourceFile, declaration: PropertyAssignment, fieldName: AcceptedNameType) {
-        const assignment = factory.updatePropertyAssignment(declaration, fieldName, declaration.initializer);
-        changeTracker.replacePropertyAssignment(file, declaration, assignment);
-    }
-
-    function updateFieldDeclaration(changeTracker: textChanges.ChangeTracker, file: SourceFile, declaration: AcceptedDeclaration, fieldName: AcceptedNameType, modifiers: ModifiersArray | undefined) {
-        if (isPropertyDeclaration(declaration)) {
-            updatePropertyDeclaration(changeTracker, file, declaration, fieldName, modifiers);
-        }
-        else if (isPropertyAssignment(declaration)) {
-            updatePropertyAssignmentDeclaration(changeTracker, file, declaration, fieldName);
-        }
-        else {
-            changeTracker.replaceNode(file, declaration,
-                factory.updateParameterDeclaration(declaration, declaration.decorators, modifiers, declaration.dotDotDotToken, cast(fieldName, isIdentifier), declaration.questionToken, declaration.type, declaration.initializer));
-        }
-    }
-
-    function insertAccessor(changeTracker: textChanges.ChangeTracker, file: SourceFile, accessor: AccessorDeclaration, declaration: AcceptedDeclaration, container: ContainerDeclaration) {
-        isParameterPropertyDeclaration(declaration, declaration.parent) ? changeTracker.insertNodeAtClassStart(file, <ClassLikeDeclaration>container, accessor) :
-            isPropertyAssignment(declaration) ? changeTracker.insertNodeAfterComma(file, declaration, accessor) :
-            changeTracker.insertNodeAfter(file, declaration, accessor);
-    }
-
-    function updateReadonlyPropertyInitializerStatementConstructor(changeTracker: textChanges.ChangeTracker, file: SourceFile, constructor: ConstructorDeclaration, fieldName: string, originalName: string) {
-        if (!constructor.body) return;
-        constructor.body.forEachChild(function recur(node) {
-            if (isElementAccessExpression(node) &&
-                node.expression.kind === SyntaxKind.ThisKeyword &&
-                isStringLiteral(node.argumentExpression) &&
-                node.argumentExpression.text === originalName &&
-                isWriteAccess(node)) {
-                changeTracker.replaceNode(file, node.argumentExpression, factory.createStringLiteral(fieldName));
-            }
-            if (isPropertyAccessExpression(node) && node.expression.kind === SyntaxKind.ThisKeyword && node.name.text === originalName && isWriteAccess(node)) {
-                changeTracker.replaceNode(file, node.name, factory.createIdentifier(fieldName));
-            }
-            if (!isFunctionLike(node) && !isClassLike(node)) {
-                node.forEachChild(recur);
-            }
-        });
-    }
-}
+/* @internal */
+namespace ts.refactor.generateGetAccessorAndSetAccessor {
+    const actionName = "Generate 'get' and 'set' accessors";
+    const actionDescription = Diagnostics.Generate_get_and_set_accessors.message;
+    registerRefactor(actionName, { getEditsForAction, getAvailableActions });
+
+    type AcceptedDeclaration = ParameterPropertyDeclaration | PropertyDeclaration | PropertyAssignment;
+    type AcceptedNameType = Identifier | StringLiteral;
+    type ContainerDeclaration = ClassLikeDeclaration | ObjectLiteralExpression;
+
+    interface Info {
+        readonly container: ContainerDeclaration;
+        readonly isStatic: boolean;
+        readonly isReadonly: boolean;
+        readonly type: TypeNode | undefined;
+        readonly declaration: AcceptedDeclaration;
+        readonly fieldName: AcceptedNameType;
+        readonly accessorName: AcceptedNameType;
+        readonly originalName: string;
+        readonly renameAccessor: boolean;
+    }
+
+    function getAvailableActions(context: RefactorContext): readonly ApplicableRefactorInfo[] {
+        if (!getConvertibleFieldAtPosition(context)) return emptyArray;
+
+        return [{
+            name: actionName,
+            description: actionDescription,
+            actions: [
+                {
+                    name: actionName,
+                    description: actionDescription
+                }
+            ]
+        }];
+    }
+
+    function getEditsForAction(context: RefactorContext, _actionName: string): RefactorEditInfo | undefined {
+        const { file } = context;
+
+        const fieldInfo = getConvertibleFieldAtPosition(context);
+        if (!fieldInfo) return undefined;
+
+        const changeTracker = textChanges.ChangeTracker.fromContext(context);
+        const { isStatic, isReadonly, fieldName, accessorName, originalName, type, container, declaration, renameAccessor } = fieldInfo;
+
+        suppressLeadingAndTrailingTrivia(fieldName);
+        suppressLeadingAndTrailingTrivia(accessorName);
+        suppressLeadingAndTrailingTrivia(declaration);
+        suppressLeadingAndTrailingTrivia(container);
+
+        let accessorModifiers: ModifiersArray | undefined;
+        let fieldModifiers: ModifiersArray | undefined;
+        if (isClassLike(container)) {
+            const modifierFlags = getEffectiveModifierFlags(declaration);
+            if (isSourceFileJS(file)) {
+                const modifiers = createModifiers(modifierFlags);
+                accessorModifiers = modifiers;
+                fieldModifiers = modifiers;
+            }
+            else {
+                accessorModifiers = createModifiers(prepareModifierFlagsForAccessor(modifierFlags));
+                fieldModifiers = createModifiers(prepareModifierFlagsForField(modifierFlags));
+            }
+        }
+
+        updateFieldDeclaration(changeTracker, file, declaration, fieldName, fieldModifiers);
+
+        const getAccessor = generateGetAccessor(fieldName, accessorName, type, accessorModifiers, isStatic, container);
+        suppressLeadingAndTrailingTrivia(getAccessor);
+        insertAccessor(changeTracker, file, getAccessor, declaration, container);
+
+        if (isReadonly) {
+            // readonly modifier only existed in classLikeDeclaration
+            const constructor = getFirstConstructorWithBody(<ClassLikeDeclaration>container);
+            if (constructor) {
+                updateReadonlyPropertyInitializerStatementConstructor(changeTracker, file, constructor, fieldName.text, originalName);
+            }
+        }
+        else {
+            const setAccessor = generateSetAccessor(fieldName, accessorName, type, accessorModifiers, isStatic, container);
+            suppressLeadingAndTrailingTrivia(setAccessor);
+            insertAccessor(changeTracker, file, setAccessor, declaration, container);
+        }
+
+        const edits = changeTracker.getChanges();
+        const renameFilename = file.fileName;
+
+        const nameNeedRename = renameAccessor ? accessorName : fieldName;
+        const renameLocationOffset = isIdentifier(nameNeedRename) ? 0 : -1;
+        const renameLocation = renameLocationOffset + getRenameLocation(edits, renameFilename, nameNeedRename.text, /*preferLastLocation*/ isParameter(declaration));
+        return { renameFilename, renameLocation, edits };
+    }
+
+    function isConvertibleName(name: DeclarationName): name is AcceptedNameType {
+        return isIdentifier(name) || isStringLiteral(name);
+    }
+
+    function isAcceptedDeclaration(node: Node): node is AcceptedDeclaration {
+        return isParameterPropertyDeclaration(node, node.parent) || isPropertyDeclaration(node) || isPropertyAssignment(node);
+    }
+
+    function createPropertyName(name: string, originalName: AcceptedNameType) {
+        return isIdentifier(originalName) ? factory.createIdentifier(name) : factory.createStringLiteral(name);
+    }
+
+    function createAccessorAccessExpression(fieldName: AcceptedNameType, isStatic: boolean, container: ContainerDeclaration) {
+        const leftHead = isStatic ? (<ClassLikeDeclaration>container).name! : factory.createThis(); // TODO: GH#18217
+        return isIdentifier(fieldName) ? factory.createPropertyAccess(leftHead, fieldName) : factory.createElementAccess(leftHead, factory.createStringLiteralFromNode(fieldName));
+    }
+
+    function createModifiers(modifierFlags: ModifierFlags): ModifiersArray | undefined {
+        return modifierFlags ? factory.createNodeArray(factory.createModifiersFromModifierFlags(modifierFlags)) : undefined;
+    }
+
+    function prepareModifierFlagsForAccessor(modifierFlags: ModifierFlags): ModifierFlags {
+        modifierFlags &= ~ModifierFlags.Readonly; // avoid Readonly modifier because it will convert to get accessor
+        modifierFlags &= ~ModifierFlags.Private;
+
+        if (!(modifierFlags & ModifierFlags.Protected)) {
+            modifierFlags |= ModifierFlags.Public;
+        }
+
+        return modifierFlags;
+    }
+
+    function prepareModifierFlagsForField(modifierFlags: ModifierFlags): ModifierFlags {
+        modifierFlags &= ~ModifierFlags.Public;
+        modifierFlags &= ~ModifierFlags.Protected;
+        modifierFlags |= ModifierFlags.Private;
+        return modifierFlags;
+    }
+
+    function getConvertibleFieldAtPosition(context: RefactorContext): Info | undefined {
+        const { file, startPosition, endPosition } = context;
+
+        const node = getTokenAtPosition(file, startPosition);
+        const declaration = findAncestor(node.parent, isAcceptedDeclaration);
+        // make sure declaration have AccessibilityModifier or Static Modifier or Readonly Modifier
+        const meaning = ModifierFlags.AccessibilityModifier | ModifierFlags.Static | ModifierFlags.Readonly;
+        if (!declaration || !nodeOverlapsWithStartEnd(declaration.name, file, startPosition, endPosition!) // TODO: GH#18217
+            || !isConvertibleName(declaration.name) || (getEffectiveModifierFlags(declaration) | meaning) !== meaning) return undefined;
+
+        const name = declaration.name.text;
+        const startWithUnderscore = startsWithUnderscore(name);
+        const fieldName = createPropertyName(startWithUnderscore ? name : getUniqueName(`_${name}`, file), declaration.name);
+        const accessorName = createPropertyName(startWithUnderscore ? getUniqueName(name.substring(1), file) : name, declaration.name);
+        return {
+            isStatic: hasStaticModifier(declaration),
+            isReadonly: hasEffectiveReadonlyModifier(declaration),
+            type: getTypeAnnotationNode(declaration),
+            container: declaration.kind === SyntaxKind.Parameter ? declaration.parent.parent : declaration.parent,
+            originalName: (<AcceptedNameType>declaration.name).text,
+            declaration,
+            fieldName,
+            accessorName,
+            renameAccessor: startWithUnderscore
+        };
+    }
+
+    function generateGetAccessor(fieldName: AcceptedNameType, accessorName: AcceptedNameType, type: TypeNode | undefined, modifiers: ModifiersArray | undefined, isStatic: boolean, container: ContainerDeclaration) {
+        return factory.createGetAccessorDeclaration(
+            /*decorators*/ undefined,
+            modifiers,
+            accessorName,
+            /*parameters*/ undefined!, // TODO: GH#18217
+            type,
+            factory.createBlock([
+                factory.createReturn(
+                    createAccessorAccessExpression(fieldName, isStatic, container)
+                )
+            ], /*multiLine*/ true)
+        );
+    }
+
+    function generateSetAccessor(fieldName: AcceptedNameType, accessorName: AcceptedNameType, type: TypeNode | undefined, modifiers: ModifiersArray | undefined, isStatic: boolean, container: ContainerDeclaration) {
+        return factory.createSetAccessorDeclaration(
+            /*decorators*/ undefined,
+            modifiers,
+            accessorName,
+            [factory.createParameterDeclaration(
+                /*decorators*/ undefined,
+                /*modifiers*/ undefined,
+                /*dotDotDotToken*/ undefined,
+                factory.createIdentifier("value"),
+                /*questionToken*/ undefined,
+                type
+            )],
+            factory.createBlock([
+                factory.createExpressionStatement(
+                    factory.createAssignment(
+                        createAccessorAccessExpression(fieldName, isStatic, container),
+                        factory.createIdentifier("value")
+                    )
+                )
+            ], /*multiLine*/ true)
+        );
+    }
+
+    function updatePropertyDeclaration(changeTracker: textChanges.ChangeTracker, file: SourceFile, declaration: PropertyDeclaration, fieldName: AcceptedNameType, modifiers: ModifiersArray | undefined) {
+        const property = factory.updatePropertyDeclaration(
+            declaration,
+            declaration.decorators,
+            modifiers,
+            fieldName,
+            declaration.questionToken || declaration.exclamationToken,
+            declaration.type,
+            declaration.initializer
+        );
+        changeTracker.replaceNode(file, declaration, property);
+    }
+
+    function updatePropertyAssignmentDeclaration(changeTracker: textChanges.ChangeTracker, file: SourceFile, declaration: PropertyAssignment, fieldName: AcceptedNameType) {
+        const assignment = factory.updatePropertyAssignment(declaration, fieldName, declaration.initializer);
+        changeTracker.replacePropertyAssignment(file, declaration, assignment);
+    }
+
+    function updateFieldDeclaration(changeTracker: textChanges.ChangeTracker, file: SourceFile, declaration: AcceptedDeclaration, fieldName: AcceptedNameType, modifiers: ModifiersArray | undefined) {
+        if (isPropertyDeclaration(declaration)) {
+            updatePropertyDeclaration(changeTracker, file, declaration, fieldName, modifiers);
+        }
+        else if (isPropertyAssignment(declaration)) {
+            updatePropertyAssignmentDeclaration(changeTracker, file, declaration, fieldName);
+        }
+        else {
+            changeTracker.replaceNode(file, declaration,
+                factory.updateParameterDeclaration(declaration, declaration.decorators, modifiers, declaration.dotDotDotToken, cast(fieldName, isIdentifier), declaration.questionToken, declaration.type, declaration.initializer));
+        }
+    }
+
+    function insertAccessor(changeTracker: textChanges.ChangeTracker, file: SourceFile, accessor: AccessorDeclaration, declaration: AcceptedDeclaration, container: ContainerDeclaration) {
+        isParameterPropertyDeclaration(declaration, declaration.parent) ? changeTracker.insertNodeAtClassStart(file, <ClassLikeDeclaration>container, accessor) :
+            isPropertyAssignment(declaration) ? changeTracker.insertNodeAfterComma(file, declaration, accessor) :
+            changeTracker.insertNodeAfter(file, declaration, accessor);
+    }
+
+    function updateReadonlyPropertyInitializerStatementConstructor(changeTracker: textChanges.ChangeTracker, file: SourceFile, constructor: ConstructorDeclaration, fieldName: string, originalName: string) {
+        if (!constructor.body) return;
+        constructor.body.forEachChild(function recur(node) {
+            if (isElementAccessExpression(node) &&
+                node.expression.kind === SyntaxKind.ThisKeyword &&
+                isStringLiteral(node.argumentExpression) &&
+                node.argumentExpression.text === originalName &&
+                isWriteAccess(node)) {
+                changeTracker.replaceNode(file, node.argumentExpression, factory.createStringLiteral(fieldName));
+            }
+            if (isPropertyAccessExpression(node) && node.expression.kind === SyntaxKind.ThisKeyword && node.name.text === originalName && isWriteAccess(node)) {
+                changeTracker.replaceNode(file, node.name, factory.createIdentifier(fieldName));
+            }
+            if (!isFunctionLike(node) && !isClassLike(node)) {
+                node.forEachChild(recur);
+            }
+        });
+    }
+}