/* @internal */
namespace ts.codefix {
    const fixId = "inferFromUsage";
    const errorCodes = [
        // Variable declarations
        Diagnostics.Variable_0_implicitly_has_type_1_in_some_locations_where_its_type_cannot_be_determined.code,

        // Variable uses
        Diagnostics.Variable_0_implicitly_has_an_1_type.code,

        // Parameter declarations
        Diagnostics.Parameter_0_implicitly_has_an_1_type.code,
        Diagnostics.Rest_parameter_0_implicitly_has_an_any_type.code,

        // Get Accessor declarations
        Diagnostics.Property_0_implicitly_has_type_any_because_its_get_accessor_lacks_a_return_type_annotation.code,
        Diagnostics._0_which_lacks_return_type_annotation_implicitly_has_an_1_return_type.code,

        // Set Accessor declarations
        Diagnostics.Property_0_implicitly_has_type_any_because_its_set_accessor_lacks_a_parameter_type_annotation.code,

        // Property declarations
        Diagnostics.Member_0_implicitly_has_an_1_type.code,

        //// Suggestions
        // Variable declarations
        Diagnostics.Variable_0_implicitly_has_type_1_in_some_locations_but_a_better_type_may_be_inferred_from_usage.code,

        // Variable uses
        Diagnostics.Variable_0_implicitly_has_an_1_type_but_a_better_type_may_be_inferred_from_usage.code,

        // Parameter declarations
        Diagnostics.Parameter_0_implicitly_has_an_1_type_but_a_better_type_may_be_inferred_from_usage.code,
        Diagnostics.Rest_parameter_0_implicitly_has_an_any_type_but_a_better_type_may_be_inferred_from_usage.code,

        // Get Accessor declarations
        Diagnostics.Property_0_implicitly_has_type_any_but_a_better_type_for_its_get_accessor_may_be_inferred_from_usage.code,
        Diagnostics._0_implicitly_has_an_1_return_type_but_a_better_type_may_be_inferred_from_usage.code,

        // Set Accessor declarations
        Diagnostics.Property_0_implicitly_has_type_any_but_a_better_type_for_its_set_accessor_may_be_inferred_from_usage.code,

        // Property declarations
        Diagnostics.Member_0_implicitly_has_an_1_type_but_a_better_type_may_be_inferred_from_usage.code,

        // Function expressions and declarations
        Diagnostics.this_implicitly_has_type_any_because_it_does_not_have_a_type_annotation.code,
    ];
    registerCodeFix({
        errorCodes,
        getCodeActions(context) {
            const { sourceFile, program, span: { start }, errorCode, cancellationToken, host } = context;

            const token = getTokenAtPosition(sourceFile, start);
            let declaration!: Declaration | undefined;
            const changes = textChanges.ChangeTracker.with(context, changes => { declaration = doChange(changes, sourceFile, token, errorCode, program, cancellationToken, /*markSeen*/ returnTrue, host); });
            const name = declaration && getNameOfDeclaration(declaration);
            return !name || changes.length === 0 ? undefined
                : [createCodeFixAction(fixId, changes, [getDiagnostic(errorCode, token), name.getText(sourceFile)], fixId, Diagnostics.Infer_all_types_from_usage)];
        },
        fixIds: [fixId],
        getAllCodeActions(context) {
            const { sourceFile, program, cancellationToken, host } = context;
            const markSeen = nodeSeenTracker();
            return codeFixAll(context, errorCodes, (changes, err) => {
                doChange(changes, sourceFile, getTokenAtPosition(err.file, err.start), err.code, program, cancellationToken, markSeen, host);
            });
        },
    });

    function getDiagnostic(errorCode: number, token: Node): DiagnosticMessage {
        switch (errorCode) {
            case Diagnostics.Parameter_0_implicitly_has_an_1_type.code:
            case Diagnostics.Parameter_0_implicitly_has_an_1_type_but_a_better_type_may_be_inferred_from_usage.code:
                return isSetAccessorDeclaration(getContainingFunction(token)!) ? Diagnostics.Infer_type_of_0_from_usage : Diagnostics.Infer_parameter_types_from_usage; // TODO: GH#18217
            case Diagnostics.Rest_parameter_0_implicitly_has_an_any_type.code:
            case Diagnostics.Rest_parameter_0_implicitly_has_an_any_type_but_a_better_type_may_be_inferred_from_usage.code:
                return Diagnostics.Infer_parameter_types_from_usage;
            case Diagnostics.this_implicitly_has_type_any_because_it_does_not_have_a_type_annotation.code:
                return Diagnostics.Infer_this_type_of_0_from_usage;
            default:
                return Diagnostics.Infer_type_of_0_from_usage;
        }
    }

    /** Map suggestion code to error code */
    function mapSuggestionDiagnostic(errorCode: number) {
        switch (errorCode) {
            case Diagnostics.Variable_0_implicitly_has_type_1_in_some_locations_but_a_better_type_may_be_inferred_from_usage.code:
                return Diagnostics.Variable_0_implicitly_has_type_1_in_some_locations_where_its_type_cannot_be_determined.code;
            case Diagnostics.Variable_0_implicitly_has_an_1_type_but_a_better_type_may_be_inferred_from_usage.code:
                return Diagnostics.Variable_0_implicitly_has_an_1_type.code;
            case Diagnostics.Parameter_0_implicitly_has_an_1_type_but_a_better_type_may_be_inferred_from_usage.code:
                return Diagnostics.Parameter_0_implicitly_has_an_1_type.code;
            case Diagnostics.Rest_parameter_0_implicitly_has_an_any_type_but_a_better_type_may_be_inferred_from_usage.code:
                return Diagnostics.Rest_parameter_0_implicitly_has_an_any_type.code;
            case Diagnostics.Property_0_implicitly_has_type_any_but_a_better_type_for_its_get_accessor_may_be_inferred_from_usage.code:
                return Diagnostics.Property_0_implicitly_has_type_any_because_its_get_accessor_lacks_a_return_type_annotation.code;
            case Diagnostics._0_implicitly_has_an_1_return_type_but_a_better_type_may_be_inferred_from_usage.code:
                return Diagnostics._0_which_lacks_return_type_annotation_implicitly_has_an_1_return_type.code;
            case Diagnostics.Property_0_implicitly_has_type_any_but_a_better_type_for_its_set_accessor_may_be_inferred_from_usage.code:
                return Diagnostics.Property_0_implicitly_has_type_any_because_its_set_accessor_lacks_a_parameter_type_annotation.code;
            case Diagnostics.Member_0_implicitly_has_an_1_type_but_a_better_type_may_be_inferred_from_usage.code:
                return Diagnostics.Member_0_implicitly_has_an_1_type.code;
        }
        return errorCode;
    }

    function doChange(changes: textChanges.ChangeTracker, sourceFile: SourceFile, token: Node, errorCode: number, program: Program, cancellationToken: CancellationToken, markSeen: NodeSeenTracker, host: LanguageServiceHost): Declaration | undefined {
        if (!isParameterPropertyModifier(token.kind) && token.kind !== SyntaxKind.Identifier && token.kind !== SyntaxKind.DotDotDotToken && token.kind !== SyntaxKind.ThisKeyword) {
            return undefined;
        }

        const { parent } = token;
        errorCode = mapSuggestionDiagnostic(errorCode);
        switch (errorCode) {
            // Variable and Property declarations
            case Diagnostics.Member_0_implicitly_has_an_1_type.code:
            case Diagnostics.Variable_0_implicitly_has_type_1_in_some_locations_where_its_type_cannot_be_determined.code:
                if ((isVariableDeclaration(parent) && markSeen(parent)) || isPropertyDeclaration(parent) || isPropertySignature(parent)) { // handle bad location
                    annotateVariableDeclaration(changes, sourceFile, parent, program, host, cancellationToken);
                    return parent;
                }
                if (isPropertyAccessExpression(parent)) {
                    const type = inferTypeForVariableFromUsage(parent.name, program, cancellationToken);
                    const typeNode = getTypeNodeIfAccessible(type, parent, program, host);
                    if (typeNode) {
                        // Note that the codefix will never fire with an existing `@type` tag, so there is no need to merge tags
                        const typeTag = createJSDocTypeTag(createJSDocTypeExpression(typeNode), /*comment*/ "");
                        addJSDocTags(changes, sourceFile, cast(parent.parent.parent, isExpressionStatement), [typeTag]);
                    }
                    return parent;
                }
                return undefined;

            case Diagnostics.Variable_0_implicitly_has_an_1_type.code: {
                const symbol = program.getTypeChecker().getSymbolAtLocation(token);
                if (symbol && symbol.valueDeclaration && isVariableDeclaration(symbol.valueDeclaration) && markSeen(symbol.valueDeclaration)) {
                    annotateVariableDeclaration(changes, sourceFile, symbol.valueDeclaration, program, host, cancellationToken);
                    return symbol.valueDeclaration;
                }
                return undefined;
            }
        }

        const containingFunction = getContainingFunction(token);
        if (containingFunction === undefined) {
            return undefined;
        }

        switch (errorCode) {
            // Parameter declarations
            case Diagnostics.Parameter_0_implicitly_has_an_1_type.code:
                if (isSetAccessorDeclaration(containingFunction)) {
                    annotateSetAccessor(changes, sourceFile, containingFunction, program, host, cancellationToken);
                    return containingFunction;
                }
                // falls through
            case Diagnostics.Rest_parameter_0_implicitly_has_an_any_type.code:
                if (markSeen(containingFunction)) {
                    const param = cast(parent, isParameter);
                    annotateParameters(changes, sourceFile, param, containingFunction, program, host, cancellationToken);
                    return param;
                }
                return undefined;

            // Get Accessor declarations
            case Diagnostics.Property_0_implicitly_has_type_any_because_its_get_accessor_lacks_a_return_type_annotation.code:
            case Diagnostics._0_which_lacks_return_type_annotation_implicitly_has_an_1_return_type.code:
                if (isGetAccessorDeclaration(containingFunction) && isIdentifier(containingFunction.name)) {
                    annotate(changes, sourceFile, containingFunction, inferTypeForVariableFromUsage(containingFunction.name, program, cancellationToken), program, host);
                    return containingFunction;
                }
                return undefined;

            // Set Accessor declarations
            case Diagnostics.Property_0_implicitly_has_type_any_because_its_set_accessor_lacks_a_parameter_type_annotation.code:
                if (isSetAccessorDeclaration(containingFunction)) {
                    annotateSetAccessor(changes, sourceFile, containingFunction, program, host, cancellationToken);
                    return containingFunction;
                }
                return undefined;

            // Function 'this'
            case Diagnostics.this_implicitly_has_type_any_because_it_does_not_have_a_type_annotation.code:
                if (textChanges.isThisTypeAnnotatable(containingFunction) && markSeen(containingFunction)) {
                    annotateThis(changes, sourceFile, containingFunction, program, host, cancellationToken);
                    return containingFunction;
                }
                return undefined;

            default:
                return Debug.fail(String(errorCode));
        }
    }

    function annotateVariableDeclaration(changes: textChanges.ChangeTracker, sourceFile: SourceFile, declaration: VariableDeclaration | PropertyDeclaration | PropertySignature, program: Program, host: LanguageServiceHost, cancellationToken: CancellationToken): void {
        if (isIdentifier(declaration.name)) {
            annotate(changes, sourceFile, declaration, inferTypeForVariableFromUsage(declaration.name, program, cancellationToken), program, host);
        }
    }

    function annotateParameters(changes: textChanges.ChangeTracker, sourceFile: SourceFile, parameterDeclaration: ParameterDeclaration, containingFunction: FunctionLike, program: Program, host: LanguageServiceHost, cancellationToken: CancellationToken): void {
        if (!isIdentifier(parameterDeclaration.name)) {
            return;
        }

        const references = inferFunctionReferencesFromUsage(containingFunction, sourceFile, program, cancellationToken);
        const parameterInferences = InferFromReference.inferTypeForParametersFromReferences(references, containingFunction, program, cancellationToken) ||
            containingFunction.parameters.map<ParameterInference>(p => ({
                declaration: p,
                type: isIdentifier(p.name) ? inferTypeForVariableFromUsage(p.name, program, cancellationToken) : program.getTypeChecker().getAnyType()
            }));
        Debug.assert(containingFunction.parameters.length === parameterInferences.length, "Parameter count and inference count should match");

        if (isInJSFile(containingFunction)) {
            annotateJSDocParameters(changes, sourceFile, parameterInferences, program, host);
        }
        else {
            const needParens = isArrowFunction(containingFunction) && !findChildOfKind(containingFunction, SyntaxKind.OpenParenToken, sourceFile);
            if (needParens) changes.insertNodeBefore(sourceFile, first(containingFunction.parameters), createToken(SyntaxKind.OpenParenToken));
            for (const { declaration, type } of parameterInferences) {
                if (declaration && !declaration.type && !declaration.initializer) {
                    annotate(changes, sourceFile, declaration, type, program, host);
                }
            }
            if (needParens) changes.insertNodeAfter(sourceFile, last(containingFunction.parameters), createToken(SyntaxKind.CloseParenToken));
        }
    }

    function annotateThis(changes: textChanges.ChangeTracker, sourceFile: SourceFile, containingFunction: textChanges.ThisTypeAnnotatable, program: Program, host: LanguageServiceHost, cancellationToken: CancellationToken) {
        const references = inferFunctionReferencesFromUsage(containingFunction, sourceFile, program, cancellationToken);
        if (!references) {
            return;
        }

        const thisInference = InferFromReference.inferTypeForThisFromReferences(references, program, cancellationToken);
        if (!thisInference) {
            return;
        }

        const typeNode = getTypeNodeIfAccessible(thisInference, containingFunction, program, host);
        if (!typeNode) {
            return;
        }

        if (isInJSFile(containingFunction)) {
            annotateJSDocThis(changes, sourceFile, containingFunction, typeNode);
        }
        else {
            changes.tryInsertThisTypeAnnotation(sourceFile, containingFunction, typeNode);
        }
    }

    function annotateJSDocThis(changes: textChanges.ChangeTracker, sourceFile: SourceFile, containingFunction: FunctionLike, typeNode: TypeNode) {
        addJSDocTags(changes, sourceFile, containingFunction, [
            createJSDocThisTag(createJSDocTypeExpression(typeNode)),
        ]);
    }

    function annotateSetAccessor(changes: textChanges.ChangeTracker, sourceFile: SourceFile, setAccessorDeclaration: SetAccessorDeclaration, program: Program, host: LanguageServiceHost, cancellationToken: CancellationToken): void {
        const param = firstOrUndefined(setAccessorDeclaration.parameters);
        if (param && isIdentifier(setAccessorDeclaration.name) && isIdentifier(param.name)) {
            let type = inferTypeForVariableFromUsage(setAccessorDeclaration.name, program, cancellationToken);
            if (type === program.getTypeChecker().getAnyType()) {
                type = inferTypeForVariableFromUsage(param.name, program, cancellationToken);
            }
            if (isInJSFile(setAccessorDeclaration)) {
                annotateJSDocParameters(changes, sourceFile, [{ declaration: param, type }], program, host);
            }
            else {
                annotate(changes, sourceFile, param, type, program, host);
            }
        }
    }

    function annotate(changes: textChanges.ChangeTracker, sourceFile: SourceFile, declaration: textChanges.TypeAnnotatable, type: Type, program: Program, host: LanguageServiceHost): void {
        const typeNode = getTypeNodeIfAccessible(type, declaration, program, host);
        if (typeNode) {
            if (isInJSFile(sourceFile) && declaration.kind !== SyntaxKind.PropertySignature) {
                const parent = isVariableDeclaration(declaration) ? tryCast(declaration.parent.parent, isVariableStatement) : declaration;
                if (!parent) {
                    return;
                }
                const typeExpression = createJSDocTypeExpression(typeNode);
                const typeTag = isGetAccessorDeclaration(declaration) ? createJSDocReturnTag(typeExpression, "") : createJSDocTypeTag(typeExpression, "");
                addJSDocTags(changes, sourceFile, parent, [typeTag]);
            }
            else {
                changes.tryInsertTypeAnnotation(sourceFile, declaration, typeNode);
            }
        }
    }

    function annotateJSDocParameters(changes: textChanges.ChangeTracker, sourceFile: SourceFile, parameterInferences: readonly ParameterInference[], program: Program, host: LanguageServiceHost): void {
        const signature = parameterInferences.length && parameterInferences[0].declaration.parent;
        if (!signature) {
            return;
        }
        const paramTags = mapDefined(parameterInferences, inference => {
            const param = inference.declaration;
            // only infer parameters that have (1) no type and (2) an accessible inferred type
            if (param.initializer || getJSDocType(param) || !isIdentifier(param.name)) return;

            const typeNode = inference.type && getTypeNodeIfAccessible(inference.type, param, program, host);
            const name = getSynthesizedClone(param.name);
            setEmitFlags(name, EmitFlags.NoComments | EmitFlags.NoNestedComments);
            return typeNode && createJSDocParamTag(name, !!inference.isOptional, createJSDocTypeExpression(typeNode), "");
        });
        addJSDocTags(changes, sourceFile, signature, paramTags);
    }

    function addJSDocTags(changes: textChanges.ChangeTracker, sourceFile: SourceFile, parent: HasJSDoc, newTags: readonly JSDocTag[]): void {
        const comments = mapDefined(parent.jsDoc, j => j.comment);
        const oldTags = flatMapToMutable(parent.jsDoc, j => j.tags);
        const unmergedNewTags = newTags.filter(newTag => !oldTags || !oldTags.some((tag, i) => {
            const merged = tryMergeJsdocTags(tag, newTag);
            if (merged) oldTags[i] = merged;
            return !!merged;
        }));
        const tag = createJSDocComment(comments.join("\n"), createNodeArray([...(oldTags || emptyArray), ...unmergedNewTags]));
        const jsDocNode = parent.kind === SyntaxKind.ArrowFunction ? getJsDocNodeForArrowFunction(parent) : parent;
        jsDocNode.jsDoc = parent.jsDoc;
        jsDocNode.jsDocCache = parent.jsDocCache;
        changes.insertJsdocCommentBefore(sourceFile, jsDocNode, tag);
    }

    function getJsDocNodeForArrowFunction(signature: ArrowFunction): HasJSDoc {
        if (signature.parent.kind === SyntaxKind.PropertyDeclaration) {
            return <HasJSDoc>signature.parent;
        }
        return <HasJSDoc>signature.parent.parent;
    }

    function tryMergeJsdocTags(oldTag: JSDocTag, newTag: JSDocTag): JSDocTag | undefined {
        if (oldTag.kind !== newTag.kind) {
            return undefined;
        }
        switch (oldTag.kind) {
            case SyntaxKind.JSDocParameterTag: {
                const oldParam = oldTag as JSDocParameterTag;
                const newParam = newTag as JSDocParameterTag;
                return isIdentifier(oldParam.name) && isIdentifier(newParam.name) && oldParam.name.escapedText === newParam.name.escapedText
                    ? createJSDocParamTag(newParam.name, newParam.isBracketed, newParam.typeExpression, oldParam.comment)
                    : undefined;
            }
            case SyntaxKind.JSDocReturnTag:
                return createJSDocReturnTag((newTag as JSDocReturnTag).typeExpression, oldTag.comment);
        }
    }

    function getReferences(token: PropertyName | Token<SyntaxKind.ConstructorKeyword>, program: Program, cancellationToken: CancellationToken): readonly Identifier[] {
        // Position shouldn't matter since token is not a SourceFile.
        return mapDefined(FindAllReferences.getReferenceEntriesForNode(-1, token, program, program.getSourceFiles(), cancellationToken), entry =>
            entry.kind !== FindAllReferences.EntryKind.Span ? tryCast(entry.node, isIdentifier) : undefined);
    }

    function inferTypeForVariableFromUsage(token: Identifier, program: Program, cancellationToken: CancellationToken): Type {
        const references = getReferences(token, program, cancellationToken);
        const checker = program.getTypeChecker();
        const types = InferFromReference.inferTypesFromReferences(references, checker, cancellationToken);
        return InferFromReference.unifyFromUsage(types, checker);
    }

    function inferFunctionReferencesFromUsage(containingFunction: FunctionLike, sourceFile: SourceFile, program: Program, cancellationToken: CancellationToken): readonly Identifier[] | undefined {
        let searchToken;
        switch (containingFunction.kind) {
            case SyntaxKind.Constructor:
                searchToken = findChildOfKind<Token<SyntaxKind.ConstructorKeyword>>(containingFunction, SyntaxKind.ConstructorKeyword, sourceFile);
                break;
            case SyntaxKind.ArrowFunction:
            case SyntaxKind.FunctionExpression:
                const parent = containingFunction.parent;
                searchToken = isVariableDeclaration(parent) && isIdentifier(parent.name) ?
                    parent.name :
                    containingFunction.name;
                break;
            case SyntaxKind.FunctionDeclaration:
            case SyntaxKind.MethodDeclaration:
                searchToken = containingFunction.name;
                break;
        }

        if (!searchToken) {
            return undefined;
        }

        return getReferences(searchToken, program, cancellationToken);
    }

    interface ParameterInference {
        readonly declaration: ParameterDeclaration;
        readonly type: Type;
        readonly isOptional?: boolean;
    }

    namespace InferFromReference {
        interface CallUsage {
            argumentTypes: Type[];
            returnType: Usage;
        }

        interface Usage {
            isNumber?: boolean;
            isString?: boolean;
            /** Used ambiguously, eg x + ___ or object[___]; results in string | number if no other evidence exists */
            isNumberOrString?: boolean;

            candidateTypes?: Type[];
            properties?: UnderscoreEscapedMap<Usage>;
            calls?: CallUsage[];
            constructs?: CallUsage[];
            numberIndex?: Usage;
            stringIndex?: Usage;
            candidateThisTypes?: Type[];
        }

<<<<<<< HEAD
        export function inferTypesFromReferences(references: readonly Identifier[], checker: TypeChecker, cancellationToken: CancellationToken): Type[] {
            const usageContext: UsageContext = {};
=======
        export function inferTypesFromReferences(references: ReadonlyArray<Identifier>, checker: TypeChecker, cancellationToken: CancellationToken): Type[] {
            const usage: Usage = {};
>>>>>>> 111b73ac
            for (const reference of references) {
                cancellationToken.throwIfCancellationRequested();
                calculateUsageOfNode(reference, checker, usage);
            }
            return inferFromUsage(usage, checker);
        }

        export function inferTypeForParametersFromReferences(references: readonly Identifier[] | undefined, declaration: FunctionLike, program: Program, cancellationToken: CancellationToken): ParameterInference[] | undefined {
            if (references === undefined || references.length === 0 || !declaration.parameters) {
                return undefined;
            }

            const checker = program.getTypeChecker();
            const usage: Usage = {};
            for (const reference of references) {
                cancellationToken.throwIfCancellationRequested();
                calculateUsageOfNode(reference, checker, usage);
            }
            const calls = [...usage.constructs || [], ...usage.calls || []];
            return declaration.parameters.map((parameter, parameterIndex): ParameterInference => {
                const types = [];
                const isRest = isRestParameter(parameter);
                let isOptional = false;
                for (const call of calls) {
                    if (call.argumentTypes.length <= parameterIndex) {
                        isOptional = isInJSFile(declaration);
                        types.push(checker.getUndefinedType());
                    }
                    else if (isRest) {
                        for (let i = parameterIndex; i < call.argumentTypes.length; i++) {
                            types.push(checker.getBaseTypeOfLiteralType(call.argumentTypes[i]));
                        }
                    }
                    else {
                        types.push(checker.getBaseTypeOfLiteralType(call.argumentTypes[parameterIndex]));
                    }
                }
                if (isIdentifier(parameter.name)) {
                    const inferred = inferTypesFromReferences(getReferences(parameter.name, program, cancellationToken), checker, cancellationToken);
                    types.push(...(isRest ? mapDefined(inferred, checker.getElementTypeOfArrayType) : inferred));
                }
                const type = unifyFromUsage(types, checker);
                return {
                    type: isRest ? checker.createArrayType(type) : type,
                    isOptional: isOptional && !isRest,
                    declaration: parameter
                };
            });
        }

        export function inferTypeForThisFromReferences(references: readonly Identifier[], program: Program, cancellationToken: CancellationToken) {
            if (references.length === 0) {
                return undefined;
            }

            const checker = program.getTypeChecker();
            const usage: Usage = {};

            for (const reference of references) {
                cancellationToken.throwIfCancellationRequested();
                calculateUsageOfNode(reference, checker, usage);
            }

            return unifyFromUsage(usage.candidateThisTypes || emptyArray, checker);
        }

        function calculateUsageOfNode(node: Expression, checker: TypeChecker, usage: Usage): void {
            while (isRightSideOfQualifiedNameOrPropertyAccess(node)) {
                node = <Expression>node.parent;
            }

            switch (node.parent.kind) {
                case SyntaxKind.PostfixUnaryExpression:
                    usage.isNumber = true;
                    break;
                case SyntaxKind.PrefixUnaryExpression:
                    inferTypeFromPrefixUnaryExpression(<PrefixUnaryExpression>node.parent, usage);
                    break;
                case SyntaxKind.BinaryExpression:
                    inferTypeFromBinaryExpression(node, <BinaryExpression>node.parent, checker, usage);
                    break;
                case SyntaxKind.CaseClause:
                case SyntaxKind.DefaultClause:
                    inferTypeFromSwitchStatementLabel(<CaseOrDefaultClause>node.parent, checker, usage);
                    break;
                case SyntaxKind.CallExpression:
                case SyntaxKind.NewExpression:
                    if ((<CallExpression | NewExpression>node.parent).expression === node) {
                        inferTypeFromCallExpression(<CallExpression | NewExpression>node.parent, checker, usage);
                    }
                    else {
                        inferTypeFromContextualType(node, checker, usage);
                    }
                    break;
                case SyntaxKind.PropertyAccessExpression:
                    inferTypeFromPropertyAccessExpression(<PropertyAccessExpression>node.parent, checker, usage);
                    break;
                case SyntaxKind.ElementAccessExpression:
                    inferTypeFromPropertyElementExpression(<ElementAccessExpression>node.parent, node, checker, usage);
                    break;
                case SyntaxKind.PropertyAssignment:
                case SyntaxKind.ShorthandPropertyAssignment:
                    inferTypeFromPropertyAssignment(<PropertyAssignment | ShorthandPropertyAssignment>node.parent, checker, usage);
                    break;
                case SyntaxKind.PropertyDeclaration:
                    inferTypeFromPropertyDeclaration(<PropertyDeclaration>node.parent, checker, usage);
                    break;
                case SyntaxKind.VariableDeclaration: {
                    const { name, initializer } = node.parent as VariableDeclaration;
                    if (node === name) {
                        if (initializer) { // This can happen for `let x = null;` which still has an implicit-any error.
                            addCandidateType(usage, checker.getTypeAtLocation(initializer));
                        }
                        break;
                    }
                }
                // falls through
                default:
                    return inferTypeFromContextualType(node, checker, usage);
            }
        }

        function inferTypeFromContextualType(node: Expression, checker: TypeChecker, usage: Usage): void {
            if (isExpressionNode(node)) {
                addCandidateType(usage, checker.getContextualType(node));
            }
        }

        function inferTypeFromPrefixUnaryExpression(node: PrefixUnaryExpression, usage: Usage): void {
            switch (node.operator) {
                case SyntaxKind.PlusPlusToken:
                case SyntaxKind.MinusMinusToken:
                case SyntaxKind.MinusToken:
                case SyntaxKind.TildeToken:
                    usage.isNumber = true;
                    break;

                case SyntaxKind.PlusToken:
                    usage.isNumberOrString = true;
                    break;

                // case SyntaxKind.ExclamationToken:
                // no inferences here;
            }
        }

        function inferTypeFromBinaryExpression(node: Expression, parent: BinaryExpression, checker: TypeChecker, usage: Usage): void {
            switch (parent.operatorToken.kind) {
                // ExponentiationOperator
                case SyntaxKind.AsteriskAsteriskToken:

                // MultiplicativeOperator
                // falls through
                case SyntaxKind.AsteriskToken:
                case SyntaxKind.SlashToken:
                case SyntaxKind.PercentToken:

                // ShiftOperator
                // falls through
                case SyntaxKind.LessThanLessThanToken:
                case SyntaxKind.GreaterThanGreaterThanToken:
                case SyntaxKind.GreaterThanGreaterThanGreaterThanToken:

                // BitwiseOperator
                // falls through
                case SyntaxKind.AmpersandToken:
                case SyntaxKind.BarToken:
                case SyntaxKind.CaretToken:

                // CompoundAssignmentOperator
                // falls through
                case SyntaxKind.MinusEqualsToken:
                case SyntaxKind.AsteriskAsteriskEqualsToken:
                case SyntaxKind.AsteriskEqualsToken:
                case SyntaxKind.SlashEqualsToken:
                case SyntaxKind.PercentEqualsToken:
                case SyntaxKind.AmpersandEqualsToken:
                case SyntaxKind.BarEqualsToken:
                case SyntaxKind.CaretEqualsToken:
                case SyntaxKind.LessThanLessThanEqualsToken:
                case SyntaxKind.GreaterThanGreaterThanGreaterThanEqualsToken:
                case SyntaxKind.GreaterThanGreaterThanEqualsToken:

                // AdditiveOperator
                // falls through
                case SyntaxKind.MinusToken:

                // RelationalOperator
                // falls through
                case SyntaxKind.LessThanToken:
                case SyntaxKind.LessThanEqualsToken:
                case SyntaxKind.GreaterThanToken:
                case SyntaxKind.GreaterThanEqualsToken:
                    const operandType = checker.getTypeAtLocation(parent.left === node ? parent.right : parent.left);
                    if (operandType.flags & TypeFlags.EnumLike) {
                        addCandidateType(usage, operandType);
                    }
                    else {
                        usage.isNumber = true;
                    }
                    break;

                case SyntaxKind.PlusEqualsToken:
                case SyntaxKind.PlusToken:
                    const otherOperandType = checker.getTypeAtLocation(parent.left === node ? parent.right : parent.left);
                    if (otherOperandType.flags & TypeFlags.EnumLike) {
                        addCandidateType(usage, otherOperandType);
                    }
                    else if (otherOperandType.flags & TypeFlags.NumberLike) {
                        usage.isNumber = true;
                    }
                    else if (otherOperandType.flags & TypeFlags.StringLike) {
                        usage.isString = true;
                    }
                    else {
                        usage.isNumberOrString = true;
                    }
                    break;

                //  AssignmentOperators
                case SyntaxKind.EqualsToken:
                case SyntaxKind.EqualsEqualsToken:
                case SyntaxKind.EqualsEqualsEqualsToken:
                case SyntaxKind.ExclamationEqualsEqualsToken:
                case SyntaxKind.ExclamationEqualsToken:
                    addCandidateType(usage, checker.getTypeAtLocation(parent.left === node ? parent.right : parent.left));
                    break;

                case SyntaxKind.InKeyword:
                    if (node === parent.left) {
                        usage.isString = true;
                    }
                    break;

                // LogicalOperator
                case SyntaxKind.BarBarToken:
                    if (node === parent.left &&
                        (node.parent.parent.kind === SyntaxKind.VariableDeclaration || isAssignmentExpression(node.parent.parent, /*excludeCompoundAssignment*/ true))) {
                        // var x = x || {};
                        // TODO: use getFalsyflagsOfType
                        addCandidateType(usage, checker.getTypeAtLocation(parent.right));
                    }
                    break;

                case SyntaxKind.AmpersandAmpersandToken:
                case SyntaxKind.CommaToken:
                case SyntaxKind.InstanceOfKeyword:
                    // nothing to infer here
                    break;
            }
        }

        function inferTypeFromSwitchStatementLabel(parent: CaseOrDefaultClause, checker: TypeChecker, usage: Usage): void {
            addCandidateType(usage, checker.getTypeAtLocation(parent.parent.parent.expression));
        }

        function inferTypeFromCallExpression(parent: CallExpression | NewExpression, checker: TypeChecker, usage: Usage): void {
            const call: CallUsage = {
                argumentTypes: [],
                returnType: {}
            };

            if (parent.arguments) {
                for (const argument of parent.arguments) {
                    call.argumentTypes.push(checker.getTypeAtLocation(argument));
                }
            }

            calculateUsageOfNode(parent, checker, call.returnType);
            if (parent.kind === SyntaxKind.CallExpression) {
                (usage.calls || (usage.calls = [])).push(call);
            }
            else {
                (usage.constructs || (usage.constructs = [])).push(call);
            }
        }

        function inferTypeFromPropertyAccessExpression(parent: PropertyAccessExpression, checker: TypeChecker, usage: Usage): void {
            const name = escapeLeadingUnderscores(parent.name.text);
            if (!usage.properties) {
                usage.properties = createUnderscoreEscapedMap<Usage>();
            }
            const propertyUsage = usage.properties.get(name) || { };
            calculateUsageOfNode(parent, checker, propertyUsage);
            usage.properties.set(name, propertyUsage);
        }

        function inferTypeFromPropertyElementExpression(parent: ElementAccessExpression, node: Expression, checker: TypeChecker, usage: Usage): void {
            if (node === parent.argumentExpression) {
                usage.isNumberOrString = true;
                return;
            }
            else {
                const indexType = checker.getTypeAtLocation(parent.argumentExpression);
                const indexUsage = {};
                calculateUsageOfNode(parent, checker, indexUsage);
                if (indexType.flags & TypeFlags.NumberLike) {
                    usage.numberIndex = indexUsage;
                }
                else {
                    usage.stringIndex = indexUsage;
                }
            }
        }

        function inferTypeFromPropertyAssignment(assignment: PropertyAssignment | ShorthandPropertyAssignment, checker: TypeChecker, usage: Usage) {
            const nodeWithRealType = isVariableDeclaration(assignment.parent.parent) ?
                assignment.parent.parent :
                assignment.parent;
            addCandidateThisType(usage, checker.getTypeAtLocation(nodeWithRealType));
        }

        function inferTypeFromPropertyDeclaration(declaration: PropertyDeclaration, checker: TypeChecker, usage: Usage) {
            addCandidateThisType(usage, checker.getTypeAtLocation(declaration.parent));
        }

        interface Priority {
            high: (t: Type) => boolean;
            low: (t: Type) => boolean;
        }

        function removeLowPriorityInferences(inferences: readonly Type[], priorities: Priority[]): Type[] {
            const toRemove: ((t: Type) => boolean)[] = [];
            for (const i of inferences) {
                for (const { high, low } of priorities) {
                    if (high(i)) {
                        Debug.assert(!low(i), "Priority can't have both low and high");
                        toRemove.push(low);
                    }
                }
            }
            return inferences.filter(i => toRemove.every(f => !f(i)));
        }

<<<<<<< HEAD
        export function unifyFromContext(inferences: readonly Type[], checker: TypeChecker, fallback = checker.getAnyType()): Type {
=======
        export function unifyFromUsage(inferences: ReadonlyArray<Type>, checker: TypeChecker, fallback = checker.getAnyType()): Type {
>>>>>>> 111b73ac
            if (!inferences.length) return fallback;

            // 1. string or number individually override string | number
            // 2. non-any, non-void overrides any or void
            // 3. non-nullable, non-any, non-void, non-anonymous overrides anonymous types
            const stringNumber = checker.getUnionType([checker.getStringType(), checker.getNumberType()]);
            const priorities: Priority[] = [
                {
                    high: t => t === checker.getStringType() || t === checker.getNumberType(),
                    low: t => t === stringNumber
                },
                {
                    high: t => !(t.flags & (TypeFlags.Any | TypeFlags.Void)),
                    low: t => !!(t.flags & (TypeFlags.Any | TypeFlags.Void))
                },
                {
                    high: t => !(t.flags & (TypeFlags.Nullable | TypeFlags.Any | TypeFlags.Void)) && !(checker.getObjectFlags(t) & ObjectFlags.Anonymous),
                    low: t => !!(checker.getObjectFlags(t) & ObjectFlags.Anonymous)
                }];
            let good = removeLowPriorityInferences(inferences, priorities);
            const anons = good.filter(i => checker.getObjectFlags(i) & ObjectFlags.Anonymous) as AnonymousType[];
            if (anons.length) {
                good = good.filter(i => !(checker.getObjectFlags(i) & ObjectFlags.Anonymous));
                good.push(unifyAnonymousTypes(anons, checker));
            }
            return checker.getWidenedType(checker.getUnionType(good));
        }

        function unifyAnonymousTypes(anons: AnonymousType[], checker: TypeChecker) {
            if (anons.length === 1) {
                return anons[0];
            }
            const calls = [];
            const constructs = [];
            const stringIndices = [];
            const numberIndices = [];
            let stringIndexReadonly = false;
            let numberIndexReadonly = false;
            const props = createMultiMap<Type>();
            for (const anon of anons) {
                for (const p of checker.getPropertiesOfType(anon)) {
                    props.add(p.name, checker.getTypeOfSymbolAtLocation(p, p.valueDeclaration));
                }
                calls.push(...checker.getSignaturesOfType(anon, SignatureKind.Call));
                constructs.push(...checker.getSignaturesOfType(anon, SignatureKind.Construct));
                if (anon.stringIndexInfo) {
                    stringIndices.push(anon.stringIndexInfo.type);
                    stringIndexReadonly = stringIndexReadonly || anon.stringIndexInfo.isReadonly;
                }
                if (anon.numberIndexInfo) {
                    numberIndices.push(anon.numberIndexInfo.type);
                    numberIndexReadonly = numberIndexReadonly || anon.numberIndexInfo.isReadonly;
                }
            }
            const members = mapEntries(props, (name, types) => {
                const isOptional = types.length < anons.length ? SymbolFlags.Optional : 0;
                const s = checker.createSymbol(SymbolFlags.Property | isOptional, name as __String);
                s.type = checker.getUnionType(types);
                return [name, s];
            });
            return checker.createAnonymousType(
                anons[0].symbol,
                members as UnderscoreEscapedMap<TransientSymbol>,
                calls,
                constructs,
                stringIndices.length ? checker.createIndexInfo(checker.getUnionType(stringIndices), stringIndexReadonly) : undefined,
                numberIndices.length ? checker.createIndexInfo(checker.getUnionType(numberIndices), numberIndexReadonly) : undefined);
        }

        function inferFromUsage(usage: Usage, checker: TypeChecker) {
            const types = [];

            if (usage.isNumber) {
                types.push(checker.getNumberType());
            }
            if (usage.isString) {
                types.push(checker.getStringType());
            }
            if (usage.isNumberOrString) {
                types.push(checker.getUnionType([checker.getStringType(), checker.getNumberType()]));
            }

            types.push(...(usage.candidateTypes || []).map(t => checker.getBaseTypeOfLiteralType(t)));

            if (usage.properties && hasCalls(usage.properties.get("then" as __String))) {
                const paramType = getParameterTypeFromCalls(0, usage.properties.get("then" as __String)!.calls!, /*isRestParameter*/ false, checker)!; // TODO: GH#18217
                const types = paramType.getCallSignatures().map(c => c.getReturnType());
                types.push(checker.createPromiseType(types.length ? checker.getUnionType(types, UnionReduction.Subtype) : checker.getAnyType()));
            }
            else if (usage.properties && hasCalls(usage.properties.get("push" as __String))) {
                types.push(checker.createArrayType(getParameterTypeFromCalls(0, usage.properties.get("push" as __String)!.calls!, /*isRestParameter*/ false, checker)!));
            }

            if (usage.numberIndex) {
                types.push(checker.createArrayType(recur(usage.numberIndex)));
            }
            else if (usage.properties || usage.calls || usage.constructs || usage.stringIndex) {
                const members = createUnderscoreEscapedMap<Symbol>();
                const callSignatures: Signature[] = [];
                const constructSignatures: Signature[] = [];
                let stringIndexInfo: IndexInfo | undefined;

                if (usage.properties) {
                    usage.properties.forEach((u, name) => {
                        const symbol = checker.createSymbol(SymbolFlags.Property, name);
                        symbol.type = recur(u);
                        members.set(name, symbol);
                    });
                }

                if (usage.calls) {
                    for (const call of usage.calls) {
                        callSignatures.push(getSignatureFromCall(call, checker));
                    }
                }

                if (usage.constructs) {
                    for (const construct of usage.constructs) {
                        constructSignatures.push(getSignatureFromCall(construct, checker));
                    }
                }

                if (usage.stringIndex) {
                    stringIndexInfo = checker.createIndexInfo(recur(usage.stringIndex), /*isReadonly*/ false);
                }

                types.push(checker.createAnonymousType(/*symbol*/ undefined!, members, callSignatures, constructSignatures, stringIndexInfo, /*numberIndexInfo*/ undefined)); // TODO: GH#18217
            }
            return types;

            function recur(innerUsage: Usage): Type {
                return unifyFromUsage(inferFromUsage(innerUsage, checker), checker);
            }
        }

        function getParameterTypeFromCalls(parameterIndex: number, calls: CallUsage[], isRestParameter: boolean, checker: TypeChecker) {
            let types: Type[] = [];
            if (calls) {
                for (const call of calls) {
                    if (call.argumentTypes.length > parameterIndex) {
                        if (isRestParameter) {
                            types = concatenate(types, map(call.argumentTypes.slice(parameterIndex), a => checker.getBaseTypeOfLiteralType(a)));
                        }
                        else {
                            types.push(checker.getBaseTypeOfLiteralType(call.argumentTypes[parameterIndex]));
                        }
                    }
                }
            }

            if (types.length) {
                const type = checker.getWidenedType(checker.getUnionType(types, UnionReduction.Subtype));
                return isRestParameter ? checker.createArrayType(type) : type;
            }
            return undefined;
        }

        function getSignatureFromCall(call: CallUsage, checker: TypeChecker): Signature {
            const parameters: Symbol[] = [];
            for (let i = 0; i < call.argumentTypes.length; i++) {
                const symbol = checker.createSymbol(SymbolFlags.FunctionScopedVariable, escapeLeadingUnderscores(`arg${i}`));
                symbol.type = checker.getWidenedType(checker.getBaseTypeOfLiteralType(call.argumentTypes[i]));
                parameters.push(symbol);
            }
            const returnType = unifyFromUsage(inferFromUsage(call.returnType, checker), checker, checker.getVoidType());
            // TODO: GH#18217
            return checker.createSignature(/*declaration*/ undefined!, /*typeParameters*/ undefined, /*thisParameter*/ undefined, parameters, returnType, /*typePredicate*/ undefined, call.argumentTypes.length, /*hasRestParameter*/ false, /*hasLiteralTypes*/ false);
        }

        function addCandidateType(usage: Usage, type: Type | undefined) {
            if (type && !(type.flags & TypeFlags.Any) && !(type.flags & TypeFlags.Never)) {
                (usage.candidateTypes || (usage.candidateTypes = [])).push(type);
            }
        }

        function addCandidateThisType(usage: Usage, type: Type | undefined) {
            if (type && !(type.flags & TypeFlags.Any) && !(type.flags & TypeFlags.Never)) {
                (usage.candidateThisTypes || (usage.candidateThisTypes = [])).push(type);
            }
        }

        function hasCalls(usage: Usage | undefined): boolean {
            return !!usage && !!usage.calls;
        }
    }
}
<|MERGE_RESOLUTION|>--- conflicted
+++ resolved
@@ -1,949 +1,940 @@
-/* @internal */
-namespace ts.codefix {
-    const fixId = "inferFromUsage";
-    const errorCodes = [
-        // Variable declarations
-        Diagnostics.Variable_0_implicitly_has_type_1_in_some_locations_where_its_type_cannot_be_determined.code,
-
-        // Variable uses
-        Diagnostics.Variable_0_implicitly_has_an_1_type.code,
-
-        // Parameter declarations
-        Diagnostics.Parameter_0_implicitly_has_an_1_type.code,
-        Diagnostics.Rest_parameter_0_implicitly_has_an_any_type.code,
-
-        // Get Accessor declarations
-        Diagnostics.Property_0_implicitly_has_type_any_because_its_get_accessor_lacks_a_return_type_annotation.code,
-        Diagnostics._0_which_lacks_return_type_annotation_implicitly_has_an_1_return_type.code,
-
-        // Set Accessor declarations
-        Diagnostics.Property_0_implicitly_has_type_any_because_its_set_accessor_lacks_a_parameter_type_annotation.code,
-
-        // Property declarations
-        Diagnostics.Member_0_implicitly_has_an_1_type.code,
-
-        //// Suggestions
-        // Variable declarations
-        Diagnostics.Variable_0_implicitly_has_type_1_in_some_locations_but_a_better_type_may_be_inferred_from_usage.code,
-
-        // Variable uses
-        Diagnostics.Variable_0_implicitly_has_an_1_type_but_a_better_type_may_be_inferred_from_usage.code,
-
-        // Parameter declarations
-        Diagnostics.Parameter_0_implicitly_has_an_1_type_but_a_better_type_may_be_inferred_from_usage.code,
-        Diagnostics.Rest_parameter_0_implicitly_has_an_any_type_but_a_better_type_may_be_inferred_from_usage.code,
-
-        // Get Accessor declarations
-        Diagnostics.Property_0_implicitly_has_type_any_but_a_better_type_for_its_get_accessor_may_be_inferred_from_usage.code,
-        Diagnostics._0_implicitly_has_an_1_return_type_but_a_better_type_may_be_inferred_from_usage.code,
-
-        // Set Accessor declarations
-        Diagnostics.Property_0_implicitly_has_type_any_but_a_better_type_for_its_set_accessor_may_be_inferred_from_usage.code,
-
-        // Property declarations
-        Diagnostics.Member_0_implicitly_has_an_1_type_but_a_better_type_may_be_inferred_from_usage.code,
-
-        // Function expressions and declarations
-        Diagnostics.this_implicitly_has_type_any_because_it_does_not_have_a_type_annotation.code,
-    ];
-    registerCodeFix({
-        errorCodes,
-        getCodeActions(context) {
-            const { sourceFile, program, span: { start }, errorCode, cancellationToken, host } = context;
-
-            const token = getTokenAtPosition(sourceFile, start);
-            let declaration!: Declaration | undefined;
-            const changes = textChanges.ChangeTracker.with(context, changes => { declaration = doChange(changes, sourceFile, token, errorCode, program, cancellationToken, /*markSeen*/ returnTrue, host); });
-            const name = declaration && getNameOfDeclaration(declaration);
-            return !name || changes.length === 0 ? undefined
-                : [createCodeFixAction(fixId, changes, [getDiagnostic(errorCode, token), name.getText(sourceFile)], fixId, Diagnostics.Infer_all_types_from_usage)];
-        },
-        fixIds: [fixId],
-        getAllCodeActions(context) {
-            const { sourceFile, program, cancellationToken, host } = context;
-            const markSeen = nodeSeenTracker();
-            return codeFixAll(context, errorCodes, (changes, err) => {
-                doChange(changes, sourceFile, getTokenAtPosition(err.file, err.start), err.code, program, cancellationToken, markSeen, host);
-            });
-        },
-    });
-
-    function getDiagnostic(errorCode: number, token: Node): DiagnosticMessage {
-        switch (errorCode) {
-            case Diagnostics.Parameter_0_implicitly_has_an_1_type.code:
-            case Diagnostics.Parameter_0_implicitly_has_an_1_type_but_a_better_type_may_be_inferred_from_usage.code:
-                return isSetAccessorDeclaration(getContainingFunction(token)!) ? Diagnostics.Infer_type_of_0_from_usage : Diagnostics.Infer_parameter_types_from_usage; // TODO: GH#18217
-            case Diagnostics.Rest_parameter_0_implicitly_has_an_any_type.code:
-            case Diagnostics.Rest_parameter_0_implicitly_has_an_any_type_but_a_better_type_may_be_inferred_from_usage.code:
-                return Diagnostics.Infer_parameter_types_from_usage;
-            case Diagnostics.this_implicitly_has_type_any_because_it_does_not_have_a_type_annotation.code:
-                return Diagnostics.Infer_this_type_of_0_from_usage;
-            default:
-                return Diagnostics.Infer_type_of_0_from_usage;
-        }
-    }
-
-    /** Map suggestion code to error code */
-    function mapSuggestionDiagnostic(errorCode: number) {
-        switch (errorCode) {
-            case Diagnostics.Variable_0_implicitly_has_type_1_in_some_locations_but_a_better_type_may_be_inferred_from_usage.code:
-                return Diagnostics.Variable_0_implicitly_has_type_1_in_some_locations_where_its_type_cannot_be_determined.code;
-            case Diagnostics.Variable_0_implicitly_has_an_1_type_but_a_better_type_may_be_inferred_from_usage.code:
-                return Diagnostics.Variable_0_implicitly_has_an_1_type.code;
-            case Diagnostics.Parameter_0_implicitly_has_an_1_type_but_a_better_type_may_be_inferred_from_usage.code:
-                return Diagnostics.Parameter_0_implicitly_has_an_1_type.code;
-            case Diagnostics.Rest_parameter_0_implicitly_has_an_any_type_but_a_better_type_may_be_inferred_from_usage.code:
-                return Diagnostics.Rest_parameter_0_implicitly_has_an_any_type.code;
-            case Diagnostics.Property_0_implicitly_has_type_any_but_a_better_type_for_its_get_accessor_may_be_inferred_from_usage.code:
-                return Diagnostics.Property_0_implicitly_has_type_any_because_its_get_accessor_lacks_a_return_type_annotation.code;
-            case Diagnostics._0_implicitly_has_an_1_return_type_but_a_better_type_may_be_inferred_from_usage.code:
-                return Diagnostics._0_which_lacks_return_type_annotation_implicitly_has_an_1_return_type.code;
-            case Diagnostics.Property_0_implicitly_has_type_any_but_a_better_type_for_its_set_accessor_may_be_inferred_from_usage.code:
-                return Diagnostics.Property_0_implicitly_has_type_any_because_its_set_accessor_lacks_a_parameter_type_annotation.code;
-            case Diagnostics.Member_0_implicitly_has_an_1_type_but_a_better_type_may_be_inferred_from_usage.code:
-                return Diagnostics.Member_0_implicitly_has_an_1_type.code;
-        }
-        return errorCode;
-    }
-
-    function doChange(changes: textChanges.ChangeTracker, sourceFile: SourceFile, token: Node, errorCode: number, program: Program, cancellationToken: CancellationToken, markSeen: NodeSeenTracker, host: LanguageServiceHost): Declaration | undefined {
-        if (!isParameterPropertyModifier(token.kind) && token.kind !== SyntaxKind.Identifier && token.kind !== SyntaxKind.DotDotDotToken && token.kind !== SyntaxKind.ThisKeyword) {
-            return undefined;
-        }
-
-        const { parent } = token;
-        errorCode = mapSuggestionDiagnostic(errorCode);
-        switch (errorCode) {
-            // Variable and Property declarations
-            case Diagnostics.Member_0_implicitly_has_an_1_type.code:
-            case Diagnostics.Variable_0_implicitly_has_type_1_in_some_locations_where_its_type_cannot_be_determined.code:
-                if ((isVariableDeclaration(parent) && markSeen(parent)) || isPropertyDeclaration(parent) || isPropertySignature(parent)) { // handle bad location
-                    annotateVariableDeclaration(changes, sourceFile, parent, program, host, cancellationToken);
-                    return parent;
-                }
-                if (isPropertyAccessExpression(parent)) {
-                    const type = inferTypeForVariableFromUsage(parent.name, program, cancellationToken);
-                    const typeNode = getTypeNodeIfAccessible(type, parent, program, host);
-                    if (typeNode) {
-                        // Note that the codefix will never fire with an existing `@type` tag, so there is no need to merge tags
-                        const typeTag = createJSDocTypeTag(createJSDocTypeExpression(typeNode), /*comment*/ "");
-                        addJSDocTags(changes, sourceFile, cast(parent.parent.parent, isExpressionStatement), [typeTag]);
-                    }
-                    return parent;
-                }
-                return undefined;
-
-            case Diagnostics.Variable_0_implicitly_has_an_1_type.code: {
-                const symbol = program.getTypeChecker().getSymbolAtLocation(token);
-                if (symbol && symbol.valueDeclaration && isVariableDeclaration(symbol.valueDeclaration) && markSeen(symbol.valueDeclaration)) {
-                    annotateVariableDeclaration(changes, sourceFile, symbol.valueDeclaration, program, host, cancellationToken);
-                    return symbol.valueDeclaration;
-                }
-                return undefined;
-            }
-        }
-
-        const containingFunction = getContainingFunction(token);
-        if (containingFunction === undefined) {
-            return undefined;
-        }
-
-        switch (errorCode) {
-            // Parameter declarations
-            case Diagnostics.Parameter_0_implicitly_has_an_1_type.code:
-                if (isSetAccessorDeclaration(containingFunction)) {
-                    annotateSetAccessor(changes, sourceFile, containingFunction, program, host, cancellationToken);
-                    return containingFunction;
-                }
-                // falls through
-            case Diagnostics.Rest_parameter_0_implicitly_has_an_any_type.code:
-                if (markSeen(containingFunction)) {
-                    const param = cast(parent, isParameter);
-                    annotateParameters(changes, sourceFile, param, containingFunction, program, host, cancellationToken);
-                    return param;
-                }
-                return undefined;
-
-            // Get Accessor declarations
-            case Diagnostics.Property_0_implicitly_has_type_any_because_its_get_accessor_lacks_a_return_type_annotation.code:
-            case Diagnostics._0_which_lacks_return_type_annotation_implicitly_has_an_1_return_type.code:
-                if (isGetAccessorDeclaration(containingFunction) && isIdentifier(containingFunction.name)) {
-                    annotate(changes, sourceFile, containingFunction, inferTypeForVariableFromUsage(containingFunction.name, program, cancellationToken), program, host);
-                    return containingFunction;
-                }
-                return undefined;
-
-            // Set Accessor declarations
-            case Diagnostics.Property_0_implicitly_has_type_any_because_its_set_accessor_lacks_a_parameter_type_annotation.code:
-                if (isSetAccessorDeclaration(containingFunction)) {
-                    annotateSetAccessor(changes, sourceFile, containingFunction, program, host, cancellationToken);
-                    return containingFunction;
-                }
-                return undefined;
-
-            // Function 'this'
-            case Diagnostics.this_implicitly_has_type_any_because_it_does_not_have_a_type_annotation.code:
-                if (textChanges.isThisTypeAnnotatable(containingFunction) && markSeen(containingFunction)) {
-                    annotateThis(changes, sourceFile, containingFunction, program, host, cancellationToken);
-                    return containingFunction;
-                }
-                return undefined;
-
-            default:
-                return Debug.fail(String(errorCode));
-        }
-    }
-
-    function annotateVariableDeclaration(changes: textChanges.ChangeTracker, sourceFile: SourceFile, declaration: VariableDeclaration | PropertyDeclaration | PropertySignature, program: Program, host: LanguageServiceHost, cancellationToken: CancellationToken): void {
-        if (isIdentifier(declaration.name)) {
-            annotate(changes, sourceFile, declaration, inferTypeForVariableFromUsage(declaration.name, program, cancellationToken), program, host);
-        }
-    }
-
-    function annotateParameters(changes: textChanges.ChangeTracker, sourceFile: SourceFile, parameterDeclaration: ParameterDeclaration, containingFunction: FunctionLike, program: Program, host: LanguageServiceHost, cancellationToken: CancellationToken): void {
-        if (!isIdentifier(parameterDeclaration.name)) {
-            return;
-        }
-
-        const references = inferFunctionReferencesFromUsage(containingFunction, sourceFile, program, cancellationToken);
-        const parameterInferences = InferFromReference.inferTypeForParametersFromReferences(references, containingFunction, program, cancellationToken) ||
-            containingFunction.parameters.map<ParameterInference>(p => ({
-                declaration: p,
-                type: isIdentifier(p.name) ? inferTypeForVariableFromUsage(p.name, program, cancellationToken) : program.getTypeChecker().getAnyType()
-            }));
-        Debug.assert(containingFunction.parameters.length === parameterInferences.length, "Parameter count and inference count should match");
-
-        if (isInJSFile(containingFunction)) {
-            annotateJSDocParameters(changes, sourceFile, parameterInferences, program, host);
-        }
-        else {
-            const needParens = isArrowFunction(containingFunction) && !findChildOfKind(containingFunction, SyntaxKind.OpenParenToken, sourceFile);
-            if (needParens) changes.insertNodeBefore(sourceFile, first(containingFunction.parameters), createToken(SyntaxKind.OpenParenToken));
-            for (const { declaration, type } of parameterInferences) {
-                if (declaration && !declaration.type && !declaration.initializer) {
-                    annotate(changes, sourceFile, declaration, type, program, host);
-                }
-            }
-            if (needParens) changes.insertNodeAfter(sourceFile, last(containingFunction.parameters), createToken(SyntaxKind.CloseParenToken));
-        }
-    }
-
-    function annotateThis(changes: textChanges.ChangeTracker, sourceFile: SourceFile, containingFunction: textChanges.ThisTypeAnnotatable, program: Program, host: LanguageServiceHost, cancellationToken: CancellationToken) {
-        const references = inferFunctionReferencesFromUsage(containingFunction, sourceFile, program, cancellationToken);
-        if (!references) {
-            return;
-        }
-
-        const thisInference = InferFromReference.inferTypeForThisFromReferences(references, program, cancellationToken);
-        if (!thisInference) {
-            return;
-        }
-
-        const typeNode = getTypeNodeIfAccessible(thisInference, containingFunction, program, host);
-        if (!typeNode) {
-            return;
-        }
-
-        if (isInJSFile(containingFunction)) {
-            annotateJSDocThis(changes, sourceFile, containingFunction, typeNode);
-        }
-        else {
-            changes.tryInsertThisTypeAnnotation(sourceFile, containingFunction, typeNode);
-        }
-    }
-
-    function annotateJSDocThis(changes: textChanges.ChangeTracker, sourceFile: SourceFile, containingFunction: FunctionLike, typeNode: TypeNode) {
-        addJSDocTags(changes, sourceFile, containingFunction, [
-            createJSDocThisTag(createJSDocTypeExpression(typeNode)),
-        ]);
-    }
-
-    function annotateSetAccessor(changes: textChanges.ChangeTracker, sourceFile: SourceFile, setAccessorDeclaration: SetAccessorDeclaration, program: Program, host: LanguageServiceHost, cancellationToken: CancellationToken): void {
-        const param = firstOrUndefined(setAccessorDeclaration.parameters);
-        if (param && isIdentifier(setAccessorDeclaration.name) && isIdentifier(param.name)) {
-            let type = inferTypeForVariableFromUsage(setAccessorDeclaration.name, program, cancellationToken);
-            if (type === program.getTypeChecker().getAnyType()) {
-                type = inferTypeForVariableFromUsage(param.name, program, cancellationToken);
-            }
-            if (isInJSFile(setAccessorDeclaration)) {
-                annotateJSDocParameters(changes, sourceFile, [{ declaration: param, type }], program, host);
-            }
-            else {
-                annotate(changes, sourceFile, param, type, program, host);
-            }
-        }
-    }
-
-    function annotate(changes: textChanges.ChangeTracker, sourceFile: SourceFile, declaration: textChanges.TypeAnnotatable, type: Type, program: Program, host: LanguageServiceHost): void {
-        const typeNode = getTypeNodeIfAccessible(type, declaration, program, host);
-        if (typeNode) {
-            if (isInJSFile(sourceFile) && declaration.kind !== SyntaxKind.PropertySignature) {
-                const parent = isVariableDeclaration(declaration) ? tryCast(declaration.parent.parent, isVariableStatement) : declaration;
-                if (!parent) {
-                    return;
-                }
-                const typeExpression = createJSDocTypeExpression(typeNode);
-                const typeTag = isGetAccessorDeclaration(declaration) ? createJSDocReturnTag(typeExpression, "") : createJSDocTypeTag(typeExpression, "");
-                addJSDocTags(changes, sourceFile, parent, [typeTag]);
-            }
-            else {
-                changes.tryInsertTypeAnnotation(sourceFile, declaration, typeNode);
-            }
-        }
-    }
-
-    function annotateJSDocParameters(changes: textChanges.ChangeTracker, sourceFile: SourceFile, parameterInferences: readonly ParameterInference[], program: Program, host: LanguageServiceHost): void {
-        const signature = parameterInferences.length && parameterInferences[0].declaration.parent;
-        if (!signature) {
-            return;
-        }
-        const paramTags = mapDefined(parameterInferences, inference => {
-            const param = inference.declaration;
-            // only infer parameters that have (1) no type and (2) an accessible inferred type
-            if (param.initializer || getJSDocType(param) || !isIdentifier(param.name)) return;
-
-            const typeNode = inference.type && getTypeNodeIfAccessible(inference.type, param, program, host);
-            const name = getSynthesizedClone(param.name);
-            setEmitFlags(name, EmitFlags.NoComments | EmitFlags.NoNestedComments);
-            return typeNode && createJSDocParamTag(name, !!inference.isOptional, createJSDocTypeExpression(typeNode), "");
-        });
-        addJSDocTags(changes, sourceFile, signature, paramTags);
-    }
-
-    function addJSDocTags(changes: textChanges.ChangeTracker, sourceFile: SourceFile, parent: HasJSDoc, newTags: readonly JSDocTag[]): void {
-        const comments = mapDefined(parent.jsDoc, j => j.comment);
-        const oldTags = flatMapToMutable(parent.jsDoc, j => j.tags);
-        const unmergedNewTags = newTags.filter(newTag => !oldTags || !oldTags.some((tag, i) => {
-            const merged = tryMergeJsdocTags(tag, newTag);
-            if (merged) oldTags[i] = merged;
-            return !!merged;
-        }));
-        const tag = createJSDocComment(comments.join("\n"), createNodeArray([...(oldTags || emptyArray), ...unmergedNewTags]));
-        const jsDocNode = parent.kind === SyntaxKind.ArrowFunction ? getJsDocNodeForArrowFunction(parent) : parent;
-        jsDocNode.jsDoc = parent.jsDoc;
-        jsDocNode.jsDocCache = parent.jsDocCache;
-        changes.insertJsdocCommentBefore(sourceFile, jsDocNode, tag);
-    }
-
-    function getJsDocNodeForArrowFunction(signature: ArrowFunction): HasJSDoc {
-        if (signature.parent.kind === SyntaxKind.PropertyDeclaration) {
-            return <HasJSDoc>signature.parent;
-        }
-        return <HasJSDoc>signature.parent.parent;
-    }
-
-    function tryMergeJsdocTags(oldTag: JSDocTag, newTag: JSDocTag): JSDocTag | undefined {
-        if (oldTag.kind !== newTag.kind) {
-            return undefined;
-        }
-        switch (oldTag.kind) {
-            case SyntaxKind.JSDocParameterTag: {
-                const oldParam = oldTag as JSDocParameterTag;
-                const newParam = newTag as JSDocParameterTag;
-                return isIdentifier(oldParam.name) && isIdentifier(newParam.name) && oldParam.name.escapedText === newParam.name.escapedText
-                    ? createJSDocParamTag(newParam.name, newParam.isBracketed, newParam.typeExpression, oldParam.comment)
-                    : undefined;
-            }
-            case SyntaxKind.JSDocReturnTag:
-                return createJSDocReturnTag((newTag as JSDocReturnTag).typeExpression, oldTag.comment);
-        }
-    }
-
-    function getReferences(token: PropertyName | Token<SyntaxKind.ConstructorKeyword>, program: Program, cancellationToken: CancellationToken): readonly Identifier[] {
-        // Position shouldn't matter since token is not a SourceFile.
-        return mapDefined(FindAllReferences.getReferenceEntriesForNode(-1, token, program, program.getSourceFiles(), cancellationToken), entry =>
-            entry.kind !== FindAllReferences.EntryKind.Span ? tryCast(entry.node, isIdentifier) : undefined);
-    }
-
-    function inferTypeForVariableFromUsage(token: Identifier, program: Program, cancellationToken: CancellationToken): Type {
-        const references = getReferences(token, program, cancellationToken);
-        const checker = program.getTypeChecker();
-        const types = InferFromReference.inferTypesFromReferences(references, checker, cancellationToken);
-        return InferFromReference.unifyFromUsage(types, checker);
-    }
-
-    function inferFunctionReferencesFromUsage(containingFunction: FunctionLike, sourceFile: SourceFile, program: Program, cancellationToken: CancellationToken): readonly Identifier[] | undefined {
-        let searchToken;
-        switch (containingFunction.kind) {
-            case SyntaxKind.Constructor:
-                searchToken = findChildOfKind<Token<SyntaxKind.ConstructorKeyword>>(containingFunction, SyntaxKind.ConstructorKeyword, sourceFile);
-                break;
-            case SyntaxKind.ArrowFunction:
-            case SyntaxKind.FunctionExpression:
-                const parent = containingFunction.parent;
-                searchToken = isVariableDeclaration(parent) && isIdentifier(parent.name) ?
-                    parent.name :
-                    containingFunction.name;
-                break;
-            case SyntaxKind.FunctionDeclaration:
-            case SyntaxKind.MethodDeclaration:
-                searchToken = containingFunction.name;
-                break;
-        }
-
-        if (!searchToken) {
-            return undefined;
-        }
-
-        return getReferences(searchToken, program, cancellationToken);
-    }
-
-    interface ParameterInference {
-        readonly declaration: ParameterDeclaration;
-        readonly type: Type;
-        readonly isOptional?: boolean;
-    }
-
-    namespace InferFromReference {
-        interface CallUsage {
-            argumentTypes: Type[];
-            returnType: Usage;
-        }
-
-        interface Usage {
-            isNumber?: boolean;
-            isString?: boolean;
-            /** Used ambiguously, eg x + ___ or object[___]; results in string | number if no other evidence exists */
-            isNumberOrString?: boolean;
-
-            candidateTypes?: Type[];
-            properties?: UnderscoreEscapedMap<Usage>;
-            calls?: CallUsage[];
-            constructs?: CallUsage[];
-            numberIndex?: Usage;
-            stringIndex?: Usage;
-            candidateThisTypes?: Type[];
-        }
-
-<<<<<<< HEAD
-        export function inferTypesFromReferences(references: readonly Identifier[], checker: TypeChecker, cancellationToken: CancellationToken): Type[] {
-            const usageContext: UsageContext = {};
-=======
-        export function inferTypesFromReferences(references: ReadonlyArray<Identifier>, checker: TypeChecker, cancellationToken: CancellationToken): Type[] {
-            const usage: Usage = {};
->>>>>>> 111b73ac
-            for (const reference of references) {
-                cancellationToken.throwIfCancellationRequested();
-                calculateUsageOfNode(reference, checker, usage);
-            }
-            return inferFromUsage(usage, checker);
-        }
-
-        export function inferTypeForParametersFromReferences(references: readonly Identifier[] | undefined, declaration: FunctionLike, program: Program, cancellationToken: CancellationToken): ParameterInference[] | undefined {
-            if (references === undefined || references.length === 0 || !declaration.parameters) {
-                return undefined;
-            }
-
-            const checker = program.getTypeChecker();
-            const usage: Usage = {};
-            for (const reference of references) {
-                cancellationToken.throwIfCancellationRequested();
-                calculateUsageOfNode(reference, checker, usage);
-            }
-            const calls = [...usage.constructs || [], ...usage.calls || []];
-            return declaration.parameters.map((parameter, parameterIndex): ParameterInference => {
-                const types = [];
-                const isRest = isRestParameter(parameter);
-                let isOptional = false;
-                for (const call of calls) {
-                    if (call.argumentTypes.length <= parameterIndex) {
-                        isOptional = isInJSFile(declaration);
-                        types.push(checker.getUndefinedType());
-                    }
-                    else if (isRest) {
-                        for (let i = parameterIndex; i < call.argumentTypes.length; i++) {
-                            types.push(checker.getBaseTypeOfLiteralType(call.argumentTypes[i]));
-                        }
-                    }
-                    else {
-                        types.push(checker.getBaseTypeOfLiteralType(call.argumentTypes[parameterIndex]));
-                    }
-                }
-                if (isIdentifier(parameter.name)) {
-                    const inferred = inferTypesFromReferences(getReferences(parameter.name, program, cancellationToken), checker, cancellationToken);
-                    types.push(...(isRest ? mapDefined(inferred, checker.getElementTypeOfArrayType) : inferred));
-                }
-                const type = unifyFromUsage(types, checker);
-                return {
-                    type: isRest ? checker.createArrayType(type) : type,
-                    isOptional: isOptional && !isRest,
-                    declaration: parameter
-                };
-            });
-        }
-
-        export function inferTypeForThisFromReferences(references: readonly Identifier[], program: Program, cancellationToken: CancellationToken) {
-            if (references.length === 0) {
-                return undefined;
-            }
-
-            const checker = program.getTypeChecker();
-            const usage: Usage = {};
-
-            for (const reference of references) {
-                cancellationToken.throwIfCancellationRequested();
-                calculateUsageOfNode(reference, checker, usage);
-            }
-
-            return unifyFromUsage(usage.candidateThisTypes || emptyArray, checker);
-        }
-
-        function calculateUsageOfNode(node: Expression, checker: TypeChecker, usage: Usage): void {
-            while (isRightSideOfQualifiedNameOrPropertyAccess(node)) {
-                node = <Expression>node.parent;
-            }
-
-            switch (node.parent.kind) {
-                case SyntaxKind.PostfixUnaryExpression:
-                    usage.isNumber = true;
-                    break;
-                case SyntaxKind.PrefixUnaryExpression:
-                    inferTypeFromPrefixUnaryExpression(<PrefixUnaryExpression>node.parent, usage);
-                    break;
-                case SyntaxKind.BinaryExpression:
-                    inferTypeFromBinaryExpression(node, <BinaryExpression>node.parent, checker, usage);
-                    break;
-                case SyntaxKind.CaseClause:
-                case SyntaxKind.DefaultClause:
-                    inferTypeFromSwitchStatementLabel(<CaseOrDefaultClause>node.parent, checker, usage);
-                    break;
-                case SyntaxKind.CallExpression:
-                case SyntaxKind.NewExpression:
-                    if ((<CallExpression | NewExpression>node.parent).expression === node) {
-                        inferTypeFromCallExpression(<CallExpression | NewExpression>node.parent, checker, usage);
-                    }
-                    else {
-                        inferTypeFromContextualType(node, checker, usage);
-                    }
-                    break;
-                case SyntaxKind.PropertyAccessExpression:
-                    inferTypeFromPropertyAccessExpression(<PropertyAccessExpression>node.parent, checker, usage);
-                    break;
-                case SyntaxKind.ElementAccessExpression:
-                    inferTypeFromPropertyElementExpression(<ElementAccessExpression>node.parent, node, checker, usage);
-                    break;
-                case SyntaxKind.PropertyAssignment:
-                case SyntaxKind.ShorthandPropertyAssignment:
-                    inferTypeFromPropertyAssignment(<PropertyAssignment | ShorthandPropertyAssignment>node.parent, checker, usage);
-                    break;
-                case SyntaxKind.PropertyDeclaration:
-                    inferTypeFromPropertyDeclaration(<PropertyDeclaration>node.parent, checker, usage);
-                    break;
-                case SyntaxKind.VariableDeclaration: {
-                    const { name, initializer } = node.parent as VariableDeclaration;
-                    if (node === name) {
-                        if (initializer) { // This can happen for `let x = null;` which still has an implicit-any error.
-                            addCandidateType(usage, checker.getTypeAtLocation(initializer));
-                        }
-                        break;
-                    }
-                }
-                // falls through
-                default:
-                    return inferTypeFromContextualType(node, checker, usage);
-            }
-        }
-
-        function inferTypeFromContextualType(node: Expression, checker: TypeChecker, usage: Usage): void {
-            if (isExpressionNode(node)) {
-                addCandidateType(usage, checker.getContextualType(node));
-            }
-        }
-
-        function inferTypeFromPrefixUnaryExpression(node: PrefixUnaryExpression, usage: Usage): void {
-            switch (node.operator) {
-                case SyntaxKind.PlusPlusToken:
-                case SyntaxKind.MinusMinusToken:
-                case SyntaxKind.MinusToken:
-                case SyntaxKind.TildeToken:
-                    usage.isNumber = true;
-                    break;
-
-                case SyntaxKind.PlusToken:
-                    usage.isNumberOrString = true;
-                    break;
-
-                // case SyntaxKind.ExclamationToken:
-                // no inferences here;
-            }
-        }
-
-        function inferTypeFromBinaryExpression(node: Expression, parent: BinaryExpression, checker: TypeChecker, usage: Usage): void {
-            switch (parent.operatorToken.kind) {
-                // ExponentiationOperator
-                case SyntaxKind.AsteriskAsteriskToken:
-
-                // MultiplicativeOperator
-                // falls through
-                case SyntaxKind.AsteriskToken:
-                case SyntaxKind.SlashToken:
-                case SyntaxKind.PercentToken:
-
-                // ShiftOperator
-                // falls through
-                case SyntaxKind.LessThanLessThanToken:
-                case SyntaxKind.GreaterThanGreaterThanToken:
-                case SyntaxKind.GreaterThanGreaterThanGreaterThanToken:
-
-                // BitwiseOperator
-                // falls through
-                case SyntaxKind.AmpersandToken:
-                case SyntaxKind.BarToken:
-                case SyntaxKind.CaretToken:
-
-                // CompoundAssignmentOperator
-                // falls through
-                case SyntaxKind.MinusEqualsToken:
-                case SyntaxKind.AsteriskAsteriskEqualsToken:
-                case SyntaxKind.AsteriskEqualsToken:
-                case SyntaxKind.SlashEqualsToken:
-                case SyntaxKind.PercentEqualsToken:
-                case SyntaxKind.AmpersandEqualsToken:
-                case SyntaxKind.BarEqualsToken:
-                case SyntaxKind.CaretEqualsToken:
-                case SyntaxKind.LessThanLessThanEqualsToken:
-                case SyntaxKind.GreaterThanGreaterThanGreaterThanEqualsToken:
-                case SyntaxKind.GreaterThanGreaterThanEqualsToken:
-
-                // AdditiveOperator
-                // falls through
-                case SyntaxKind.MinusToken:
-
-                // RelationalOperator
-                // falls through
-                case SyntaxKind.LessThanToken:
-                case SyntaxKind.LessThanEqualsToken:
-                case SyntaxKind.GreaterThanToken:
-                case SyntaxKind.GreaterThanEqualsToken:
-                    const operandType = checker.getTypeAtLocation(parent.left === node ? parent.right : parent.left);
-                    if (operandType.flags & TypeFlags.EnumLike) {
-                        addCandidateType(usage, operandType);
-                    }
-                    else {
-                        usage.isNumber = true;
-                    }
-                    break;
-
-                case SyntaxKind.PlusEqualsToken:
-                case SyntaxKind.PlusToken:
-                    const otherOperandType = checker.getTypeAtLocation(parent.left === node ? parent.right : parent.left);
-                    if (otherOperandType.flags & TypeFlags.EnumLike) {
-                        addCandidateType(usage, otherOperandType);
-                    }
-                    else if (otherOperandType.flags & TypeFlags.NumberLike) {
-                        usage.isNumber = true;
-                    }
-                    else if (otherOperandType.flags & TypeFlags.StringLike) {
-                        usage.isString = true;
-                    }
-                    else {
-                        usage.isNumberOrString = true;
-                    }
-                    break;
-
-                //  AssignmentOperators
-                case SyntaxKind.EqualsToken:
-                case SyntaxKind.EqualsEqualsToken:
-                case SyntaxKind.EqualsEqualsEqualsToken:
-                case SyntaxKind.ExclamationEqualsEqualsToken:
-                case SyntaxKind.ExclamationEqualsToken:
-                    addCandidateType(usage, checker.getTypeAtLocation(parent.left === node ? parent.right : parent.left));
-                    break;
-
-                case SyntaxKind.InKeyword:
-                    if (node === parent.left) {
-                        usage.isString = true;
-                    }
-                    break;
-
-                // LogicalOperator
-                case SyntaxKind.BarBarToken:
-                    if (node === parent.left &&
-                        (node.parent.parent.kind === SyntaxKind.VariableDeclaration || isAssignmentExpression(node.parent.parent, /*excludeCompoundAssignment*/ true))) {
-                        // var x = x || {};
-                        // TODO: use getFalsyflagsOfType
-                        addCandidateType(usage, checker.getTypeAtLocation(parent.right));
-                    }
-                    break;
-
-                case SyntaxKind.AmpersandAmpersandToken:
-                case SyntaxKind.CommaToken:
-                case SyntaxKind.InstanceOfKeyword:
-                    // nothing to infer here
-                    break;
-            }
-        }
-
-        function inferTypeFromSwitchStatementLabel(parent: CaseOrDefaultClause, checker: TypeChecker, usage: Usage): void {
-            addCandidateType(usage, checker.getTypeAtLocation(parent.parent.parent.expression));
-        }
-
-        function inferTypeFromCallExpression(parent: CallExpression | NewExpression, checker: TypeChecker, usage: Usage): void {
-            const call: CallUsage = {
-                argumentTypes: [],
-                returnType: {}
-            };
-
-            if (parent.arguments) {
-                for (const argument of parent.arguments) {
-                    call.argumentTypes.push(checker.getTypeAtLocation(argument));
-                }
-            }
-
-            calculateUsageOfNode(parent, checker, call.returnType);
-            if (parent.kind === SyntaxKind.CallExpression) {
-                (usage.calls || (usage.calls = [])).push(call);
-            }
-            else {
-                (usage.constructs || (usage.constructs = [])).push(call);
-            }
-        }
-
-        function inferTypeFromPropertyAccessExpression(parent: PropertyAccessExpression, checker: TypeChecker, usage: Usage): void {
-            const name = escapeLeadingUnderscores(parent.name.text);
-            if (!usage.properties) {
-                usage.properties = createUnderscoreEscapedMap<Usage>();
-            }
-            const propertyUsage = usage.properties.get(name) || { };
-            calculateUsageOfNode(parent, checker, propertyUsage);
-            usage.properties.set(name, propertyUsage);
-        }
-
-        function inferTypeFromPropertyElementExpression(parent: ElementAccessExpression, node: Expression, checker: TypeChecker, usage: Usage): void {
-            if (node === parent.argumentExpression) {
-                usage.isNumberOrString = true;
-                return;
-            }
-            else {
-                const indexType = checker.getTypeAtLocation(parent.argumentExpression);
-                const indexUsage = {};
-                calculateUsageOfNode(parent, checker, indexUsage);
-                if (indexType.flags & TypeFlags.NumberLike) {
-                    usage.numberIndex = indexUsage;
-                }
-                else {
-                    usage.stringIndex = indexUsage;
-                }
-            }
-        }
-
-        function inferTypeFromPropertyAssignment(assignment: PropertyAssignment | ShorthandPropertyAssignment, checker: TypeChecker, usage: Usage) {
-            const nodeWithRealType = isVariableDeclaration(assignment.parent.parent) ?
-                assignment.parent.parent :
-                assignment.parent;
-            addCandidateThisType(usage, checker.getTypeAtLocation(nodeWithRealType));
-        }
-
-        function inferTypeFromPropertyDeclaration(declaration: PropertyDeclaration, checker: TypeChecker, usage: Usage) {
-            addCandidateThisType(usage, checker.getTypeAtLocation(declaration.parent));
-        }
-
-        interface Priority {
-            high: (t: Type) => boolean;
-            low: (t: Type) => boolean;
-        }
-
-        function removeLowPriorityInferences(inferences: readonly Type[], priorities: Priority[]): Type[] {
-            const toRemove: ((t: Type) => boolean)[] = [];
-            for (const i of inferences) {
-                for (const { high, low } of priorities) {
-                    if (high(i)) {
-                        Debug.assert(!low(i), "Priority can't have both low and high");
-                        toRemove.push(low);
-                    }
-                }
-            }
-            return inferences.filter(i => toRemove.every(f => !f(i)));
-        }
-
-<<<<<<< HEAD
-        export function unifyFromContext(inferences: readonly Type[], checker: TypeChecker, fallback = checker.getAnyType()): Type {
-=======
-        export function unifyFromUsage(inferences: ReadonlyArray<Type>, checker: TypeChecker, fallback = checker.getAnyType()): Type {
->>>>>>> 111b73ac
-            if (!inferences.length) return fallback;
-
-            // 1. string or number individually override string | number
-            // 2. non-any, non-void overrides any or void
-            // 3. non-nullable, non-any, non-void, non-anonymous overrides anonymous types
-            const stringNumber = checker.getUnionType([checker.getStringType(), checker.getNumberType()]);
-            const priorities: Priority[] = [
-                {
-                    high: t => t === checker.getStringType() || t === checker.getNumberType(),
-                    low: t => t === stringNumber
-                },
-                {
-                    high: t => !(t.flags & (TypeFlags.Any | TypeFlags.Void)),
-                    low: t => !!(t.flags & (TypeFlags.Any | TypeFlags.Void))
-                },
-                {
-                    high: t => !(t.flags & (TypeFlags.Nullable | TypeFlags.Any | TypeFlags.Void)) && !(checker.getObjectFlags(t) & ObjectFlags.Anonymous),
-                    low: t => !!(checker.getObjectFlags(t) & ObjectFlags.Anonymous)
-                }];
-            let good = removeLowPriorityInferences(inferences, priorities);
-            const anons = good.filter(i => checker.getObjectFlags(i) & ObjectFlags.Anonymous) as AnonymousType[];
-            if (anons.length) {
-                good = good.filter(i => !(checker.getObjectFlags(i) & ObjectFlags.Anonymous));
-                good.push(unifyAnonymousTypes(anons, checker));
-            }
-            return checker.getWidenedType(checker.getUnionType(good));
-        }
-
-        function unifyAnonymousTypes(anons: AnonymousType[], checker: TypeChecker) {
-            if (anons.length === 1) {
-                return anons[0];
-            }
-            const calls = [];
-            const constructs = [];
-            const stringIndices = [];
-            const numberIndices = [];
-            let stringIndexReadonly = false;
-            let numberIndexReadonly = false;
-            const props = createMultiMap<Type>();
-            for (const anon of anons) {
-                for (const p of checker.getPropertiesOfType(anon)) {
-                    props.add(p.name, checker.getTypeOfSymbolAtLocation(p, p.valueDeclaration));
-                }
-                calls.push(...checker.getSignaturesOfType(anon, SignatureKind.Call));
-                constructs.push(...checker.getSignaturesOfType(anon, SignatureKind.Construct));
-                if (anon.stringIndexInfo) {
-                    stringIndices.push(anon.stringIndexInfo.type);
-                    stringIndexReadonly = stringIndexReadonly || anon.stringIndexInfo.isReadonly;
-                }
-                if (anon.numberIndexInfo) {
-                    numberIndices.push(anon.numberIndexInfo.type);
-                    numberIndexReadonly = numberIndexReadonly || anon.numberIndexInfo.isReadonly;
-                }
-            }
-            const members = mapEntries(props, (name, types) => {
-                const isOptional = types.length < anons.length ? SymbolFlags.Optional : 0;
-                const s = checker.createSymbol(SymbolFlags.Property | isOptional, name as __String);
-                s.type = checker.getUnionType(types);
-                return [name, s];
-            });
-            return checker.createAnonymousType(
-                anons[0].symbol,
-                members as UnderscoreEscapedMap<TransientSymbol>,
-                calls,
-                constructs,
-                stringIndices.length ? checker.createIndexInfo(checker.getUnionType(stringIndices), stringIndexReadonly) : undefined,
-                numberIndices.length ? checker.createIndexInfo(checker.getUnionType(numberIndices), numberIndexReadonly) : undefined);
-        }
-
-        function inferFromUsage(usage: Usage, checker: TypeChecker) {
-            const types = [];
-
-            if (usage.isNumber) {
-                types.push(checker.getNumberType());
-            }
-            if (usage.isString) {
-                types.push(checker.getStringType());
-            }
-            if (usage.isNumberOrString) {
-                types.push(checker.getUnionType([checker.getStringType(), checker.getNumberType()]));
-            }
-
-            types.push(...(usage.candidateTypes || []).map(t => checker.getBaseTypeOfLiteralType(t)));
-
-            if (usage.properties && hasCalls(usage.properties.get("then" as __String))) {
-                const paramType = getParameterTypeFromCalls(0, usage.properties.get("then" as __String)!.calls!, /*isRestParameter*/ false, checker)!; // TODO: GH#18217
-                const types = paramType.getCallSignatures().map(c => c.getReturnType());
-                types.push(checker.createPromiseType(types.length ? checker.getUnionType(types, UnionReduction.Subtype) : checker.getAnyType()));
-            }
-            else if (usage.properties && hasCalls(usage.properties.get("push" as __String))) {
-                types.push(checker.createArrayType(getParameterTypeFromCalls(0, usage.properties.get("push" as __String)!.calls!, /*isRestParameter*/ false, checker)!));
-            }
-
-            if (usage.numberIndex) {
-                types.push(checker.createArrayType(recur(usage.numberIndex)));
-            }
-            else if (usage.properties || usage.calls || usage.constructs || usage.stringIndex) {
-                const members = createUnderscoreEscapedMap<Symbol>();
-                const callSignatures: Signature[] = [];
-                const constructSignatures: Signature[] = [];
-                let stringIndexInfo: IndexInfo | undefined;
-
-                if (usage.properties) {
-                    usage.properties.forEach((u, name) => {
-                        const symbol = checker.createSymbol(SymbolFlags.Property, name);
-                        symbol.type = recur(u);
-                        members.set(name, symbol);
-                    });
-                }
-
-                if (usage.calls) {
-                    for (const call of usage.calls) {
-                        callSignatures.push(getSignatureFromCall(call, checker));
-                    }
-                }
-
-                if (usage.constructs) {
-                    for (const construct of usage.constructs) {
-                        constructSignatures.push(getSignatureFromCall(construct, checker));
-                    }
-                }
-
-                if (usage.stringIndex) {
-                    stringIndexInfo = checker.createIndexInfo(recur(usage.stringIndex), /*isReadonly*/ false);
-                }
-
-                types.push(checker.createAnonymousType(/*symbol*/ undefined!, members, callSignatures, constructSignatures, stringIndexInfo, /*numberIndexInfo*/ undefined)); // TODO: GH#18217
-            }
-            return types;
-
-            function recur(innerUsage: Usage): Type {
-                return unifyFromUsage(inferFromUsage(innerUsage, checker), checker);
-            }
-        }
-
-        function getParameterTypeFromCalls(parameterIndex: number, calls: CallUsage[], isRestParameter: boolean, checker: TypeChecker) {
-            let types: Type[] = [];
-            if (calls) {
-                for (const call of calls) {
-                    if (call.argumentTypes.length > parameterIndex) {
-                        if (isRestParameter) {
-                            types = concatenate(types, map(call.argumentTypes.slice(parameterIndex), a => checker.getBaseTypeOfLiteralType(a)));
-                        }
-                        else {
-                            types.push(checker.getBaseTypeOfLiteralType(call.argumentTypes[parameterIndex]));
-                        }
-                    }
-                }
-            }
-
-            if (types.length) {
-                const type = checker.getWidenedType(checker.getUnionType(types, UnionReduction.Subtype));
-                return isRestParameter ? checker.createArrayType(type) : type;
-            }
-            return undefined;
-        }
-
-        function getSignatureFromCall(call: CallUsage, checker: TypeChecker): Signature {
-            const parameters: Symbol[] = [];
-            for (let i = 0; i < call.argumentTypes.length; i++) {
-                const symbol = checker.createSymbol(SymbolFlags.FunctionScopedVariable, escapeLeadingUnderscores(`arg${i}`));
-                symbol.type = checker.getWidenedType(checker.getBaseTypeOfLiteralType(call.argumentTypes[i]));
-                parameters.push(symbol);
-            }
-            const returnType = unifyFromUsage(inferFromUsage(call.returnType, checker), checker, checker.getVoidType());
-            // TODO: GH#18217
-            return checker.createSignature(/*declaration*/ undefined!, /*typeParameters*/ undefined, /*thisParameter*/ undefined, parameters, returnType, /*typePredicate*/ undefined, call.argumentTypes.length, /*hasRestParameter*/ false, /*hasLiteralTypes*/ false);
-        }
-
-        function addCandidateType(usage: Usage, type: Type | undefined) {
-            if (type && !(type.flags & TypeFlags.Any) && !(type.flags & TypeFlags.Never)) {
-                (usage.candidateTypes || (usage.candidateTypes = [])).push(type);
-            }
-        }
-
-        function addCandidateThisType(usage: Usage, type: Type | undefined) {
-            if (type && !(type.flags & TypeFlags.Any) && !(type.flags & TypeFlags.Never)) {
-                (usage.candidateThisTypes || (usage.candidateThisTypes = [])).push(type);
-            }
-        }
-
-        function hasCalls(usage: Usage | undefined): boolean {
-            return !!usage && !!usage.calls;
-        }
-    }
-}
+/* @internal */
+namespace ts.codefix {
+    const fixId = "inferFromUsage";
+    const errorCodes = [
+        // Variable declarations
+        Diagnostics.Variable_0_implicitly_has_type_1_in_some_locations_where_its_type_cannot_be_determined.code,
+
+        // Variable uses
+        Diagnostics.Variable_0_implicitly_has_an_1_type.code,
+
+        // Parameter declarations
+        Diagnostics.Parameter_0_implicitly_has_an_1_type.code,
+        Diagnostics.Rest_parameter_0_implicitly_has_an_any_type.code,
+
+        // Get Accessor declarations
+        Diagnostics.Property_0_implicitly_has_type_any_because_its_get_accessor_lacks_a_return_type_annotation.code,
+        Diagnostics._0_which_lacks_return_type_annotation_implicitly_has_an_1_return_type.code,
+
+        // Set Accessor declarations
+        Diagnostics.Property_0_implicitly_has_type_any_because_its_set_accessor_lacks_a_parameter_type_annotation.code,
+
+        // Property declarations
+        Diagnostics.Member_0_implicitly_has_an_1_type.code,
+
+        //// Suggestions
+        // Variable declarations
+        Diagnostics.Variable_0_implicitly_has_type_1_in_some_locations_but_a_better_type_may_be_inferred_from_usage.code,
+
+        // Variable uses
+        Diagnostics.Variable_0_implicitly_has_an_1_type_but_a_better_type_may_be_inferred_from_usage.code,
+
+        // Parameter declarations
+        Diagnostics.Parameter_0_implicitly_has_an_1_type_but_a_better_type_may_be_inferred_from_usage.code,
+        Diagnostics.Rest_parameter_0_implicitly_has_an_any_type_but_a_better_type_may_be_inferred_from_usage.code,
+
+        // Get Accessor declarations
+        Diagnostics.Property_0_implicitly_has_type_any_but_a_better_type_for_its_get_accessor_may_be_inferred_from_usage.code,
+        Diagnostics._0_implicitly_has_an_1_return_type_but_a_better_type_may_be_inferred_from_usage.code,
+
+        // Set Accessor declarations
+        Diagnostics.Property_0_implicitly_has_type_any_but_a_better_type_for_its_set_accessor_may_be_inferred_from_usage.code,
+
+        // Property declarations
+        Diagnostics.Member_0_implicitly_has_an_1_type_but_a_better_type_may_be_inferred_from_usage.code,
+
+        // Function expressions and declarations
+        Diagnostics.this_implicitly_has_type_any_because_it_does_not_have_a_type_annotation.code,
+    ];
+    registerCodeFix({
+        errorCodes,
+        getCodeActions(context) {
+            const { sourceFile, program, span: { start }, errorCode, cancellationToken, host } = context;
+
+            const token = getTokenAtPosition(sourceFile, start);
+            let declaration!: Declaration | undefined;
+            const changes = textChanges.ChangeTracker.with(context, changes => { declaration = doChange(changes, sourceFile, token, errorCode, program, cancellationToken, /*markSeen*/ returnTrue, host); });
+            const name = declaration && getNameOfDeclaration(declaration);
+            return !name || changes.length === 0 ? undefined
+                : [createCodeFixAction(fixId, changes, [getDiagnostic(errorCode, token), name.getText(sourceFile)], fixId, Diagnostics.Infer_all_types_from_usage)];
+        },
+        fixIds: [fixId],
+        getAllCodeActions(context) {
+            const { sourceFile, program, cancellationToken, host } = context;
+            const markSeen = nodeSeenTracker();
+            return codeFixAll(context, errorCodes, (changes, err) => {
+                doChange(changes, sourceFile, getTokenAtPosition(err.file, err.start), err.code, program, cancellationToken, markSeen, host);
+            });
+        },
+    });
+
+    function getDiagnostic(errorCode: number, token: Node): DiagnosticMessage {
+        switch (errorCode) {
+            case Diagnostics.Parameter_0_implicitly_has_an_1_type.code:
+            case Diagnostics.Parameter_0_implicitly_has_an_1_type_but_a_better_type_may_be_inferred_from_usage.code:
+                return isSetAccessorDeclaration(getContainingFunction(token)!) ? Diagnostics.Infer_type_of_0_from_usage : Diagnostics.Infer_parameter_types_from_usage; // TODO: GH#18217
+            case Diagnostics.Rest_parameter_0_implicitly_has_an_any_type.code:
+            case Diagnostics.Rest_parameter_0_implicitly_has_an_any_type_but_a_better_type_may_be_inferred_from_usage.code:
+                return Diagnostics.Infer_parameter_types_from_usage;
+            case Diagnostics.this_implicitly_has_type_any_because_it_does_not_have_a_type_annotation.code:
+                return Diagnostics.Infer_this_type_of_0_from_usage;
+            default:
+                return Diagnostics.Infer_type_of_0_from_usage;
+        }
+    }
+
+    /** Map suggestion code to error code */
+    function mapSuggestionDiagnostic(errorCode: number) {
+        switch (errorCode) {
+            case Diagnostics.Variable_0_implicitly_has_type_1_in_some_locations_but_a_better_type_may_be_inferred_from_usage.code:
+                return Diagnostics.Variable_0_implicitly_has_type_1_in_some_locations_where_its_type_cannot_be_determined.code;
+            case Diagnostics.Variable_0_implicitly_has_an_1_type_but_a_better_type_may_be_inferred_from_usage.code:
+                return Diagnostics.Variable_0_implicitly_has_an_1_type.code;
+            case Diagnostics.Parameter_0_implicitly_has_an_1_type_but_a_better_type_may_be_inferred_from_usage.code:
+                return Diagnostics.Parameter_0_implicitly_has_an_1_type.code;
+            case Diagnostics.Rest_parameter_0_implicitly_has_an_any_type_but_a_better_type_may_be_inferred_from_usage.code:
+                return Diagnostics.Rest_parameter_0_implicitly_has_an_any_type.code;
+            case Diagnostics.Property_0_implicitly_has_type_any_but_a_better_type_for_its_get_accessor_may_be_inferred_from_usage.code:
+                return Diagnostics.Property_0_implicitly_has_type_any_because_its_get_accessor_lacks_a_return_type_annotation.code;
+            case Diagnostics._0_implicitly_has_an_1_return_type_but_a_better_type_may_be_inferred_from_usage.code:
+                return Diagnostics._0_which_lacks_return_type_annotation_implicitly_has_an_1_return_type.code;
+            case Diagnostics.Property_0_implicitly_has_type_any_but_a_better_type_for_its_set_accessor_may_be_inferred_from_usage.code:
+                return Diagnostics.Property_0_implicitly_has_type_any_because_its_set_accessor_lacks_a_parameter_type_annotation.code;
+            case Diagnostics.Member_0_implicitly_has_an_1_type_but_a_better_type_may_be_inferred_from_usage.code:
+                return Diagnostics.Member_0_implicitly_has_an_1_type.code;
+        }
+        return errorCode;
+    }
+
+    function doChange(changes: textChanges.ChangeTracker, sourceFile: SourceFile, token: Node, errorCode: number, program: Program, cancellationToken: CancellationToken, markSeen: NodeSeenTracker, host: LanguageServiceHost): Declaration | undefined {
+        if (!isParameterPropertyModifier(token.kind) && token.kind !== SyntaxKind.Identifier && token.kind !== SyntaxKind.DotDotDotToken && token.kind !== SyntaxKind.ThisKeyword) {
+            return undefined;
+        }
+
+        const { parent } = token;
+        errorCode = mapSuggestionDiagnostic(errorCode);
+        switch (errorCode) {
+            // Variable and Property declarations
+            case Diagnostics.Member_0_implicitly_has_an_1_type.code:
+            case Diagnostics.Variable_0_implicitly_has_type_1_in_some_locations_where_its_type_cannot_be_determined.code:
+                if ((isVariableDeclaration(parent) && markSeen(parent)) || isPropertyDeclaration(parent) || isPropertySignature(parent)) { // handle bad location
+                    annotateVariableDeclaration(changes, sourceFile, parent, program, host, cancellationToken);
+                    return parent;
+                }
+                if (isPropertyAccessExpression(parent)) {
+                    const type = inferTypeForVariableFromUsage(parent.name, program, cancellationToken);
+                    const typeNode = getTypeNodeIfAccessible(type, parent, program, host);
+                    if (typeNode) {
+                        // Note that the codefix will never fire with an existing `@type` tag, so there is no need to merge tags
+                        const typeTag = createJSDocTypeTag(createJSDocTypeExpression(typeNode), /*comment*/ "");
+                        addJSDocTags(changes, sourceFile, cast(parent.parent.parent, isExpressionStatement), [typeTag]);
+                    }
+                    return parent;
+                }
+                return undefined;
+
+            case Diagnostics.Variable_0_implicitly_has_an_1_type.code: {
+                const symbol = program.getTypeChecker().getSymbolAtLocation(token);
+                if (symbol && symbol.valueDeclaration && isVariableDeclaration(symbol.valueDeclaration) && markSeen(symbol.valueDeclaration)) {
+                    annotateVariableDeclaration(changes, sourceFile, symbol.valueDeclaration, program, host, cancellationToken);
+                    return symbol.valueDeclaration;
+                }
+                return undefined;
+            }
+        }
+
+        const containingFunction = getContainingFunction(token);
+        if (containingFunction === undefined) {
+            return undefined;
+        }
+
+        switch (errorCode) {
+            // Parameter declarations
+            case Diagnostics.Parameter_0_implicitly_has_an_1_type.code:
+                if (isSetAccessorDeclaration(containingFunction)) {
+                    annotateSetAccessor(changes, sourceFile, containingFunction, program, host, cancellationToken);
+                    return containingFunction;
+                }
+                // falls through
+            case Diagnostics.Rest_parameter_0_implicitly_has_an_any_type.code:
+                if (markSeen(containingFunction)) {
+                    const param = cast(parent, isParameter);
+                    annotateParameters(changes, sourceFile, param, containingFunction, program, host, cancellationToken);
+                    return param;
+                }
+                return undefined;
+
+            // Get Accessor declarations
+            case Diagnostics.Property_0_implicitly_has_type_any_because_its_get_accessor_lacks_a_return_type_annotation.code:
+            case Diagnostics._0_which_lacks_return_type_annotation_implicitly_has_an_1_return_type.code:
+                if (isGetAccessorDeclaration(containingFunction) && isIdentifier(containingFunction.name)) {
+                    annotate(changes, sourceFile, containingFunction, inferTypeForVariableFromUsage(containingFunction.name, program, cancellationToken), program, host);
+                    return containingFunction;
+                }
+                return undefined;
+
+            // Set Accessor declarations
+            case Diagnostics.Property_0_implicitly_has_type_any_because_its_set_accessor_lacks_a_parameter_type_annotation.code:
+                if (isSetAccessorDeclaration(containingFunction)) {
+                    annotateSetAccessor(changes, sourceFile, containingFunction, program, host, cancellationToken);
+                    return containingFunction;
+                }
+                return undefined;
+
+            // Function 'this'
+            case Diagnostics.this_implicitly_has_type_any_because_it_does_not_have_a_type_annotation.code:
+                if (textChanges.isThisTypeAnnotatable(containingFunction) && markSeen(containingFunction)) {
+                    annotateThis(changes, sourceFile, containingFunction, program, host, cancellationToken);
+                    return containingFunction;
+                }
+                return undefined;
+
+            default:
+                return Debug.fail(String(errorCode));
+        }
+    }
+
+    function annotateVariableDeclaration(changes: textChanges.ChangeTracker, sourceFile: SourceFile, declaration: VariableDeclaration | PropertyDeclaration | PropertySignature, program: Program, host: LanguageServiceHost, cancellationToken: CancellationToken): void {
+        if (isIdentifier(declaration.name)) {
+            annotate(changes, sourceFile, declaration, inferTypeForVariableFromUsage(declaration.name, program, cancellationToken), program, host);
+        }
+    }
+
+    function annotateParameters(changes: textChanges.ChangeTracker, sourceFile: SourceFile, parameterDeclaration: ParameterDeclaration, containingFunction: FunctionLike, program: Program, host: LanguageServiceHost, cancellationToken: CancellationToken): void {
+        if (!isIdentifier(parameterDeclaration.name)) {
+            return;
+        }
+
+        const references = inferFunctionReferencesFromUsage(containingFunction, sourceFile, program, cancellationToken);
+        const parameterInferences = InferFromReference.inferTypeForParametersFromReferences(references, containingFunction, program, cancellationToken) ||
+            containingFunction.parameters.map<ParameterInference>(p => ({
+                declaration: p,
+                type: isIdentifier(p.name) ? inferTypeForVariableFromUsage(p.name, program, cancellationToken) : program.getTypeChecker().getAnyType()
+            }));
+        Debug.assert(containingFunction.parameters.length === parameterInferences.length, "Parameter count and inference count should match");
+
+        if (isInJSFile(containingFunction)) {
+            annotateJSDocParameters(changes, sourceFile, parameterInferences, program, host);
+        }
+        else {
+            const needParens = isArrowFunction(containingFunction) && !findChildOfKind(containingFunction, SyntaxKind.OpenParenToken, sourceFile);
+            if (needParens) changes.insertNodeBefore(sourceFile, first(containingFunction.parameters), createToken(SyntaxKind.OpenParenToken));
+            for (const { declaration, type } of parameterInferences) {
+                if (declaration && !declaration.type && !declaration.initializer) {
+                    annotate(changes, sourceFile, declaration, type, program, host);
+                }
+            }
+            if (needParens) changes.insertNodeAfter(sourceFile, last(containingFunction.parameters), createToken(SyntaxKind.CloseParenToken));
+        }
+    }
+
+    function annotateThis(changes: textChanges.ChangeTracker, sourceFile: SourceFile, containingFunction: textChanges.ThisTypeAnnotatable, program: Program, host: LanguageServiceHost, cancellationToken: CancellationToken) {
+        const references = inferFunctionReferencesFromUsage(containingFunction, sourceFile, program, cancellationToken);
+        if (!references) {
+            return;
+        }
+
+        const thisInference = InferFromReference.inferTypeForThisFromReferences(references, program, cancellationToken);
+        if (!thisInference) {
+            return;
+        }
+
+        const typeNode = getTypeNodeIfAccessible(thisInference, containingFunction, program, host);
+        if (!typeNode) {
+            return;
+        }
+
+        if (isInJSFile(containingFunction)) {
+            annotateJSDocThis(changes, sourceFile, containingFunction, typeNode);
+        }
+        else {
+            changes.tryInsertThisTypeAnnotation(sourceFile, containingFunction, typeNode);
+        }
+    }
+
+    function annotateJSDocThis(changes: textChanges.ChangeTracker, sourceFile: SourceFile, containingFunction: FunctionLike, typeNode: TypeNode) {
+        addJSDocTags(changes, sourceFile, containingFunction, [
+            createJSDocThisTag(createJSDocTypeExpression(typeNode)),
+        ]);
+    }
+
+    function annotateSetAccessor(changes: textChanges.ChangeTracker, sourceFile: SourceFile, setAccessorDeclaration: SetAccessorDeclaration, program: Program, host: LanguageServiceHost, cancellationToken: CancellationToken): void {
+        const param = firstOrUndefined(setAccessorDeclaration.parameters);
+        if (param && isIdentifier(setAccessorDeclaration.name) && isIdentifier(param.name)) {
+            let type = inferTypeForVariableFromUsage(setAccessorDeclaration.name, program, cancellationToken);
+            if (type === program.getTypeChecker().getAnyType()) {
+                type = inferTypeForVariableFromUsage(param.name, program, cancellationToken);
+            }
+            if (isInJSFile(setAccessorDeclaration)) {
+                annotateJSDocParameters(changes, sourceFile, [{ declaration: param, type }], program, host);
+            }
+            else {
+                annotate(changes, sourceFile, param, type, program, host);
+            }
+        }
+    }
+
+    function annotate(changes: textChanges.ChangeTracker, sourceFile: SourceFile, declaration: textChanges.TypeAnnotatable, type: Type, program: Program, host: LanguageServiceHost): void {
+        const typeNode = getTypeNodeIfAccessible(type, declaration, program, host);
+        if (typeNode) {
+            if (isInJSFile(sourceFile) && declaration.kind !== SyntaxKind.PropertySignature) {
+                const parent = isVariableDeclaration(declaration) ? tryCast(declaration.parent.parent, isVariableStatement) : declaration;
+                if (!parent) {
+                    return;
+                }
+                const typeExpression = createJSDocTypeExpression(typeNode);
+                const typeTag = isGetAccessorDeclaration(declaration) ? createJSDocReturnTag(typeExpression, "") : createJSDocTypeTag(typeExpression, "");
+                addJSDocTags(changes, sourceFile, parent, [typeTag]);
+            }
+            else {
+                changes.tryInsertTypeAnnotation(sourceFile, declaration, typeNode);
+            }
+        }
+    }
+
+    function annotateJSDocParameters(changes: textChanges.ChangeTracker, sourceFile: SourceFile, parameterInferences: readonly ParameterInference[], program: Program, host: LanguageServiceHost): void {
+        const signature = parameterInferences.length && parameterInferences[0].declaration.parent;
+        if (!signature) {
+            return;
+        }
+        const paramTags = mapDefined(parameterInferences, inference => {
+            const param = inference.declaration;
+            // only infer parameters that have (1) no type and (2) an accessible inferred type
+            if (param.initializer || getJSDocType(param) || !isIdentifier(param.name)) return;
+
+            const typeNode = inference.type && getTypeNodeIfAccessible(inference.type, param, program, host);
+            const name = getSynthesizedClone(param.name);
+            setEmitFlags(name, EmitFlags.NoComments | EmitFlags.NoNestedComments);
+            return typeNode && createJSDocParamTag(name, !!inference.isOptional, createJSDocTypeExpression(typeNode), "");
+        });
+        addJSDocTags(changes, sourceFile, signature, paramTags);
+    }
+
+    function addJSDocTags(changes: textChanges.ChangeTracker, sourceFile: SourceFile, parent: HasJSDoc, newTags: readonly JSDocTag[]): void {
+        const comments = mapDefined(parent.jsDoc, j => j.comment);
+        const oldTags = flatMapToMutable(parent.jsDoc, j => j.tags);
+        const unmergedNewTags = newTags.filter(newTag => !oldTags || !oldTags.some((tag, i) => {
+            const merged = tryMergeJsdocTags(tag, newTag);
+            if (merged) oldTags[i] = merged;
+            return !!merged;
+        }));
+        const tag = createJSDocComment(comments.join("\n"), createNodeArray([...(oldTags || emptyArray), ...unmergedNewTags]));
+        const jsDocNode = parent.kind === SyntaxKind.ArrowFunction ? getJsDocNodeForArrowFunction(parent) : parent;
+        jsDocNode.jsDoc = parent.jsDoc;
+        jsDocNode.jsDocCache = parent.jsDocCache;
+        changes.insertJsdocCommentBefore(sourceFile, jsDocNode, tag);
+    }
+
+    function getJsDocNodeForArrowFunction(signature: ArrowFunction): HasJSDoc {
+        if (signature.parent.kind === SyntaxKind.PropertyDeclaration) {
+            return <HasJSDoc>signature.parent;
+        }
+        return <HasJSDoc>signature.parent.parent;
+    }
+
+    function tryMergeJsdocTags(oldTag: JSDocTag, newTag: JSDocTag): JSDocTag | undefined {
+        if (oldTag.kind !== newTag.kind) {
+            return undefined;
+        }
+        switch (oldTag.kind) {
+            case SyntaxKind.JSDocParameterTag: {
+                const oldParam = oldTag as JSDocParameterTag;
+                const newParam = newTag as JSDocParameterTag;
+                return isIdentifier(oldParam.name) && isIdentifier(newParam.name) && oldParam.name.escapedText === newParam.name.escapedText
+                    ? createJSDocParamTag(newParam.name, newParam.isBracketed, newParam.typeExpression, oldParam.comment)
+                    : undefined;
+            }
+            case SyntaxKind.JSDocReturnTag:
+                return createJSDocReturnTag((newTag as JSDocReturnTag).typeExpression, oldTag.comment);
+        }
+    }
+
+    function getReferences(token: PropertyName | Token<SyntaxKind.ConstructorKeyword>, program: Program, cancellationToken: CancellationToken): readonly Identifier[] {
+        // Position shouldn't matter since token is not a SourceFile.
+        return mapDefined(FindAllReferences.getReferenceEntriesForNode(-1, token, program, program.getSourceFiles(), cancellationToken), entry =>
+            entry.kind !== FindAllReferences.EntryKind.Span ? tryCast(entry.node, isIdentifier) : undefined);
+    }
+
+    function inferTypeForVariableFromUsage(token: Identifier, program: Program, cancellationToken: CancellationToken): Type {
+        const references = getReferences(token, program, cancellationToken);
+        const checker = program.getTypeChecker();
+        const types = InferFromReference.inferTypesFromReferences(references, checker, cancellationToken);
+        return InferFromReference.unifyFromUsage(types, checker);
+    }
+
+    function inferFunctionReferencesFromUsage(containingFunction: FunctionLike, sourceFile: SourceFile, program: Program, cancellationToken: CancellationToken): readonly Identifier[] | undefined {
+        let searchToken;
+        switch (containingFunction.kind) {
+            case SyntaxKind.Constructor:
+                searchToken = findChildOfKind<Token<SyntaxKind.ConstructorKeyword>>(containingFunction, SyntaxKind.ConstructorKeyword, sourceFile);
+                break;
+            case SyntaxKind.ArrowFunction:
+            case SyntaxKind.FunctionExpression:
+                const parent = containingFunction.parent;
+                searchToken = isVariableDeclaration(parent) && isIdentifier(parent.name) ?
+                    parent.name :
+                    containingFunction.name;
+                break;
+            case SyntaxKind.FunctionDeclaration:
+            case SyntaxKind.MethodDeclaration:
+                searchToken = containingFunction.name;
+                break;
+        }
+
+        if (!searchToken) {
+            return undefined;
+        }
+
+        return getReferences(searchToken, program, cancellationToken);
+    }
+
+    interface ParameterInference {
+        readonly declaration: ParameterDeclaration;
+        readonly type: Type;
+        readonly isOptional?: boolean;
+    }
+
+    namespace InferFromReference {
+        interface CallUsage {
+            argumentTypes: Type[];
+            returnType: Usage;
+        }
+
+        interface Usage {
+            isNumber?: boolean;
+            isString?: boolean;
+            /** Used ambiguously, eg x + ___ or object[___]; results in string | number if no other evidence exists */
+            isNumberOrString?: boolean;
+
+            candidateTypes?: Type[];
+            properties?: UnderscoreEscapedMap<Usage>;
+            calls?: CallUsage[];
+            constructs?: CallUsage[];
+            numberIndex?: Usage;
+            stringIndex?: Usage;
+            candidateThisTypes?: Type[];
+        }
+
+        export function inferTypesFromReferences(references: readonly Identifier[], checker: TypeChecker, cancellationToken: CancellationToken): Type[] {
+            const usage: Usage = {};
+            for (const reference of references) {
+                cancellationToken.throwIfCancellationRequested();
+                calculateUsageOfNode(reference, checker, usage);
+            }
+            return inferFromUsage(usage, checker);
+        }
+
+        export function inferTypeForParametersFromReferences(references: readonly Identifier[] | undefined, declaration: FunctionLike, program: Program, cancellationToken: CancellationToken): ParameterInference[] | undefined {
+            if (references === undefined || references.length === 0 || !declaration.parameters) {
+                return undefined;
+            }
+
+            const checker = program.getTypeChecker();
+            const usage: Usage = {};
+            for (const reference of references) {
+                cancellationToken.throwIfCancellationRequested();
+                calculateUsageOfNode(reference, checker, usage);
+            }
+            const calls = [...usage.constructs || [], ...usage.calls || []];
+            return declaration.parameters.map((parameter, parameterIndex): ParameterInference => {
+                const types = [];
+                const isRest = isRestParameter(parameter);
+                let isOptional = false;
+                for (const call of calls) {
+                    if (call.argumentTypes.length <= parameterIndex) {
+                        isOptional = isInJSFile(declaration);
+                        types.push(checker.getUndefinedType());
+                    }
+                    else if (isRest) {
+                        for (let i = parameterIndex; i < call.argumentTypes.length; i++) {
+                            types.push(checker.getBaseTypeOfLiteralType(call.argumentTypes[i]));
+                        }
+                    }
+                    else {
+                        types.push(checker.getBaseTypeOfLiteralType(call.argumentTypes[parameterIndex]));
+                    }
+                }
+                if (isIdentifier(parameter.name)) {
+                    const inferred = inferTypesFromReferences(getReferences(parameter.name, program, cancellationToken), checker, cancellationToken);
+                    types.push(...(isRest ? mapDefined(inferred, checker.getElementTypeOfArrayType) : inferred));
+                }
+                const type = unifyFromUsage(types, checker);
+                return {
+                    type: isRest ? checker.createArrayType(type) : type,
+                    isOptional: isOptional && !isRest,
+                    declaration: parameter
+                };
+            });
+        }
+
+        export function inferTypeForThisFromReferences(references: readonly Identifier[], program: Program, cancellationToken: CancellationToken) {
+            if (references.length === 0) {
+                return undefined;
+            }
+
+            const checker = program.getTypeChecker();
+            const usage: Usage = {};
+
+            for (const reference of references) {
+                cancellationToken.throwIfCancellationRequested();
+                calculateUsageOfNode(reference, checker, usage);
+            }
+
+            return unifyFromUsage(usage.candidateThisTypes || emptyArray, checker);
+        }
+
+        function calculateUsageOfNode(node: Expression, checker: TypeChecker, usage: Usage): void {
+            while (isRightSideOfQualifiedNameOrPropertyAccess(node)) {
+                node = <Expression>node.parent;
+            }
+
+            switch (node.parent.kind) {
+                case SyntaxKind.PostfixUnaryExpression:
+                    usage.isNumber = true;
+                    break;
+                case SyntaxKind.PrefixUnaryExpression:
+                    inferTypeFromPrefixUnaryExpression(<PrefixUnaryExpression>node.parent, usage);
+                    break;
+                case SyntaxKind.BinaryExpression:
+                    inferTypeFromBinaryExpression(node, <BinaryExpression>node.parent, checker, usage);
+                    break;
+                case SyntaxKind.CaseClause:
+                case SyntaxKind.DefaultClause:
+                    inferTypeFromSwitchStatementLabel(<CaseOrDefaultClause>node.parent, checker, usage);
+                    break;
+                case SyntaxKind.CallExpression:
+                case SyntaxKind.NewExpression:
+                    if ((<CallExpression | NewExpression>node.parent).expression === node) {
+                        inferTypeFromCallExpression(<CallExpression | NewExpression>node.parent, checker, usage);
+                    }
+                    else {
+                        inferTypeFromContextualType(node, checker, usage);
+                    }
+                    break;
+                case SyntaxKind.PropertyAccessExpression:
+                    inferTypeFromPropertyAccessExpression(<PropertyAccessExpression>node.parent, checker, usage);
+                    break;
+                case SyntaxKind.ElementAccessExpression:
+                    inferTypeFromPropertyElementExpression(<ElementAccessExpression>node.parent, node, checker, usage);
+                    break;
+                case SyntaxKind.PropertyAssignment:
+                case SyntaxKind.ShorthandPropertyAssignment:
+                    inferTypeFromPropertyAssignment(<PropertyAssignment | ShorthandPropertyAssignment>node.parent, checker, usage);
+                    break;
+                case SyntaxKind.PropertyDeclaration:
+                    inferTypeFromPropertyDeclaration(<PropertyDeclaration>node.parent, checker, usage);
+                    break;
+                case SyntaxKind.VariableDeclaration: {
+                    const { name, initializer } = node.parent as VariableDeclaration;
+                    if (node === name) {
+                        if (initializer) { // This can happen for `let x = null;` which still has an implicit-any error.
+                            addCandidateType(usage, checker.getTypeAtLocation(initializer));
+                        }
+                        break;
+                    }
+                }
+                // falls through
+                default:
+                    return inferTypeFromContextualType(node, checker, usage);
+            }
+        }
+
+        function inferTypeFromContextualType(node: Expression, checker: TypeChecker, usage: Usage): void {
+            if (isExpressionNode(node)) {
+                addCandidateType(usage, checker.getContextualType(node));
+            }
+        }
+
+        function inferTypeFromPrefixUnaryExpression(node: PrefixUnaryExpression, usage: Usage): void {
+            switch (node.operator) {
+                case SyntaxKind.PlusPlusToken:
+                case SyntaxKind.MinusMinusToken:
+                case SyntaxKind.MinusToken:
+                case SyntaxKind.TildeToken:
+                    usage.isNumber = true;
+                    break;
+
+                case SyntaxKind.PlusToken:
+                    usage.isNumberOrString = true;
+                    break;
+
+                // case SyntaxKind.ExclamationToken:
+                // no inferences here;
+            }
+        }
+
+        function inferTypeFromBinaryExpression(node: Expression, parent: BinaryExpression, checker: TypeChecker, usage: Usage): void {
+            switch (parent.operatorToken.kind) {
+                // ExponentiationOperator
+                case SyntaxKind.AsteriskAsteriskToken:
+
+                // MultiplicativeOperator
+                // falls through
+                case SyntaxKind.AsteriskToken:
+                case SyntaxKind.SlashToken:
+                case SyntaxKind.PercentToken:
+
+                // ShiftOperator
+                // falls through
+                case SyntaxKind.LessThanLessThanToken:
+                case SyntaxKind.GreaterThanGreaterThanToken:
+                case SyntaxKind.GreaterThanGreaterThanGreaterThanToken:
+
+                // BitwiseOperator
+                // falls through
+                case SyntaxKind.AmpersandToken:
+                case SyntaxKind.BarToken:
+                case SyntaxKind.CaretToken:
+
+                // CompoundAssignmentOperator
+                // falls through
+                case SyntaxKind.MinusEqualsToken:
+                case SyntaxKind.AsteriskAsteriskEqualsToken:
+                case SyntaxKind.AsteriskEqualsToken:
+                case SyntaxKind.SlashEqualsToken:
+                case SyntaxKind.PercentEqualsToken:
+                case SyntaxKind.AmpersandEqualsToken:
+                case SyntaxKind.BarEqualsToken:
+                case SyntaxKind.CaretEqualsToken:
+                case SyntaxKind.LessThanLessThanEqualsToken:
+                case SyntaxKind.GreaterThanGreaterThanGreaterThanEqualsToken:
+                case SyntaxKind.GreaterThanGreaterThanEqualsToken:
+
+                // AdditiveOperator
+                // falls through
+                case SyntaxKind.MinusToken:
+
+                // RelationalOperator
+                // falls through
+                case SyntaxKind.LessThanToken:
+                case SyntaxKind.LessThanEqualsToken:
+                case SyntaxKind.GreaterThanToken:
+                case SyntaxKind.GreaterThanEqualsToken:
+                    const operandType = checker.getTypeAtLocation(parent.left === node ? parent.right : parent.left);
+                    if (operandType.flags & TypeFlags.EnumLike) {
+                        addCandidateType(usage, operandType);
+                    }
+                    else {
+                        usage.isNumber = true;
+                    }
+                    break;
+
+                case SyntaxKind.PlusEqualsToken:
+                case SyntaxKind.PlusToken:
+                    const otherOperandType = checker.getTypeAtLocation(parent.left === node ? parent.right : parent.left);
+                    if (otherOperandType.flags & TypeFlags.EnumLike) {
+                        addCandidateType(usage, otherOperandType);
+                    }
+                    else if (otherOperandType.flags & TypeFlags.NumberLike) {
+                        usage.isNumber = true;
+                    }
+                    else if (otherOperandType.flags & TypeFlags.StringLike) {
+                        usage.isString = true;
+                    }
+                    else {
+                        usage.isNumberOrString = true;
+                    }
+                    break;
+
+                //  AssignmentOperators
+                case SyntaxKind.EqualsToken:
+                case SyntaxKind.EqualsEqualsToken:
+                case SyntaxKind.EqualsEqualsEqualsToken:
+                case SyntaxKind.ExclamationEqualsEqualsToken:
+                case SyntaxKind.ExclamationEqualsToken:
+                    addCandidateType(usage, checker.getTypeAtLocation(parent.left === node ? parent.right : parent.left));
+                    break;
+
+                case SyntaxKind.InKeyword:
+                    if (node === parent.left) {
+                        usage.isString = true;
+                    }
+                    break;
+
+                // LogicalOperator
+                case SyntaxKind.BarBarToken:
+                    if (node === parent.left &&
+                        (node.parent.parent.kind === SyntaxKind.VariableDeclaration || isAssignmentExpression(node.parent.parent, /*excludeCompoundAssignment*/ true))) {
+                        // var x = x || {};
+                        // TODO: use getFalsyflagsOfType
+                        addCandidateType(usage, checker.getTypeAtLocation(parent.right));
+                    }
+                    break;
+
+                case SyntaxKind.AmpersandAmpersandToken:
+                case SyntaxKind.CommaToken:
+                case SyntaxKind.InstanceOfKeyword:
+                    // nothing to infer here
+                    break;
+            }
+        }
+
+        function inferTypeFromSwitchStatementLabel(parent: CaseOrDefaultClause, checker: TypeChecker, usage: Usage): void {
+            addCandidateType(usage, checker.getTypeAtLocation(parent.parent.parent.expression));
+        }
+
+        function inferTypeFromCallExpression(parent: CallExpression | NewExpression, checker: TypeChecker, usage: Usage): void {
+            const call: CallUsage = {
+                argumentTypes: [],
+                returnType: {}
+            };
+
+            if (parent.arguments) {
+                for (const argument of parent.arguments) {
+                    call.argumentTypes.push(checker.getTypeAtLocation(argument));
+                }
+            }
+
+            calculateUsageOfNode(parent, checker, call.returnType);
+            if (parent.kind === SyntaxKind.CallExpression) {
+                (usage.calls || (usage.calls = [])).push(call);
+            }
+            else {
+                (usage.constructs || (usage.constructs = [])).push(call);
+            }
+        }
+
+        function inferTypeFromPropertyAccessExpression(parent: PropertyAccessExpression, checker: TypeChecker, usage: Usage): void {
+            const name = escapeLeadingUnderscores(parent.name.text);
+            if (!usage.properties) {
+                usage.properties = createUnderscoreEscapedMap<Usage>();
+            }
+            const propertyUsage = usage.properties.get(name) || { };
+            calculateUsageOfNode(parent, checker, propertyUsage);
+            usage.properties.set(name, propertyUsage);
+        }
+
+        function inferTypeFromPropertyElementExpression(parent: ElementAccessExpression, node: Expression, checker: TypeChecker, usage: Usage): void {
+            if (node === parent.argumentExpression) {
+                usage.isNumberOrString = true;
+                return;
+            }
+            else {
+                const indexType = checker.getTypeAtLocation(parent.argumentExpression);
+                const indexUsage = {};
+                calculateUsageOfNode(parent, checker, indexUsage);
+                if (indexType.flags & TypeFlags.NumberLike) {
+                    usage.numberIndex = indexUsage;
+                }
+                else {
+                    usage.stringIndex = indexUsage;
+                }
+            }
+        }
+
+        function inferTypeFromPropertyAssignment(assignment: PropertyAssignment | ShorthandPropertyAssignment, checker: TypeChecker, usage: Usage) {
+            const nodeWithRealType = isVariableDeclaration(assignment.parent.parent) ?
+                assignment.parent.parent :
+                assignment.parent;
+            addCandidateThisType(usage, checker.getTypeAtLocation(nodeWithRealType));
+        }
+
+        function inferTypeFromPropertyDeclaration(declaration: PropertyDeclaration, checker: TypeChecker, usage: Usage) {
+            addCandidateThisType(usage, checker.getTypeAtLocation(declaration.parent));
+        }
+
+        interface Priority {
+            high: (t: Type) => boolean;
+            low: (t: Type) => boolean;
+        }
+
+        function removeLowPriorityInferences(inferences: readonly Type[], priorities: Priority[]): Type[] {
+            const toRemove: ((t: Type) => boolean)[] = [];
+            for (const i of inferences) {
+                for (const { high, low } of priorities) {
+                    if (high(i)) {
+                        Debug.assert(!low(i), "Priority can't have both low and high");
+                        toRemove.push(low);
+                    }
+                }
+            }
+            return inferences.filter(i => toRemove.every(f => !f(i)));
+        }
+
+        export function unifyFromUsage(inferences: readonly Type[], checker: TypeChecker, fallback = checker.getAnyType()): Type {
+            if (!inferences.length) return fallback;
+
+            // 1. string or number individually override string | number
+            // 2. non-any, non-void overrides any or void
+            // 3. non-nullable, non-any, non-void, non-anonymous overrides anonymous types
+            const stringNumber = checker.getUnionType([checker.getStringType(), checker.getNumberType()]);
+            const priorities: Priority[] = [
+                {
+                    high: t => t === checker.getStringType() || t === checker.getNumberType(),
+                    low: t => t === stringNumber
+                },
+                {
+                    high: t => !(t.flags & (TypeFlags.Any | TypeFlags.Void)),
+                    low: t => !!(t.flags & (TypeFlags.Any | TypeFlags.Void))
+                },
+                {
+                    high: t => !(t.flags & (TypeFlags.Nullable | TypeFlags.Any | TypeFlags.Void)) && !(checker.getObjectFlags(t) & ObjectFlags.Anonymous),
+                    low: t => !!(checker.getObjectFlags(t) & ObjectFlags.Anonymous)
+                }];
+            let good = removeLowPriorityInferences(inferences, priorities);
+            const anons = good.filter(i => checker.getObjectFlags(i) & ObjectFlags.Anonymous) as AnonymousType[];
+            if (anons.length) {
+                good = good.filter(i => !(checker.getObjectFlags(i) & ObjectFlags.Anonymous));
+                good.push(unifyAnonymousTypes(anons, checker));
+            }
+            return checker.getWidenedType(checker.getUnionType(good));
+        }
+
+        function unifyAnonymousTypes(anons: AnonymousType[], checker: TypeChecker) {
+            if (anons.length === 1) {
+                return anons[0];
+            }
+            const calls = [];
+            const constructs = [];
+            const stringIndices = [];
+            const numberIndices = [];
+            let stringIndexReadonly = false;
+            let numberIndexReadonly = false;
+            const props = createMultiMap<Type>();
+            for (const anon of anons) {
+                for (const p of checker.getPropertiesOfType(anon)) {
+                    props.add(p.name, checker.getTypeOfSymbolAtLocation(p, p.valueDeclaration));
+                }
+                calls.push(...checker.getSignaturesOfType(anon, SignatureKind.Call));
+                constructs.push(...checker.getSignaturesOfType(anon, SignatureKind.Construct));
+                if (anon.stringIndexInfo) {
+                    stringIndices.push(anon.stringIndexInfo.type);
+                    stringIndexReadonly = stringIndexReadonly || anon.stringIndexInfo.isReadonly;
+                }
+                if (anon.numberIndexInfo) {
+                    numberIndices.push(anon.numberIndexInfo.type);
+                    numberIndexReadonly = numberIndexReadonly || anon.numberIndexInfo.isReadonly;
+                }
+            }
+            const members = mapEntries(props, (name, types) => {
+                const isOptional = types.length < anons.length ? SymbolFlags.Optional : 0;
+                const s = checker.createSymbol(SymbolFlags.Property | isOptional, name as __String);
+                s.type = checker.getUnionType(types);
+                return [name, s];
+            });
+            return checker.createAnonymousType(
+                anons[0].symbol,
+                members as UnderscoreEscapedMap<TransientSymbol>,
+                calls,
+                constructs,
+                stringIndices.length ? checker.createIndexInfo(checker.getUnionType(stringIndices), stringIndexReadonly) : undefined,
+                numberIndices.length ? checker.createIndexInfo(checker.getUnionType(numberIndices), numberIndexReadonly) : undefined);
+        }
+
+        function inferFromUsage(usage: Usage, checker: TypeChecker) {
+            const types = [];
+
+            if (usage.isNumber) {
+                types.push(checker.getNumberType());
+            }
+            if (usage.isString) {
+                types.push(checker.getStringType());
+            }
+            if (usage.isNumberOrString) {
+                types.push(checker.getUnionType([checker.getStringType(), checker.getNumberType()]));
+            }
+
+            types.push(...(usage.candidateTypes || []).map(t => checker.getBaseTypeOfLiteralType(t)));
+
+            if (usage.properties && hasCalls(usage.properties.get("then" as __String))) {
+                const paramType = getParameterTypeFromCalls(0, usage.properties.get("then" as __String)!.calls!, /*isRestParameter*/ false, checker)!; // TODO: GH#18217
+                const types = paramType.getCallSignatures().map(c => c.getReturnType());
+                types.push(checker.createPromiseType(types.length ? checker.getUnionType(types, UnionReduction.Subtype) : checker.getAnyType()));
+            }
+            else if (usage.properties && hasCalls(usage.properties.get("push" as __String))) {
+                types.push(checker.createArrayType(getParameterTypeFromCalls(0, usage.properties.get("push" as __String)!.calls!, /*isRestParameter*/ false, checker)!));
+            }
+
+            if (usage.numberIndex) {
+                types.push(checker.createArrayType(recur(usage.numberIndex)));
+            }
+            else if (usage.properties || usage.calls || usage.constructs || usage.stringIndex) {
+                const members = createUnderscoreEscapedMap<Symbol>();
+                const callSignatures: Signature[] = [];
+                const constructSignatures: Signature[] = [];
+                let stringIndexInfo: IndexInfo | undefined;
+
+                if (usage.properties) {
+                    usage.properties.forEach((u, name) => {
+                        const symbol = checker.createSymbol(SymbolFlags.Property, name);
+                        symbol.type = recur(u);
+                        members.set(name, symbol);
+                    });
+                }
+
+                if (usage.calls) {
+                    for (const call of usage.calls) {
+                        callSignatures.push(getSignatureFromCall(call, checker));
+                    }
+                }
+
+                if (usage.constructs) {
+                    for (const construct of usage.constructs) {
+                        constructSignatures.push(getSignatureFromCall(construct, checker));
+                    }
+                }
+
+                if (usage.stringIndex) {
+                    stringIndexInfo = checker.createIndexInfo(recur(usage.stringIndex), /*isReadonly*/ false);
+                }
+
+                types.push(checker.createAnonymousType(/*symbol*/ undefined!, members, callSignatures, constructSignatures, stringIndexInfo, /*numberIndexInfo*/ undefined)); // TODO: GH#18217
+            }
+            return types;
+
+            function recur(innerUsage: Usage): Type {
+                return unifyFromUsage(inferFromUsage(innerUsage, checker), checker);
+            }
+        }
+
+        function getParameterTypeFromCalls(parameterIndex: number, calls: CallUsage[], isRestParameter: boolean, checker: TypeChecker) {
+            let types: Type[] = [];
+            if (calls) {
+                for (const call of calls) {
+                    if (call.argumentTypes.length > parameterIndex) {
+                        if (isRestParameter) {
+                            types = concatenate(types, map(call.argumentTypes.slice(parameterIndex), a => checker.getBaseTypeOfLiteralType(a)));
+                        }
+                        else {
+                            types.push(checker.getBaseTypeOfLiteralType(call.argumentTypes[parameterIndex]));
+                        }
+                    }
+                }
+            }
+
+            if (types.length) {
+                const type = checker.getWidenedType(checker.getUnionType(types, UnionReduction.Subtype));
+                return isRestParameter ? checker.createArrayType(type) : type;
+            }
+            return undefined;
+        }
+
+        function getSignatureFromCall(call: CallUsage, checker: TypeChecker): Signature {
+            const parameters: Symbol[] = [];
+            for (let i = 0; i < call.argumentTypes.length; i++) {
+                const symbol = checker.createSymbol(SymbolFlags.FunctionScopedVariable, escapeLeadingUnderscores(`arg${i}`));
+                symbol.type = checker.getWidenedType(checker.getBaseTypeOfLiteralType(call.argumentTypes[i]));
+                parameters.push(symbol);
+            }
+            const returnType = unifyFromUsage(inferFromUsage(call.returnType, checker), checker, checker.getVoidType());
+            // TODO: GH#18217
+            return checker.createSignature(/*declaration*/ undefined!, /*typeParameters*/ undefined, /*thisParameter*/ undefined, parameters, returnType, /*typePredicate*/ undefined, call.argumentTypes.length, /*hasRestParameter*/ false, /*hasLiteralTypes*/ false);
+        }
+
+        function addCandidateType(usage: Usage, type: Type | undefined) {
+            if (type && !(type.flags & TypeFlags.Any) && !(type.flags & TypeFlags.Never)) {
+                (usage.candidateTypes || (usage.candidateTypes = [])).push(type);
+            }
+        }
+
+        function addCandidateThisType(usage: Usage, type: Type | undefined) {
+            if (type && !(type.flags & TypeFlags.Any) && !(type.flags & TypeFlags.Never)) {
+                (usage.candidateThisTypes || (usage.candidateThisTypes = [])).push(type);
+            }
+        }
+
+        function hasCalls(usage: Usage | undefined): boolean {
+            return !!usage && !!usage.calls;
+        }
+    }
+}