/* @internal */
namespace ts.codefix {
    const fixName = "invalidImportSyntax";

    function getCodeFixesForImportDeclaration(context: CodeFixContext, node: ImportDeclaration): CodeFixAction[] {
        const sourceFile = getSourceFileOfNode(node);
        const namespace = getNamespaceDeclarationNode(node) as NamespaceImport;
        const opts = context.program.getCompilerOptions();
        const variations: CodeFixAction[] = [];

        // import Bluebird from "bluebird";
        variations.push(createAction(context, sourceFile, node, makeImport(namespace.name, /*namedImports*/ undefined, node.moduleSpecifier, getQuotePreference(sourceFile, context.preferences))));

        if (getEmitModuleKind(opts) === ModuleKind.CommonJS) {
            // import Bluebird = require("bluebird");
            variations.push(createAction(context, sourceFile, node, factory.createImportEqualsDeclaration(
                /*decorators*/ undefined,
                /*modifiers*/ undefined,
                namespace.name,
                factory.createExternalModuleReference(node.moduleSpecifier)
            )));
        }

        return variations;
    }

    function createAction(context: CodeFixContext, sourceFile: SourceFile, node: Node, replacement: Node): CodeFixAction {
        const changes = textChanges.ChangeTracker.with(context, t => t.replaceNode(sourceFile, node, replacement));
        return createCodeFixActionWithoutFixAll(fixName, changes, [Diagnostics.Replace_import_with_0, changes[0].textChanges[0].newText]);
    }

    registerCodeFix({
        errorCodes: [
            Diagnostics.This_expression_is_not_callable.code,
            Diagnostics.This_expression_is_not_constructable.code,
        ],
        getCodeActions: getActionsForUsageOfInvalidImport
    });

    function getActionsForUsageOfInvalidImport(context: CodeFixContext): CodeFixAction[] | undefined {
        const sourceFile = context.sourceFile;
        const targetKind = Diagnostics.This_expression_is_not_callable.code === context.errorCode ? SyntaxKind.CallExpression : SyntaxKind.NewExpression;
        const node = findAncestor(getTokenAtPosition(sourceFile, context.span.start), a => a.kind === targetKind) as CallExpression | NewExpression;
        if (!node) {
            return [];
        }
        const expr = node.expression;
        return getImportCodeFixesForExpression(context, expr);
    }

    registerCodeFix({
        errorCodes: [
            // The following error codes cover pretty much all assignability errors that could involve an expression
            Diagnostics.Argument_of_type_0_is_not_assignable_to_parameter_of_type_1.code,
            Diagnostics.Type_0_does_not_satisfy_the_constraint_1.code,
            Diagnostics.Type_0_is_not_assignable_to_type_1.code,
            Diagnostics.Type_0_is_not_assignable_to_type_1_Two_different_types_with_this_name_exist_but_they_are_unrelated.code,
            Diagnostics.Type_predicate_0_is_not_assignable_to_1.code,
            Diagnostics.Property_0_of_type_1_is_not_assignable_to_string_index_type_2.code,
            Diagnostics.Property_0_of_type_1_is_not_assignable_to_numeric_index_type_2.code,
            Diagnostics.Numeric_index_type_0_is_not_assignable_to_string_index_type_1.code,
            Diagnostics.Property_0_in_type_1_is_not_assignable_to_the_same_property_in_base_type_2.code,
            Diagnostics.Property_0_in_type_1_is_not_assignable_to_type_2.code,
            Diagnostics.Property_0_of_JSX_spread_attribute_is_not_assignable_to_target_property.code,
            Diagnostics.The_this_context_of_type_0_is_not_assignable_to_method_s_this_of_type_1.code,
        ],
        getCodeActions: getActionsForInvalidImportLocation
    });

    function getActionsForInvalidImportLocation(context: CodeFixContext): CodeFixAction[] | undefined {
        const sourceFile = context.sourceFile;
        const node = findAncestor(getTokenAtPosition(sourceFile, context.span.start), a => a.getStart() === context.span.start && a.getEnd() === (context.span.start + context.span.length));
        if (!node) {
            return [];
        }
        return getImportCodeFixesForExpression(context, node);
    }

    function getImportCodeFixesForExpression(context: CodeFixContext, expr: Node): CodeFixAction[] | undefined {
        const type = context.program.getTypeChecker().getTypeAtLocation(expr);
        if (!(type.symbol && (type.symbol as TransientSymbol).originatingImport)) {
            return [];
        }
        const fixes: CodeFixAction[] = [];
        const relatedImport = (type.symbol as TransientSymbol).originatingImport!; // TODO: GH#18217
        if (!isImportCall(relatedImport)) {
            addRange(fixes, getCodeFixesForImportDeclaration(context, relatedImport));
        }
        if (isExpression(expr) && !(isNamedDeclaration(expr.parent) && expr.parent.name === expr)) {
            const sourceFile = context.sourceFile;
<<<<<<< HEAD
            const changes = textChanges.ChangeTracker.with(context, t => t.replaceNode(sourceFile, expr, factory.createPropertyAccess(expr, "default"), {}));
            fixes.push(createCodeFixActionNoFixId(fixName, changes, Diagnostics.Use_synthetic_default_member));
=======
            const changes = textChanges.ChangeTracker.with(context, t => t.replaceNode(sourceFile, expr, createPropertyAccess(expr, "default"), {}));
            fixes.push(createCodeFixActionWithoutFixAll(fixName, changes, Diagnostics.Use_synthetic_default_member));
>>>>>>> ba02f430
        }
        return fixes;
    }
}
<|MERGE_RESOLUTION|>--- conflicted
+++ resolved
@@ -1,101 +1,96 @@
-/* @internal */
-namespace ts.codefix {
-    const fixName = "invalidImportSyntax";
-
-    function getCodeFixesForImportDeclaration(context: CodeFixContext, node: ImportDeclaration): CodeFixAction[] {
-        const sourceFile = getSourceFileOfNode(node);
-        const namespace = getNamespaceDeclarationNode(node) as NamespaceImport;
-        const opts = context.program.getCompilerOptions();
-        const variations: CodeFixAction[] = [];
-
-        // import Bluebird from "bluebird";
-        variations.push(createAction(context, sourceFile, node, makeImport(namespace.name, /*namedImports*/ undefined, node.moduleSpecifier, getQuotePreference(sourceFile, context.preferences))));
-
-        if (getEmitModuleKind(opts) === ModuleKind.CommonJS) {
-            // import Bluebird = require("bluebird");
-            variations.push(createAction(context, sourceFile, node, factory.createImportEqualsDeclaration(
-                /*decorators*/ undefined,
-                /*modifiers*/ undefined,
-                namespace.name,
-                factory.createExternalModuleReference(node.moduleSpecifier)
-            )));
-        }
-
-        return variations;
-    }
-
-    function createAction(context: CodeFixContext, sourceFile: SourceFile, node: Node, replacement: Node): CodeFixAction {
-        const changes = textChanges.ChangeTracker.with(context, t => t.replaceNode(sourceFile, node, replacement));
-        return createCodeFixActionWithoutFixAll(fixName, changes, [Diagnostics.Replace_import_with_0, changes[0].textChanges[0].newText]);
-    }
-
-    registerCodeFix({
-        errorCodes: [
-            Diagnostics.This_expression_is_not_callable.code,
-            Diagnostics.This_expression_is_not_constructable.code,
-        ],
-        getCodeActions: getActionsForUsageOfInvalidImport
-    });
-
-    function getActionsForUsageOfInvalidImport(context: CodeFixContext): CodeFixAction[] | undefined {
-        const sourceFile = context.sourceFile;
-        const targetKind = Diagnostics.This_expression_is_not_callable.code === context.errorCode ? SyntaxKind.CallExpression : SyntaxKind.NewExpression;
-        const node = findAncestor(getTokenAtPosition(sourceFile, context.span.start), a => a.kind === targetKind) as CallExpression | NewExpression;
-        if (!node) {
-            return [];
-        }
-        const expr = node.expression;
-        return getImportCodeFixesForExpression(context, expr);
-    }
-
-    registerCodeFix({
-        errorCodes: [
-            // The following error codes cover pretty much all assignability errors that could involve an expression
-            Diagnostics.Argument_of_type_0_is_not_assignable_to_parameter_of_type_1.code,
-            Diagnostics.Type_0_does_not_satisfy_the_constraint_1.code,
-            Diagnostics.Type_0_is_not_assignable_to_type_1.code,
-            Diagnostics.Type_0_is_not_assignable_to_type_1_Two_different_types_with_this_name_exist_but_they_are_unrelated.code,
-            Diagnostics.Type_predicate_0_is_not_assignable_to_1.code,
-            Diagnostics.Property_0_of_type_1_is_not_assignable_to_string_index_type_2.code,
-            Diagnostics.Property_0_of_type_1_is_not_assignable_to_numeric_index_type_2.code,
-            Diagnostics.Numeric_index_type_0_is_not_assignable_to_string_index_type_1.code,
-            Diagnostics.Property_0_in_type_1_is_not_assignable_to_the_same_property_in_base_type_2.code,
-            Diagnostics.Property_0_in_type_1_is_not_assignable_to_type_2.code,
-            Diagnostics.Property_0_of_JSX_spread_attribute_is_not_assignable_to_target_property.code,
-            Diagnostics.The_this_context_of_type_0_is_not_assignable_to_method_s_this_of_type_1.code,
-        ],
-        getCodeActions: getActionsForInvalidImportLocation
-    });
-
-    function getActionsForInvalidImportLocation(context: CodeFixContext): CodeFixAction[] | undefined {
-        const sourceFile = context.sourceFile;
-        const node = findAncestor(getTokenAtPosition(sourceFile, context.span.start), a => a.getStart() === context.span.start && a.getEnd() === (context.span.start + context.span.length));
-        if (!node) {
-            return [];
-        }
-        return getImportCodeFixesForExpression(context, node);
-    }
-
-    function getImportCodeFixesForExpression(context: CodeFixContext, expr: Node): CodeFixAction[] | undefined {
-        const type = context.program.getTypeChecker().getTypeAtLocation(expr);
-        if (!(type.symbol && (type.symbol as TransientSymbol).originatingImport)) {
-            return [];
-        }
-        const fixes: CodeFixAction[] = [];
-        const relatedImport = (type.symbol as TransientSymbol).originatingImport!; // TODO: GH#18217
-        if (!isImportCall(relatedImport)) {
-            addRange(fixes, getCodeFixesForImportDeclaration(context, relatedImport));
-        }
-        if (isExpression(expr) && !(isNamedDeclaration(expr.parent) && expr.parent.name === expr)) {
-            const sourceFile = context.sourceFile;
-<<<<<<< HEAD
-            const changes = textChanges.ChangeTracker.with(context, t => t.replaceNode(sourceFile, expr, factory.createPropertyAccess(expr, "default"), {}));
-            fixes.push(createCodeFixActionNoFixId(fixName, changes, Diagnostics.Use_synthetic_default_member));
-=======
-            const changes = textChanges.ChangeTracker.with(context, t => t.replaceNode(sourceFile, expr, createPropertyAccess(expr, "default"), {}));
-            fixes.push(createCodeFixActionWithoutFixAll(fixName, changes, Diagnostics.Use_synthetic_default_member));
->>>>>>> ba02f430
-        }
-        return fixes;
-    }
-}
+/* @internal */
+namespace ts.codefix {
+    const fixName = "invalidImportSyntax";
+
+    function getCodeFixesForImportDeclaration(context: CodeFixContext, node: ImportDeclaration): CodeFixAction[] {
+        const sourceFile = getSourceFileOfNode(node);
+        const namespace = getNamespaceDeclarationNode(node) as NamespaceImport;
+        const opts = context.program.getCompilerOptions();
+        const variations: CodeFixAction[] = [];
+
+        // import Bluebird from "bluebird";
+        variations.push(createAction(context, sourceFile, node, makeImport(namespace.name, /*namedImports*/ undefined, node.moduleSpecifier, getQuotePreference(sourceFile, context.preferences))));
+
+        if (getEmitModuleKind(opts) === ModuleKind.CommonJS) {
+            // import Bluebird = require("bluebird");
+            variations.push(createAction(context, sourceFile, node, factory.createImportEqualsDeclaration(
+                /*decorators*/ undefined,
+                /*modifiers*/ undefined,
+                namespace.name,
+                factory.createExternalModuleReference(node.moduleSpecifier)
+            )));
+        }
+
+        return variations;
+    }
+
+    function createAction(context: CodeFixContext, sourceFile: SourceFile, node: Node, replacement: Node): CodeFixAction {
+        const changes = textChanges.ChangeTracker.with(context, t => t.replaceNode(sourceFile, node, replacement));
+        return createCodeFixActionWithoutFixAll(fixName, changes, [Diagnostics.Replace_import_with_0, changes[0].textChanges[0].newText]);
+    }
+
+    registerCodeFix({
+        errorCodes: [
+            Diagnostics.This_expression_is_not_callable.code,
+            Diagnostics.This_expression_is_not_constructable.code,
+        ],
+        getCodeActions: getActionsForUsageOfInvalidImport
+    });
+
+    function getActionsForUsageOfInvalidImport(context: CodeFixContext): CodeFixAction[] | undefined {
+        const sourceFile = context.sourceFile;
+        const targetKind = Diagnostics.This_expression_is_not_callable.code === context.errorCode ? SyntaxKind.CallExpression : SyntaxKind.NewExpression;
+        const node = findAncestor(getTokenAtPosition(sourceFile, context.span.start), a => a.kind === targetKind) as CallExpression | NewExpression;
+        if (!node) {
+            return [];
+        }
+        const expr = node.expression;
+        return getImportCodeFixesForExpression(context, expr);
+    }
+
+    registerCodeFix({
+        errorCodes: [
+            // The following error codes cover pretty much all assignability errors that could involve an expression
+            Diagnostics.Argument_of_type_0_is_not_assignable_to_parameter_of_type_1.code,
+            Diagnostics.Type_0_does_not_satisfy_the_constraint_1.code,
+            Diagnostics.Type_0_is_not_assignable_to_type_1.code,
+            Diagnostics.Type_0_is_not_assignable_to_type_1_Two_different_types_with_this_name_exist_but_they_are_unrelated.code,
+            Diagnostics.Type_predicate_0_is_not_assignable_to_1.code,
+            Diagnostics.Property_0_of_type_1_is_not_assignable_to_string_index_type_2.code,
+            Diagnostics.Property_0_of_type_1_is_not_assignable_to_numeric_index_type_2.code,
+            Diagnostics.Numeric_index_type_0_is_not_assignable_to_string_index_type_1.code,
+            Diagnostics.Property_0_in_type_1_is_not_assignable_to_the_same_property_in_base_type_2.code,
+            Diagnostics.Property_0_in_type_1_is_not_assignable_to_type_2.code,
+            Diagnostics.Property_0_of_JSX_spread_attribute_is_not_assignable_to_target_property.code,
+            Diagnostics.The_this_context_of_type_0_is_not_assignable_to_method_s_this_of_type_1.code,
+        ],
+        getCodeActions: getActionsForInvalidImportLocation
+    });
+
+    function getActionsForInvalidImportLocation(context: CodeFixContext): CodeFixAction[] | undefined {
+        const sourceFile = context.sourceFile;
+        const node = findAncestor(getTokenAtPosition(sourceFile, context.span.start), a => a.getStart() === context.span.start && a.getEnd() === (context.span.start + context.span.length));
+        if (!node) {
+            return [];
+        }
+        return getImportCodeFixesForExpression(context, node);
+    }
+
+    function getImportCodeFixesForExpression(context: CodeFixContext, expr: Node): CodeFixAction[] | undefined {
+        const type = context.program.getTypeChecker().getTypeAtLocation(expr);
+        if (!(type.symbol && (type.symbol as TransientSymbol).originatingImport)) {
+            return [];
+        }
+        const fixes: CodeFixAction[] = [];
+        const relatedImport = (type.symbol as TransientSymbol).originatingImport!; // TODO: GH#18217
+        if (!isImportCall(relatedImport)) {
+            addRange(fixes, getCodeFixesForImportDeclaration(context, relatedImport));
+        }
+        if (isExpression(expr) && !(isNamedDeclaration(expr.parent) && expr.parent.name === expr)) {
+            const sourceFile = context.sourceFile;
+            const changes = textChanges.ChangeTracker.with(context, t => t.replaceNode(sourceFile, expr, factory.createPropertyAccess(expr, "default"), {}));
+            fixes.push(createCodeFixActionWithoutFixAll(fixName, changes, Diagnostics.Use_synthetic_default_member));
+        }
+        return fixes;
+    }
+}