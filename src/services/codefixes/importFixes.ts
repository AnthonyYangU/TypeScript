--- conflicted
+++ resolved
@@ -1,605 +1,586 @@
-/* @internal */
-namespace ts.codefix {
-    registerCodeFix({
-        errorCodes: [
-            Diagnostics.Cannot_find_name_0.code,
-            Diagnostics.Cannot_find_namespace_0.code,
-            Diagnostics._0_refers_to_a_UMD_global_but_the_current_file_is_a_module_Consider_adding_an_import_instead.code
-        ],
-        getCodeActions: getImportCodeActions
-    });
-
-    type ImportCodeActionKind = "CodeChange" | "InsertingIntoExistingImport" | "NewImport";
-    interface ImportCodeAction extends CodeAction {
-        kind: ImportCodeActionKind;
-        moduleSpecifier?: string;
-    }
-
-    enum ModuleSpecifierComparison {
-        Better,
-        Equal,
-        Worse
-    }
-
-    class ImportCodeActionMap {
-        private symbolIdToActionMap: ImportCodeAction[][] = [];
-
-        addAction(symbolId: number, newAction: ImportCodeAction) {
-            if (!newAction) {
-                return;
-            }
-
-            const actions = this.symbolIdToActionMap[symbolId];
-            if (!actions) {
-                this.symbolIdToActionMap[symbolId] = [newAction];
-                return;
-            }
-
-            if (newAction.kind === "CodeChange") {
-                actions.push(newAction);
-                return;
-            }
-
-            const updatedNewImports: ImportCodeAction[] = [];
-            for (const existingAction of this.symbolIdToActionMap[symbolId]) {
-                if (existingAction.kind === "CodeChange") {
-                    // only import actions should compare
-                    updatedNewImports.push(existingAction);
-                    continue;
-                }
-
-                switch (this.compareModuleSpecifiers(existingAction.moduleSpecifier, newAction.moduleSpecifier)) {
-                    case ModuleSpecifierComparison.Better:
-                        // the new one is not worth considering if it is a new import.
-                        // However if it is instead a insertion into existing import, the user might want to use
-                        // the module specifier even it is worse by our standards. So keep it.
-                        if (newAction.kind === "NewImport") {
-                            return;
-                        }
-                        // falls through
-                    case ModuleSpecifierComparison.Equal:
-                        // the current one is safe. But it is still possible that the new one is worse
-                        // than another existing one. For example, you may have new imports from "./foo/bar"
-                        // and "bar", when the new one is "bar/bar2" and the current one is "./foo/bar". The new
-                        // one and the current one are not comparable (one relative path and one absolute path),
-                        // but the new one is worse than the other one, so should not add to the list.
-                        updatedNewImports.push(existingAction);
-                        break;
-                    case ModuleSpecifierComparison.Worse:
-                        // the existing one is worse, remove from the list.
-                        continue;
-                }
-            }
-            // if we reach here, it means the new one is better or equal to all of the existing ones.
-            updatedNewImports.push(newAction);
-            this.symbolIdToActionMap[symbolId] = updatedNewImports;
-        }
-
-        addActions(symbolId: number, newActions: ImportCodeAction[]) {
-            for (const newAction of newActions) {
-                this.addAction(symbolId, newAction);
-            }
-        }
-
-        getAllActions() {
-            let result: ImportCodeAction[] = [];
-            for (const key in this.symbolIdToActionMap) {
-                result = concatenate(result, this.symbolIdToActionMap[key]);
-            }
-            return result;
-        }
-
-        private compareModuleSpecifiers(moduleSpecifier1: string, moduleSpecifier2: string): ModuleSpecifierComparison {
-            if (moduleSpecifier1 === moduleSpecifier2) {
-                return ModuleSpecifierComparison.Equal;
-            }
-
-            // if moduleSpecifier1 (ms1) is a substring of ms2, then it is better
-            if (moduleSpecifier2.indexOf(moduleSpecifier1) === 0) {
-                return ModuleSpecifierComparison.Better;
-            }
-
-            if (moduleSpecifier1.indexOf(moduleSpecifier2) === 0) {
-                return ModuleSpecifierComparison.Worse;
-            }
-
-            // if both are relative paths, and ms1 has fewer levels, then it is better
-            if (isExternalModuleNameRelative(moduleSpecifier1) && isExternalModuleNameRelative(moduleSpecifier2)) {
-                const regex = new RegExp(directorySeparator, "g");
-                const moduleSpecifier1LevelCount = (moduleSpecifier1.match(regex) || []).length;
-                const moduleSpecifier2LevelCount = (moduleSpecifier2.match(regex) || []).length;
-
-                return moduleSpecifier1LevelCount < moduleSpecifier2LevelCount
-                    ? ModuleSpecifierComparison.Better
-                    : moduleSpecifier1LevelCount === moduleSpecifier2LevelCount
-                        ? ModuleSpecifierComparison.Equal
-                        : ModuleSpecifierComparison.Worse;
-            }
-
-            // the equal cases include when the two specifiers are not comparable.
-            return ModuleSpecifierComparison.Equal;
-        }
-    }
-
-    function getImportCodeActions(context: CodeFixContext): ImportCodeAction[] {
-        const sourceFile = context.sourceFile;
-        const checker = context.program.getTypeChecker();
-        const allSourceFiles = context.program.getSourceFiles();
-        const useCaseSensitiveFileNames = context.host.useCaseSensitiveFileNames ? context.host.useCaseSensitiveFileNames() : false;
-
-        const token = getTokenAtPosition(sourceFile, context.span.start);
-        const name = token.getText();
-        const symbolIdActionMap = new ImportCodeActionMap();
-
-        // this is a module id -> module import declaration map
-        const cachedImportDeclarations: (ImportDeclaration | ImportEqualsDeclaration)[][] = [];
-        let lastImportDeclaration: Node;
-
-        const currentTokenMeaning = getMeaningFromLocation(token);
-        if (context.errorCode === Diagnostics._0_refers_to_a_UMD_global_but_the_current_file_is_a_module_Consider_adding_an_import_instead.code) {
-            const symbol = checker.getAliasedSymbol(checker.getSymbolAtLocation(token));
-            return getCodeActionForImport(symbol, /*isDefault*/ false, /*isNamespaceImport*/ true);
-        }
-
-        const candidateModules = checker.getAmbientModules();
-        for (const otherSourceFile of allSourceFiles) {
-            if (otherSourceFile !== sourceFile && isExternalOrCommonJsModule(otherSourceFile)) {
-                candidateModules.push(otherSourceFile.symbol);
-            }
-        }
-
-        for (const moduleSymbol of candidateModules) {
-            context.cancellationToken.throwIfCancellationRequested();
-
-            // check the default export
-            const defaultExport = checker.tryGetMemberInModuleExports("default", moduleSymbol);
-            if (defaultExport) {
-                const localSymbol = getLocalSymbolForExportDefault(defaultExport);
-                if (localSymbol && localSymbol.name === name && checkSymbolHasMeaning(localSymbol, currentTokenMeaning)) {
-                    // check if this symbol is already used
-                    const symbolId = getUniqueSymbolId(localSymbol);
-                    symbolIdActionMap.addActions(symbolId, getCodeActionForImport(moduleSymbol, /*isDefault*/ true));
-                }
-            }
-
-            // check exports with the same name
-            const exportSymbolWithIdenticalName = checker.tryGetMemberInModuleExports(name, moduleSymbol);
-            if (exportSymbolWithIdenticalName && checkSymbolHasMeaning(exportSymbolWithIdenticalName, currentTokenMeaning)) {
-                const symbolId = getUniqueSymbolId(exportSymbolWithIdenticalName);
-                symbolIdActionMap.addActions(symbolId, getCodeActionForImport(moduleSymbol));
-            }
-        }
-
-        return symbolIdActionMap.getAllActions();
-
-        function getImportDeclarations(moduleSymbol: Symbol) {
-            const moduleSymbolId = getUniqueSymbolId(moduleSymbol);
-
-            const cached = cachedImportDeclarations[moduleSymbolId];
-            if (cached) {
-                return cached;
-            }
-
-            const existingDeclarations: (ImportDeclaration | ImportEqualsDeclaration)[] = [];
-            for (const importModuleSpecifier of sourceFile.imports) {
-                const importSymbol = checker.getSymbolAtLocation(importModuleSpecifier);
-                if (importSymbol === moduleSymbol) {
-                    existingDeclarations.push(getImportDeclaration(importModuleSpecifier));
-                }
-            }
-            cachedImportDeclarations[moduleSymbolId] = existingDeclarations;
-            return existingDeclarations;
-
-            function getImportDeclaration(moduleSpecifier: LiteralExpression) {
-                let node: Node = moduleSpecifier;
-                while (node) {
-                    if (node.kind === SyntaxKind.ImportDeclaration) {
-                        return <ImportDeclaration>node;
-                    }
-                    if (node.kind === SyntaxKind.ImportEqualsDeclaration) {
-                        return <ImportEqualsDeclaration>node;
-                    }
-                    node = node.parent;
-                }
-                return undefined;
-            }
-        }
-
-        function getUniqueSymbolId(symbol: Symbol) {
-            if (symbol.flags & SymbolFlags.Alias) {
-                return getSymbolId(checker.getAliasedSymbol(symbol));
-            }
-            return getSymbolId(symbol);
-        }
-
-        function checkSymbolHasMeaning(symbol: Symbol, meaning: SemanticMeaning) {
-            const declarations = symbol.getDeclarations();
-            return declarations ? some(symbol.declarations, decl => !!(getMeaningFromDeclaration(decl) & meaning)) : false;
-        }
-
-        function getCodeActionForImport(moduleSymbol: Symbol, isDefault?: boolean, isNamespaceImport?: boolean): ImportCodeAction[] {
-            const existingDeclarations = getImportDeclarations(moduleSymbol);
-            if (existingDeclarations.length > 0) {
-                // With an existing import statement, there are more than one actions the user can do.
-                return getCodeActionsForExistingImport(existingDeclarations);
-            }
-            else {
-                return [getCodeActionForNewImport()];
-            }
-
-            function getCodeActionsForExistingImport(declarations: (ImportDeclaration | ImportEqualsDeclaration)[]): ImportCodeAction[] {
-                const actions: ImportCodeAction[] = [];
-
-                // It is possible that multiple import statements with the same specifier exist in the file.
-                // e.g.
-                //
-                //     import * as ns from "foo";
-                //     import { member1, member2 } from "foo";
-                //
-                //     member3/**/ <-- cusor here
-                //
-                // in this case we should provie 2 actions:
-                //     1. change "member3" to "ns.member3"
-                //     2. add "member3" to the second import statement's import list
-                // and it is up to the user to decide which one fits best.
-                let namespaceImportDeclaration: ImportDeclaration | ImportEqualsDeclaration;
-                let namedImportDeclaration: ImportDeclaration;
-                let existingModuleSpecifier: string;
-                for (const declaration of declarations) {
-                    if (declaration.kind === SyntaxKind.ImportDeclaration) {
-                        const namedBindings = declaration.importClause && declaration.importClause.namedBindings;
-                        if (namedBindings && namedBindings.kind === SyntaxKind.NamespaceImport) {
-                            // case:
-                            // import * as ns from "foo"
-                            namespaceImportDeclaration = declaration;
-                        }
-                        else {
-                            // cases:
-                            // import default from "foo"
-                            // import { bar } from "foo" or combination with the first one
-                            // import "foo"
-                            namedImportDeclaration = declaration;
-                        }
-                        existingModuleSpecifier = declaration.moduleSpecifier.getText();
-                    }
-                    else {
-                        // case:
-                        // import foo = require("foo")
-                        namespaceImportDeclaration = declaration;
-                        existingModuleSpecifier = getModuleSpecifierFromImportEqualsDeclaration(declaration);
-                    }
-                }
-
-                if (namespaceImportDeclaration) {
-                    actions.push(getCodeActionForNamespaceImport(namespaceImportDeclaration));
-                }
-
-                if (!isNamespaceImport && namedImportDeclaration && namedImportDeclaration.importClause &&
-                    (namedImportDeclaration.importClause.name || namedImportDeclaration.importClause.namedBindings)) {
-                    /**
-                     * If the existing import declaration already has a named import list, just
-                     * insert the identifier into that list.
-                     */
-                    const fileTextChanges = getTextChangeForImportClause(namedImportDeclaration.importClause);
-                    const moduleSpecifierWithoutQuotes = stripQuotes(namedImportDeclaration.moduleSpecifier.getText());
-                    actions.push(createCodeAction(
-                        Diagnostics.Add_0_to_existing_import_declaration_from_1,
-                        [name, moduleSpecifierWithoutQuotes],
-                        fileTextChanges,
-                        "InsertingIntoExistingImport",
-                        moduleSpecifierWithoutQuotes
-                    ));
-                }
-                else {
-                    // we need to create a new import statement, but the existing module specifier can be reused.
-                    actions.push(getCodeActionForNewImport(existingModuleSpecifier));
-                }
-                return actions;
-
-                function getModuleSpecifierFromImportEqualsDeclaration(declaration: ImportEqualsDeclaration) {
-                    if (declaration.moduleReference && declaration.moduleReference.kind === SyntaxKind.ExternalModuleReference) {
-                        return declaration.moduleReference.expression.getText();
-                    }
-                    return declaration.moduleReference.getText();
-                }
-
-                function getTextChangeForImportClause(importClause: ImportClause): FileTextChanges[] {
-                    const importList = <NamedImports>importClause.namedBindings;
-                    const newImportSpecifier = createImportSpecifier(/*propertyName*/ undefined, createIdentifier(name));
-                    // case 1:
-                    // original text: import default from "module"
-                    // change to: import default, { name } from "module"
-                    // case 2:
-                    // original text: import {} from "module"
-                    // change to: import { name } from "module"
-                    if (!importList || importList.elements.length === 0) {
-                        const newImportClause = createImportClause(importClause.name, createNamedImports([newImportSpecifier]));
-                        return createChangeTracker().replaceNode(sourceFile, importClause, newImportClause).getChanges();
-                    }
-
-                    /**
-                     * If the import list has one import per line, preserve that. Otherwise, insert on same line as last element
-                     *     import {
-                     *         foo
-                     *     } from "./module";
-                     */
-                    return createChangeTracker().insertNodeInListAfter(
-                        sourceFile,
-                        importList.elements[importList.elements.length - 1],
-                        newImportSpecifier).getChanges();
-                }
-
-                function getCodeActionForNamespaceImport(declaration: ImportDeclaration | ImportEqualsDeclaration): ImportCodeAction {
-                    let namespacePrefix: string;
-                    if (declaration.kind === SyntaxKind.ImportDeclaration) {
-                        namespacePrefix = (<NamespaceImport>declaration.importClause.namedBindings).name.getText();
-                    }
-                    else {
-                        namespacePrefix = declaration.name.getText();
-                    }
-                    namespacePrefix = stripQuotes(namespacePrefix);
-
-                    /**
-                     * Cases:
-                     *     import * as ns from "mod"
-                     *     import default, * as ns from "mod"
-                     *     import ns = require("mod")
-                     *
-                     * Because there is no import list, we alter the reference to include the
-                     * namespace instead of altering the import declaration. For example, "foo" would
-                     * become "ns.foo"
-                     */
-                    return createCodeAction(
-                        Diagnostics.Change_0_to_1,
-                        [name, `${namespacePrefix}.${name}`],
-                        createChangeTracker().replaceNode(sourceFile, token, createPropertyAccess(createIdentifier(namespacePrefix), name)).getChanges(),
-                        "CodeChange"
-                    );
-                }
-            }
-
-            function getCodeActionForNewImport(moduleSpecifier?: string): ImportCodeAction {
-                if (!lastImportDeclaration) {
-                    // insert after any existing imports
-                    for (let i = sourceFile.statements.length - 1; i >= 0; i--) {
-                        const statement = sourceFile.statements[i];
-                        if (statement.kind === SyntaxKind.ImportEqualsDeclaration || statement.kind === SyntaxKind.ImportDeclaration) {
-                            lastImportDeclaration = statement;
-                            break;
-                        }
-                    }
-                }
-
-                const getCanonicalFileName = createGetCanonicalFileName(useCaseSensitiveFileNames);
-                const moduleSpecifierWithoutQuotes = stripQuotes(moduleSpecifier || getModuleSpecifierForNewImport());
-                const changeTracker = createChangeTracker();
-                const importClause = isDefault
-                    ? createImportClause(createIdentifier(name), /*namedBindings*/ undefined)
-                    : isNamespaceImport
-                        ? createImportClause(/*name*/ undefined, createNamespaceImport(createIdentifier(name)))
-                        : createImportClause(/*name*/ undefined, createNamedImports([createImportSpecifier(/*propertyName*/ undefined, createIdentifier(name))]));
-                const importDecl = createImportDeclaration(/*decorators*/ undefined, /*modifiers*/ undefined, importClause, createLiteral(moduleSpecifierWithoutQuotes));
-                if (!lastImportDeclaration) {
-                    changeTracker.insertNodeAt(sourceFile, sourceFile.getStart(), importDecl, { suffix: `${context.newLineCharacter}${context.newLineCharacter}` });
-                }
-                else {
-                    changeTracker.insertNodeAfter(sourceFile, lastImportDeclaration, importDecl, { suffix: context.newLineCharacter });
-                }
-
-                // if this file doesn't have any import statements, insert an import statement and then insert a new line
-                // between the only import statement and user code. Otherwise just insert the statement because chances
-                // are there are already a new line seperating code and import statements.
-                return createCodeAction(
-                    Diagnostics.Import_0_from_1,
-                    [name, `"${moduleSpecifierWithoutQuotes}"`],
-                    changeTracker.getChanges(),
-                    "NewImport",
-                    moduleSpecifierWithoutQuotes
-                );
-
-                function getModuleSpecifierForNewImport() {
-                    const fileName = sourceFile.fileName;
-                    const moduleFileName = moduleSymbol.valueDeclaration.getSourceFile().fileName;
-                    const sourceDirectory = getDirectoryPath(fileName);
-                    const options = context.program.getCompilerOptions();
-
-                    return tryGetModuleNameFromAmbientModule() ||
-                        tryGetModuleNameFromTypeRoots() ||
-                        tryGetModuleNameAsNodeModule() ||
-                        tryGetModuleNameFromBaseUrl() ||
-                        tryGetModuleNameFromRootDirs() ||
-                        removeFileExtension(getRelativePath(moduleFileName, sourceDirectory));
-
-                    function tryGetModuleNameFromAmbientModule(): string {
-                        if (moduleSymbol.valueDeclaration.kind !== SyntaxKind.SourceFile) {
-                            return moduleSymbol.name;
-                        }
-                    }
-
-                    function tryGetModuleNameFromBaseUrl() {
-                        if (!options.baseUrl) {
-                            return undefined;
-                        }
-
-                        let relativeName = getRelativePathIfInDirectory(moduleFileName, options.baseUrl);
-                        if (!relativeName) {
-                            return undefined;
-                        }
-
-                        const relativeNameWithIndex = removeFileExtension(relativeName);
-                        relativeName = removeExtensionAndIndexPostFix(relativeName);
-
-                        if (options.paths) {
-                            for (const key in options.paths) {
-                                for (const pattern of options.paths[key]) {
-                                    const indexOfStar = pattern.indexOf("*");
-                                    if (indexOfStar === 0 && pattern.length === 1) {
-                                        continue;
-                                    }
-                                    else if (indexOfStar !== -1) {
-                                        const prefix = pattern.substr(0, indexOfStar);
-                                        const suffix = pattern.substr(indexOfStar + 1);
-                                        if (relativeName.length >= prefix.length + suffix.length &&
-                                            startsWith(relativeName, prefix) &&
-                                            endsWith(relativeName, suffix)) {
-                                            const matchedStar = relativeName.substr(prefix.length, relativeName.length - suffix.length);
-                                            return key.replace("\*", matchedStar);
-                                        }
-                                    }
-                                    else if (pattern === relativeName || pattern === relativeNameWithIndex) {
-                                        return key;
-                                    }
-                                }
-                            }
-                        }
-
-                        return relativeName;
-                    }
-
-                    function tryGetModuleNameFromRootDirs() {
-                        if (options.rootDirs) {
-                            const normalizedTargetPath = getPathRelativeToRootDirs(moduleFileName, options.rootDirs);
-                            const normalizedSourcePath = getPathRelativeToRootDirs(sourceDirectory, options.rootDirs);
-                            if (normalizedTargetPath !== undefined) {
-                                const relativePath = normalizedSourcePath !== undefined ? getRelativePath(normalizedTargetPath, normalizedSourcePath) : normalizedTargetPath;
-                                return removeFileExtension(relativePath);
-                            }
-                        }
-                        return undefined;
-                    }
-
-                    function tryGetModuleNameFromTypeRoots() {
-                        const typeRoots = getEffectiveTypeRoots(options, context.host);
-                        if (typeRoots) {
-                            const normalizedTypeRoots = map(typeRoots, typeRoot => toPath(typeRoot, /*basePath*/ undefined, getCanonicalFileName));
-                            for (const typeRoot of normalizedTypeRoots) {
-                                if (startsWith(moduleFileName, typeRoot)) {
-                                    const relativeFileName = moduleFileName.substring(typeRoot.length + 1);
-                                    return removeExtensionAndIndexPostFix(relativeFileName);
-                                }
-                            }
-                        }
-                    }
-
-                    function tryGetModuleNameAsNodeModule() {
-                        if (getEmitModuleResolutionKind(options) !== ModuleResolutionKind.NodeJs) {
-                            // nothing to do here
-                            return undefined;
-                        }
-
-                        const indexOfNodeModules = moduleFileName.indexOf("node_modules");
-                        if (indexOfNodeModules < 0) {
-                            return undefined;
-                        }
-
-                        let relativeFileName: string;
-                        if (sourceDirectory.indexOf(moduleFileName.substring(0, indexOfNodeModules - 1)) === 0) {
-                            // if node_modules folder is in this folder or any of its parent folder, no need to keep it.
-                            relativeFileName = moduleFileName.substring(indexOfNodeModules + 13 /* "node_modules\".length */);
-                        }
-                        else {
-                            relativeFileName = getRelativePath(moduleFileName, sourceDirectory);
-                        }
-
-<<<<<<< HEAD
-                            relativeFileName = removeFileExtension(relativeFileName);
-
-                            if (startsWith(relativeFileName, "@types/")) {
-                                relativeFileName = relativeFileName.substr(/*"@types".length*/ 7);
-                                if (relativeFileName.indexOf("__") !== -1) {
-                                    // Double underscores are used in DefinitelyTyped to delimit scoped packages.
-                                    relativeFileName = "@" + relativeFileName.replace("__", "/");
-                                }
-                            }
-
-                            if (endsWith(relativeFileName, "/index")) {
-                                relativeFileName = getDirectoryPath(relativeFileName);
-                            }
-                            else {
-                                try {
-                                    const moduleDirectory = getDirectoryPath(moduleFileName);
-                                    const packageJsonContent = JSON.parse(context.host.readFile(combinePaths(moduleDirectory, "package.json")));
-                                    if (packageJsonContent) {
-                                        const mainFile = packageJsonContent.main || packageJsonContent.typings;
-                                        if (mainFile) {
-                                            const mainExportFile = toPath(mainFile, moduleDirectory, getCanonicalFileName);
-                                            if (removeFileExtension(mainExportFile) === removeFileExtension(moduleFileName)) {
-                                                relativeFileName = getDirectoryPath(relativeFileName);
-                                            }
-=======
-                        relativeFileName = removeFileExtension(relativeFileName);
-                        if (endsWith(relativeFileName, "/index")) {
-                            relativeFileName = getDirectoryPath(relativeFileName);
-                        }
-                        else {
-                            try {
-                                const moduleDirectory = getDirectoryPath(moduleFileName);
-                                const packageJsonContent = JSON.parse(context.host.readFile(combinePaths(moduleDirectory, "package.json")));
-                                if (packageJsonContent) {
-                                    const mainFile = packageJsonContent.main || packageJsonContent.typings;
-                                    if (mainFile) {
-                                        const mainExportFile = toPath(mainFile, moduleDirectory, getCanonicalFileName);
-                                        if (removeFileExtension(mainExportFile) === removeFileExtension(moduleFileName)) {
-                                            relativeFileName = getDirectoryPath(relativeFileName);
->>>>>>> 78df7542
-                                        }
-                                    }
-                                }
-                            }
-                            catch (e) { }
-                        }
-
-                        return relativeFileName;
-                    }
-                }
-
-                function getPathRelativeToRootDirs(path: string, rootDirs: string[]) {
-                    for (const rootDir of rootDirs) {
-                        const relativeName = getRelativePathIfInDirectory(path, rootDir);
-                        if (relativeName !== undefined) {
-                            return relativeName;
-                        }
-                    }
-                    return undefined;
-                }
-
-                function removeExtensionAndIndexPostFix(fileName: string) {
-                    fileName = removeFileExtension(fileName);
-                    if (endsWith(fileName, "/index")) {
-                        fileName = fileName.substr(0, fileName.length - 6/* "/index".length */);
-                    }
-                    return fileName;
-                }
-
-                function getRelativePathIfInDirectory(path: string, directoryPath: string) {
-                    const relativePath = getRelativePathToDirectoryOrUrl(directoryPath, path, directoryPath, getCanonicalFileName, /*isAbsolutePathAnUrl*/ false);
-                    return isRootedDiskPath(relativePath) || startsWith(relativePath, "..") ? undefined : relativePath;
-                }
-
-                function getRelativePath(path: string, directoryPath: string) {
-                    const relativePath = getRelativePathToDirectoryOrUrl(directoryPath, path, directoryPath, getCanonicalFileName, /*isAbsolutePathAnUrl*/ false);
-                    return moduleHasNonRelativeName(relativePath) ? "./" + relativePath : relativePath;
-                }
-            }
-
-        }
-
-        function createChangeTracker() {
-            return textChanges.ChangeTracker.fromCodeFixContext(context);
-        }
-
-        function createCodeAction(
-            description: DiagnosticMessage,
-            diagnosticArgs: string[],
-            changes: FileTextChanges[],
-            kind: ImportCodeActionKind,
-            moduleSpecifier?: string): ImportCodeAction {
-            return {
-                description: formatMessage.apply(undefined, [undefined, description].concat(<any[]>diagnosticArgs)),
-                changes,
-                kind,
-                moduleSpecifier
-            };
-        }
-    }
-}
+/* @internal */
+namespace ts.codefix {
+    registerCodeFix({
+        errorCodes: [
+            Diagnostics.Cannot_find_name_0.code,
+            Diagnostics.Cannot_find_namespace_0.code,
+            Diagnostics._0_refers_to_a_UMD_global_but_the_current_file_is_a_module_Consider_adding_an_import_instead.code
+        ],
+        getCodeActions: getImportCodeActions
+    });
+
+    type ImportCodeActionKind = "CodeChange" | "InsertingIntoExistingImport" | "NewImport";
+    interface ImportCodeAction extends CodeAction {
+        kind: ImportCodeActionKind;
+        moduleSpecifier?: string;
+    }
+
+    enum ModuleSpecifierComparison {
+        Better,
+        Equal,
+        Worse
+    }
+
+    class ImportCodeActionMap {
+        private symbolIdToActionMap: ImportCodeAction[][] = [];
+
+        addAction(symbolId: number, newAction: ImportCodeAction) {
+            if (!newAction) {
+                return;
+            }
+
+            const actions = this.symbolIdToActionMap[symbolId];
+            if (!actions) {
+                this.symbolIdToActionMap[symbolId] = [newAction];
+                return;
+            }
+
+            if (newAction.kind === "CodeChange") {
+                actions.push(newAction);
+                return;
+            }
+
+            const updatedNewImports: ImportCodeAction[] = [];
+            for (const existingAction of this.symbolIdToActionMap[symbolId]) {
+                if (existingAction.kind === "CodeChange") {
+                    // only import actions should compare
+                    updatedNewImports.push(existingAction);
+                    continue;
+                }
+
+                switch (this.compareModuleSpecifiers(existingAction.moduleSpecifier, newAction.moduleSpecifier)) {
+                    case ModuleSpecifierComparison.Better:
+                        // the new one is not worth considering if it is a new import.
+                        // However if it is instead a insertion into existing import, the user might want to use
+                        // the module specifier even it is worse by our standards. So keep it.
+                        if (newAction.kind === "NewImport") {
+                            return;
+                        }
+                        // falls through
+                    case ModuleSpecifierComparison.Equal:
+                        // the current one is safe. But it is still possible that the new one is worse
+                        // than another existing one. For example, you may have new imports from "./foo/bar"
+                        // and "bar", when the new one is "bar/bar2" and the current one is "./foo/bar". The new
+                        // one and the current one are not comparable (one relative path and one absolute path),
+                        // but the new one is worse than the other one, so should not add to the list.
+                        updatedNewImports.push(existingAction);
+                        break;
+                    case ModuleSpecifierComparison.Worse:
+                        // the existing one is worse, remove from the list.
+                        continue;
+                }
+            }
+            // if we reach here, it means the new one is better or equal to all of the existing ones.
+            updatedNewImports.push(newAction);
+            this.symbolIdToActionMap[symbolId] = updatedNewImports;
+        }
+
+        addActions(symbolId: number, newActions: ImportCodeAction[]) {
+            for (const newAction of newActions) {
+                this.addAction(symbolId, newAction);
+            }
+        }
+
+        getAllActions() {
+            let result: ImportCodeAction[] = [];
+            for (const key in this.symbolIdToActionMap) {
+                result = concatenate(result, this.symbolIdToActionMap[key]);
+            }
+            return result;
+        }
+
+        private compareModuleSpecifiers(moduleSpecifier1: string, moduleSpecifier2: string): ModuleSpecifierComparison {
+            if (moduleSpecifier1 === moduleSpecifier2) {
+                return ModuleSpecifierComparison.Equal;
+            }
+
+            // if moduleSpecifier1 (ms1) is a substring of ms2, then it is better
+            if (moduleSpecifier2.indexOf(moduleSpecifier1) === 0) {
+                return ModuleSpecifierComparison.Better;
+            }
+
+            if (moduleSpecifier1.indexOf(moduleSpecifier2) === 0) {
+                return ModuleSpecifierComparison.Worse;
+            }
+
+            // if both are relative paths, and ms1 has fewer levels, then it is better
+            if (isExternalModuleNameRelative(moduleSpecifier1) && isExternalModuleNameRelative(moduleSpecifier2)) {
+                const regex = new RegExp(directorySeparator, "g");
+                const moduleSpecifier1LevelCount = (moduleSpecifier1.match(regex) || []).length;
+                const moduleSpecifier2LevelCount = (moduleSpecifier2.match(regex) || []).length;
+
+                return moduleSpecifier1LevelCount < moduleSpecifier2LevelCount
+                    ? ModuleSpecifierComparison.Better
+                    : moduleSpecifier1LevelCount === moduleSpecifier2LevelCount
+                        ? ModuleSpecifierComparison.Equal
+                        : ModuleSpecifierComparison.Worse;
+            }
+
+            // the equal cases include when the two specifiers are not comparable.
+            return ModuleSpecifierComparison.Equal;
+        }
+    }
+
+    function getImportCodeActions(context: CodeFixContext): ImportCodeAction[] {
+        const sourceFile = context.sourceFile;
+        const checker = context.program.getTypeChecker();
+        const allSourceFiles = context.program.getSourceFiles();
+        const useCaseSensitiveFileNames = context.host.useCaseSensitiveFileNames ? context.host.useCaseSensitiveFileNames() : false;
+
+        const token = getTokenAtPosition(sourceFile, context.span.start);
+        const name = token.getText();
+        const symbolIdActionMap = new ImportCodeActionMap();
+
+        // this is a module id -> module import declaration map
+        const cachedImportDeclarations: (ImportDeclaration | ImportEqualsDeclaration)[][] = [];
+        let lastImportDeclaration: Node;
+
+        const currentTokenMeaning = getMeaningFromLocation(token);
+        if (context.errorCode === Diagnostics._0_refers_to_a_UMD_global_but_the_current_file_is_a_module_Consider_adding_an_import_instead.code) {
+            const symbol = checker.getAliasedSymbol(checker.getSymbolAtLocation(token));
+            return getCodeActionForImport(symbol, /*isDefault*/ false, /*isNamespaceImport*/ true);
+        }
+
+        const candidateModules = checker.getAmbientModules();
+        for (const otherSourceFile of allSourceFiles) {
+            if (otherSourceFile !== sourceFile && isExternalOrCommonJsModule(otherSourceFile)) {
+                candidateModules.push(otherSourceFile.symbol);
+            }
+        }
+
+        for (const moduleSymbol of candidateModules) {
+            context.cancellationToken.throwIfCancellationRequested();
+
+            // check the default export
+            const defaultExport = checker.tryGetMemberInModuleExports("default", moduleSymbol);
+            if (defaultExport) {
+                const localSymbol = getLocalSymbolForExportDefault(defaultExport);
+                if (localSymbol && localSymbol.name === name && checkSymbolHasMeaning(localSymbol, currentTokenMeaning)) {
+                    // check if this symbol is already used
+                    const symbolId = getUniqueSymbolId(localSymbol);
+                    symbolIdActionMap.addActions(symbolId, getCodeActionForImport(moduleSymbol, /*isDefault*/ true));
+                }
+            }
+
+            // check exports with the same name
+            const exportSymbolWithIdenticalName = checker.tryGetMemberInModuleExports(name, moduleSymbol);
+            if (exportSymbolWithIdenticalName && checkSymbolHasMeaning(exportSymbolWithIdenticalName, currentTokenMeaning)) {
+                const symbolId = getUniqueSymbolId(exportSymbolWithIdenticalName);
+                symbolIdActionMap.addActions(symbolId, getCodeActionForImport(moduleSymbol));
+            }
+        }
+
+        return symbolIdActionMap.getAllActions();
+
+        function getImportDeclarations(moduleSymbol: Symbol) {
+            const moduleSymbolId = getUniqueSymbolId(moduleSymbol);
+
+            const cached = cachedImportDeclarations[moduleSymbolId];
+            if (cached) {
+                return cached;
+            }
+
+            const existingDeclarations: (ImportDeclaration | ImportEqualsDeclaration)[] = [];
+            for (const importModuleSpecifier of sourceFile.imports) {
+                const importSymbol = checker.getSymbolAtLocation(importModuleSpecifier);
+                if (importSymbol === moduleSymbol) {
+                    existingDeclarations.push(getImportDeclaration(importModuleSpecifier));
+                }
+            }
+            cachedImportDeclarations[moduleSymbolId] = existingDeclarations;
+            return existingDeclarations;
+
+            function getImportDeclaration(moduleSpecifier: LiteralExpression) {
+                let node: Node = moduleSpecifier;
+                while (node) {
+                    if (node.kind === SyntaxKind.ImportDeclaration) {
+                        return <ImportDeclaration>node;
+                    }
+                    if (node.kind === SyntaxKind.ImportEqualsDeclaration) {
+                        return <ImportEqualsDeclaration>node;
+                    }
+                    node = node.parent;
+                }
+                return undefined;
+            }
+        }
+
+        function getUniqueSymbolId(symbol: Symbol) {
+            if (symbol.flags & SymbolFlags.Alias) {
+                return getSymbolId(checker.getAliasedSymbol(symbol));
+            }
+            return getSymbolId(symbol);
+        }
+
+        function checkSymbolHasMeaning(symbol: Symbol, meaning: SemanticMeaning) {
+            const declarations = symbol.getDeclarations();
+            return declarations ? some(symbol.declarations, decl => !!(getMeaningFromDeclaration(decl) & meaning)) : false;
+        }
+
+        function getCodeActionForImport(moduleSymbol: Symbol, isDefault?: boolean, isNamespaceImport?: boolean): ImportCodeAction[] {
+            const existingDeclarations = getImportDeclarations(moduleSymbol);
+            if (existingDeclarations.length > 0) {
+                // With an existing import statement, there are more than one actions the user can do.
+                return getCodeActionsForExistingImport(existingDeclarations);
+            }
+            else {
+                return [getCodeActionForNewImport()];
+            }
+
+            function getCodeActionsForExistingImport(declarations: (ImportDeclaration | ImportEqualsDeclaration)[]): ImportCodeAction[] {
+                const actions: ImportCodeAction[] = [];
+
+                // It is possible that multiple import statements with the same specifier exist in the file.
+                // e.g.
+                //
+                //     import * as ns from "foo";
+                //     import { member1, member2 } from "foo";
+                //
+                //     member3/**/ <-- cusor here
+                //
+                // in this case we should provie 2 actions:
+                //     1. change "member3" to "ns.member3"
+                //     2. add "member3" to the second import statement's import list
+                // and it is up to the user to decide which one fits best.
+                let namespaceImportDeclaration: ImportDeclaration | ImportEqualsDeclaration;
+                let namedImportDeclaration: ImportDeclaration;
+                let existingModuleSpecifier: string;
+                for (const declaration of declarations) {
+                    if (declaration.kind === SyntaxKind.ImportDeclaration) {
+                        const namedBindings = declaration.importClause && declaration.importClause.namedBindings;
+                        if (namedBindings && namedBindings.kind === SyntaxKind.NamespaceImport) {
+                            // case:
+                            // import * as ns from "foo"
+                            namespaceImportDeclaration = declaration;
+                        }
+                        else {
+                            // cases:
+                            // import default from "foo"
+                            // import { bar } from "foo" or combination with the first one
+                            // import "foo"
+                            namedImportDeclaration = declaration;
+                        }
+                        existingModuleSpecifier = declaration.moduleSpecifier.getText();
+                    }
+                    else {
+                        // case:
+                        // import foo = require("foo")
+                        namespaceImportDeclaration = declaration;
+                        existingModuleSpecifier = getModuleSpecifierFromImportEqualsDeclaration(declaration);
+                    }
+                }
+
+                if (namespaceImportDeclaration) {
+                    actions.push(getCodeActionForNamespaceImport(namespaceImportDeclaration));
+                }
+
+                if (!isNamespaceImport && namedImportDeclaration && namedImportDeclaration.importClause &&
+                    (namedImportDeclaration.importClause.name || namedImportDeclaration.importClause.namedBindings)) {
+                    /**
+                     * If the existing import declaration already has a named import list, just
+                     * insert the identifier into that list.
+                     */
+                    const fileTextChanges = getTextChangeForImportClause(namedImportDeclaration.importClause);
+                    const moduleSpecifierWithoutQuotes = stripQuotes(namedImportDeclaration.moduleSpecifier.getText());
+                    actions.push(createCodeAction(
+                        Diagnostics.Add_0_to_existing_import_declaration_from_1,
+                        [name, moduleSpecifierWithoutQuotes],
+                        fileTextChanges,
+                        "InsertingIntoExistingImport",
+                        moduleSpecifierWithoutQuotes
+                    ));
+                }
+                else {
+                    // we need to create a new import statement, but the existing module specifier can be reused.
+                    actions.push(getCodeActionForNewImport(existingModuleSpecifier));
+                }
+                return actions;
+
+                function getModuleSpecifierFromImportEqualsDeclaration(declaration: ImportEqualsDeclaration) {
+                    if (declaration.moduleReference && declaration.moduleReference.kind === SyntaxKind.ExternalModuleReference) {
+                        return declaration.moduleReference.expression.getText();
+                    }
+                    return declaration.moduleReference.getText();
+                }
+
+                function getTextChangeForImportClause(importClause: ImportClause): FileTextChanges[] {
+                    const importList = <NamedImports>importClause.namedBindings;
+                    const newImportSpecifier = createImportSpecifier(/*propertyName*/ undefined, createIdentifier(name));
+                    // case 1:
+                    // original text: import default from "module"
+                    // change to: import default, { name } from "module"
+                    // case 2:
+                    // original text: import {} from "module"
+                    // change to: import { name } from "module"
+                    if (!importList || importList.elements.length === 0) {
+                        const newImportClause = createImportClause(importClause.name, createNamedImports([newImportSpecifier]));
+                        return createChangeTracker().replaceNode(sourceFile, importClause, newImportClause).getChanges();
+                    }
+
+                    /**
+                     * If the import list has one import per line, preserve that. Otherwise, insert on same line as last element
+                     *     import {
+                     *         foo
+                     *     } from "./module";
+                     */
+                    return createChangeTracker().insertNodeInListAfter(
+                        sourceFile,
+                        importList.elements[importList.elements.length - 1],
+                        newImportSpecifier).getChanges();
+                }
+
+                function getCodeActionForNamespaceImport(declaration: ImportDeclaration | ImportEqualsDeclaration): ImportCodeAction {
+                    let namespacePrefix: string;
+                    if (declaration.kind === SyntaxKind.ImportDeclaration) {
+                        namespacePrefix = (<NamespaceImport>declaration.importClause.namedBindings).name.getText();
+                    }
+                    else {
+                        namespacePrefix = declaration.name.getText();
+                    }
+                    namespacePrefix = stripQuotes(namespacePrefix);
+
+                    /**
+                     * Cases:
+                     *     import * as ns from "mod"
+                     *     import default, * as ns from "mod"
+                     *     import ns = require("mod")
+                     *
+                     * Because there is no import list, we alter the reference to include the
+                     * namespace instead of altering the import declaration. For example, "foo" would
+                     * become "ns.foo"
+                     */
+                    return createCodeAction(
+                        Diagnostics.Change_0_to_1,
+                        [name, `${namespacePrefix}.${name}`],
+                        createChangeTracker().replaceNode(sourceFile, token, createPropertyAccess(createIdentifier(namespacePrefix), name)).getChanges(),
+                        "CodeChange"
+                    );
+                }
+            }
+
+            function getCodeActionForNewImport(moduleSpecifier?: string): ImportCodeAction {
+                if (!lastImportDeclaration) {
+                    // insert after any existing imports
+                    for (let i = sourceFile.statements.length - 1; i >= 0; i--) {
+                        const statement = sourceFile.statements[i];
+                        if (statement.kind === SyntaxKind.ImportEqualsDeclaration || statement.kind === SyntaxKind.ImportDeclaration) {
+                            lastImportDeclaration = statement;
+                            break;
+                        }
+                    }
+                }
+
+                const getCanonicalFileName = createGetCanonicalFileName(useCaseSensitiveFileNames);
+                const moduleSpecifierWithoutQuotes = stripQuotes(moduleSpecifier || getModuleSpecifierForNewImport());
+                const changeTracker = createChangeTracker();
+                const importClause = isDefault
+                    ? createImportClause(createIdentifier(name), /*namedBindings*/ undefined)
+                    : isNamespaceImport
+                        ? createImportClause(/*name*/ undefined, createNamespaceImport(createIdentifier(name)))
+                        : createImportClause(/*name*/ undefined, createNamedImports([createImportSpecifier(/*propertyName*/ undefined, createIdentifier(name))]));
+                const importDecl = createImportDeclaration(/*decorators*/ undefined, /*modifiers*/ undefined, importClause, createLiteral(moduleSpecifierWithoutQuotes));
+                if (!lastImportDeclaration) {
+                    changeTracker.insertNodeAt(sourceFile, sourceFile.getStart(), importDecl, { suffix: `${context.newLineCharacter}${context.newLineCharacter}` });
+                }
+                else {
+                    changeTracker.insertNodeAfter(sourceFile, lastImportDeclaration, importDecl, { suffix: context.newLineCharacter });
+                }
+
+                // if this file doesn't have any import statements, insert an import statement and then insert a new line
+                // between the only import statement and user code. Otherwise just insert the statement because chances
+                // are there are already a new line seperating code and import statements.
+                return createCodeAction(
+                    Diagnostics.Import_0_from_1,
+                    [name, `"${moduleSpecifierWithoutQuotes}"`],
+                    changeTracker.getChanges(),
+                    "NewImport",
+                    moduleSpecifierWithoutQuotes
+                );
+
+                function getModuleSpecifierForNewImport() {
+                    const fileName = sourceFile.fileName;
+                    const moduleFileName = moduleSymbol.valueDeclaration.getSourceFile().fileName;
+                    const sourceDirectory = getDirectoryPath(fileName);
+                    const options = context.program.getCompilerOptions();
+
+                    return tryGetModuleNameFromAmbientModule() ||
+                        tryGetModuleNameFromTypeRoots() ||
+                        tryGetModuleNameAsNodeModule() ||
+                        tryGetModuleNameFromBaseUrl() ||
+                        tryGetModuleNameFromRootDirs() ||
+                        removeFileExtension(getRelativePath(moduleFileName, sourceDirectory));
+
+                    function tryGetModuleNameFromAmbientModule(): string {
+                        if (moduleSymbol.valueDeclaration.kind !== SyntaxKind.SourceFile) {
+                            return moduleSymbol.name;
+                        }
+                    }
+
+                    function tryGetModuleNameFromBaseUrl() {
+                        if (!options.baseUrl) {
+                            return undefined;
+                        }
+
+                        let relativeName = getRelativePathIfInDirectory(moduleFileName, options.baseUrl);
+                        if (!relativeName) {
+                            return undefined;
+                        }
+
+                        const relativeNameWithIndex = removeFileExtension(relativeName);
+                        relativeName = removeExtensionAndIndexPostFix(relativeName);
+
+                        if (options.paths) {
+                            for (const key in options.paths) {
+                                for (const pattern of options.paths[key]) {
+                                    const indexOfStar = pattern.indexOf("*");
+                                    if (indexOfStar === 0 && pattern.length === 1) {
+                                        continue;
+                                    }
+                                    else if (indexOfStar !== -1) {
+                                        const prefix = pattern.substr(0, indexOfStar);
+                                        const suffix = pattern.substr(indexOfStar + 1);
+                                        if (relativeName.length >= prefix.length + suffix.length &&
+                                            startsWith(relativeName, prefix) &&
+                                            endsWith(relativeName, suffix)) {
+                                            const matchedStar = relativeName.substr(prefix.length, relativeName.length - suffix.length);
+                                            return key.replace("\*", matchedStar);
+                                        }
+                                    }
+                                    else if (pattern === relativeName || pattern === relativeNameWithIndex) {
+                                        return key;
+                                    }
+                                }
+                            }
+                        }
+
+                        return relativeName;
+                    }
+
+                    function tryGetModuleNameFromRootDirs() {
+                        if (options.rootDirs) {
+                            const normalizedTargetPath = getPathRelativeToRootDirs(moduleFileName, options.rootDirs);
+                            const normalizedSourcePath = getPathRelativeToRootDirs(sourceDirectory, options.rootDirs);
+                            if (normalizedTargetPath !== undefined) {
+                                const relativePath = normalizedSourcePath !== undefined ? getRelativePath(normalizedTargetPath, normalizedSourcePath) : normalizedTargetPath;
+                                return removeFileExtension(relativePath);
+                            }
+                        }
+                        return undefined;
+                    }
+
+                    function tryGetModuleNameFromTypeRoots() {
+                        const typeRoots = getEffectiveTypeRoots(options, context.host);
+                        if (typeRoots) {
+                            const normalizedTypeRoots = map(typeRoots, typeRoot => toPath(typeRoot, /*basePath*/ undefined, getCanonicalFileName));
+                            for (const typeRoot of normalizedTypeRoots) {
+                                if (startsWith(moduleFileName, typeRoot)) {
+                                    const relativeFileName = moduleFileName.substring(typeRoot.length + 1);
+                                    return removeExtensionAndIndexPostFix(relativeFileName);
+                                }
+                            }
+                        }
+                    }
+
+                    function tryGetModuleNameAsNodeModule() {
+                        if (getEmitModuleResolutionKind(options) !== ModuleResolutionKind.NodeJs) {
+                            // nothing to do here
+                            return undefined;
+                        }
+
+                        const indexOfNodeModules = moduleFileName.indexOf("node_modules");
+                        if (indexOfNodeModules < 0) {
+                            return undefined;
+                        }
+
+                        let relativeFileName: string;
+                        if (sourceDirectory.indexOf(moduleFileName.substring(0, indexOfNodeModules - 1)) === 0) {
+                            // if node_modules folder is in this folder or any of its parent folder, no need to keep it.
+                            relativeFileName = moduleFileName.substring(indexOfNodeModules + 13 /* "node_modules\".length */);
+                        }
+                        else {
+                            relativeFileName = getRelativePath(moduleFileName, sourceDirectory);
+                        }
+
+                        if (startsWith(relativeFileName, "@types/")) {
+                            relativeFileName = relativeFileName.substr(/*"@types".length*/ 7);
+                            if (relativeFileName.indexOf("__") !== -1) {
+                                // Double underscores are used in DefinitelyTyped to delimit scoped packages.
+                                relativeFileName = "@" + relativeFileName.replace("__", "/");
+                            }
+                        }
+
+                        relativeFileName = removeFileExtension(relativeFileName);
+                        if (endsWith(relativeFileName, "/index")) {
+                            relativeFileName = getDirectoryPath(relativeFileName);
+                        }
+                        else {
+                            try {
+                                const moduleDirectory = getDirectoryPath(moduleFileName);
+                                const packageJsonContent = JSON.parse(context.host.readFile(combinePaths(moduleDirectory, "package.json")));
+                                if (packageJsonContent) {
+                                    const mainFile = packageJsonContent.main || packageJsonContent.typings;
+                                    if (mainFile) {
+                                        const mainExportFile = toPath(mainFile, moduleDirectory, getCanonicalFileName);
+                                        if (removeFileExtension(mainExportFile) === removeFileExtension(moduleFileName)) {
+                                            relativeFileName = getDirectoryPath(relativeFileName);
+                                        }
+                                    }
+                                }
+                            }
+                            catch (e) { }
+                        }
+
+                        return relativeFileName;
+                    }
+                }
+
+                function getPathRelativeToRootDirs(path: string, rootDirs: string[]) {
+                    for (const rootDir of rootDirs) {
+                        const relativeName = getRelativePathIfInDirectory(path, rootDir);
+                        if (relativeName !== undefined) {
+                            return relativeName;
+                        }
+                    }
+                    return undefined;
+                }
+
+                function removeExtensionAndIndexPostFix(fileName: string) {
+                    fileName = removeFileExtension(fileName);
+                    if (endsWith(fileName, "/index")) {
+                        fileName = fileName.substr(0, fileName.length - 6/* "/index".length */);
+                    }
+                    return fileName;
+                }
+
+                function getRelativePathIfInDirectory(path: string, directoryPath: string) {
+                    const relativePath = getRelativePathToDirectoryOrUrl(directoryPath, path, directoryPath, getCanonicalFileName, /*isAbsolutePathAnUrl*/ false);
+                    return isRootedDiskPath(relativePath) || startsWith(relativePath, "..") ? undefined : relativePath;
+                }
+
+                function getRelativePath(path: string, directoryPath: string) {
+                    const relativePath = getRelativePathToDirectoryOrUrl(directoryPath, path, directoryPath, getCanonicalFileName, /*isAbsolutePathAnUrl*/ false);
+                    return moduleHasNonRelativeName(relativePath) ? "./" + relativePath : relativePath;
+                }
+            }
+
+        }
+
+        function createChangeTracker() {
+            return textChanges.ChangeTracker.fromCodeFixContext(context);
+        }
+
+        function createCodeAction(
+            description: DiagnosticMessage,
+            diagnosticArgs: string[],
+            changes: FileTextChanges[],
+            kind: ImportCodeActionKind,
+            moduleSpecifier?: string): ImportCodeAction {
+            return {
+                description: formatMessage.apply(undefined, [undefined, description].concat(<any[]>diagnosticArgs)),
+                changes,
+                kind,
+                moduleSpecifier
+            };
+        }
+    }
+}