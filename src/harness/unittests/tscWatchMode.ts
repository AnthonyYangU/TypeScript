--- conflicted
+++ resolved
@@ -1,1627 +1,1591 @@
-/// <reference path="../harness.ts" />
-/// <reference path="../../compiler/watch.ts" />
-/// <reference path="../fakes.ts" />
-/// <reference path="../vpath.ts" />
-/// <reference path="../utils.ts" />
-
-namespace ts.tscWatch {
-    import theory = utils.theory;
-    import spy = typemock.spy;
-    import Arg = typemock.Arg;
-    import Times = typemock.Times;
-
-    import checkFileNames = utils.checkFileNames;
-
-    export function checkProgramActualFiles(program: Program, expectedFiles: string[]) {
-        checkFileNames(`Program actual files`, program.getSourceFiles().map(file => file.fileName), expectedFiles);
-    }
-
-    export function checkProgramRootFiles(program: Program, expectedFiles: string[]) {
-        checkFileNames(`Program rootFileNames`, program.getRootFileNames(), expectedFiles);
-    }
-
-    function createWatchOfConfigFile(configFileName: string, host: ts.System, maxNumberOfFilesToIterateForInvalidation?: number) {
-        const compilerHost = ts.createWatchCompilerHostOfConfigFile(configFileName, {}, host);
-        compilerHost.maxNumberOfFilesToIterateForInvalidation = maxNumberOfFilesToIterateForInvalidation;
-        const watch = createWatchProgram(compilerHost);
-        return () => watch.getCurrentProgram().getProgram();
-    }
-
-    function createWatchOfFilesAndCompilerOptions(rootFiles: string[], host: ts.System, options: CompilerOptions = {}) {
-        const watch = createWatchProgram(createWatchCompilerHostOfFilesAndCompilerOptions(rootFiles, options, host));
-        return () => watch.getCurrentProgram().getProgram();
-    }
-
-    function formatOutputFile(path: string, host: ts.System) {
-        return `TSFILE: ${path}${host.newLine}`;
-    }
-
-    function getEmittedLines(files: ReadonlyArray<string>, host: ts.System, getOutput: (file: string, host: ts.System) => string) {
-        let result: string[] | undefined;
-        if (files) {
-            const seen = createMap<true>();
-            result = [];
-            for (const file of files) {
-                const output = getOutput(file, host);
-                if (output && !seen.has(output)) {
-                    seen.set(output, true);
-                    result.push(output);
-                }
-            }
-        }
-        return result;
-    }
-
-    enum ExpectedOutputErrorsPosition {
-        BeforeCompilationStarts,
-        AfterCompilationStarting,
-        AfterFileChangeDetected
-    }
-
-    function checkOutputErrors(
-        host: fakes.FakeServerHost,
-        errors: ReadonlyArray<Diagnostic>,
-        errorsPosition: ExpectedOutputErrorsPosition,
-        skipWaiting?: true
-    ) {
-        const outputs = host.getOutput();
-        const expectedOutputCount = errors.length + (skipWaiting ? 0 : 1) + 1;
-        assert.equal(outputs.length, expectedOutputCount, "Outputs = " + outputs.toString());
-        let index: number;
-
-        switch (errorsPosition) {
-            case ExpectedOutputErrorsPosition.AfterCompilationStarting:
-                assertWatchDiagnosticAt(host, 0, Diagnostics.Starting_compilation_in_watch_mode);
-                index = 1;
-                break;
-            case ExpectedOutputErrorsPosition.AfterFileChangeDetected:
-                assertWatchDiagnosticAt(host, 0, Diagnostics.File_change_detected_Starting_incremental_compilation);
-                index = 1;
-                break;
-            case ExpectedOutputErrorsPosition.BeforeCompilationStarts:
-                assertWatchDiagnosticAt(host, errors.length, Diagnostics.Starting_compilation_in_watch_mode);
-                index = 0;
-                break;
-        }
-
-        forEach(errors, error => {
-            assertDiagnosticAt(host, index, error);
-            index++;
-        });
-        if (!skipWaiting) {
-            if (errorsPosition === ExpectedOutputErrorsPosition.BeforeCompilationStarts) {
-                assertWatchDiagnosticAt(host, index, ts.Diagnostics.Starting_compilation_in_watch_mode);
-                index += 1;
-            }
-            assertWatchDiagnosticAt(host, index, Diagnostics.Compilation_complete_Watching_for_file_changes);
-        }
-        host.clearOutput();
-    }
-
-    function assertDiagnosticAt(host: fakes.FakeServerHost, outputAt: number, diagnostic: Diagnostic) {
-        const output = host.getOutput()[outputAt];
-        assert.equal(output, formatDiagnostic(diagnostic, host), "outputs[" + outputAt + "] is " + output);
-    }
-
-    function assertWatchDiagnosticAt(host: fakes.FakeServerHost, outputAt: number, diagnosticMessage: DiagnosticMessage) {
-        const output = host.getOutput()[outputAt];
-        assert.isTrue(endsWith(output, getWatchDiagnosticWithoutDate(host, diagnosticMessage)), "outputs[" + outputAt + "] is " + output);
-    }
-
-    function getWatchDiagnosticWithoutDate(host: fakes.FakeServerHost, diagnosticMessage: DiagnosticMessage) {
-        return ` - ${flattenDiagnosticMessageText(getLocaleSpecificMessage(diagnosticMessage), host.newLine)}${host.newLine + host.newLine + host.newLine}`;
-    }
-
-    function getFile(program: Program, filePath: string) {
-        return program.getSourceFileByPath(toPath(filePath, program.getCurrentDirectory(), s => s.toLowerCase()));
-    }
-
-    function getConfigFile(program: Program) {
-        return program.getCompilerOptions().configFile;
-    }
-
-    function createDiagnostic(file: SourceFile | undefined, start: number | undefined, length: number | undefined, message: DiagnosticMessage, ...args: string[]): Diagnostic {
-        let text = getLocaleSpecificMessage(message);
-        if (args.length > 0) {
-            text = formatStringFromArgs(text, args);
-        }
-        return {
-            file,
-            start,
-            length,
-            messageText: text,
-            category: message.category,
-            code: message.code,
-        };
-    }
-
-    function createCompilerDiagnostic(message: DiagnosticMessage, ...args: string[]): Diagnostic {
-        return createDiagnostic(/*file*/ undefined, /*start*/ undefined, /*length*/ undefined, message, ...args);
-    }
-
-    function createFileDiagnostic(file: SourceFile, start: number, length: number, message: DiagnosticMessage, ...args: string[]): Diagnostic {
-        return createDiagnostic(file, start, length, message, ...args);
-    }
-
-    function createUnknownCompilerOptionDiagnostic(program: Program, content: string, option: string) {
-        const quotedOption = `"${option}"`;
-        return createFileDiagnostic(getConfigFile(program), content.indexOf(quotedOption), quotedOption.length, Diagnostics.Unknown_compiler_option_0, option);
-    }
-
-    function createExclusiveCompilerOptionDiagnostic(program: Program, content: string, option1: string, option2: string, checkFirst: boolean) {
-        const quotedOption1 = `"${checkFirst ? option1 : option2 }"`;
-        return createFileDiagnostic(getConfigFile(program), content.indexOf(quotedOption1), quotedOption1.length, Diagnostics.Option_0_cannot_be_specified_with_option_1, option1, option2);
-    }
-
-    function createCannotFindModuleDiagnostic(program: Program, path: string, content: string, moduleName: string) {
-        const quotedModuleName = `"${moduleName}"`;
-        return createFileDiagnostic(getFile(program, path), content.indexOf(quotedModuleName), quotedModuleName.length, Diagnostics.Cannot_find_module_0, moduleName);
-    }
-
-    function createFileIsNotAModuleDiagnostic(program: Program, path: string, content: string, moduleName: string, modulePath: string) {
-        const quotedModuleName = `"${moduleName}"`;
-        return createFileDiagnostic(getFile(program, path), content.indexOf(quotedModuleName), quotedModuleName.length, Diagnostics.File_0_is_not_a_module, modulePath);
-    }
-
-    function createFileNotFoundDiagnostic(program: Program, path: string, content: string, fragment: string, file: string) {
-        return createFileDiagnostic(getFile(program, path), content.indexOf(fragment), fragment.length, Diagnostics.File_0_not_found, file);
-    }
-
-    function createCannotFindNameDiagnostic(program: Program, path: string, content: string, name: string) {
-        return createFileDiagnostic(getFile(program, path), content.indexOf(name), name.length, Diagnostics.Cannot_find_name_0, name);
-    }
-
-    describe("tsc-watch", () => {
-
-        describe("program updates", () => {
-            it("create watch without config file", () => {
-                const host = new fakes.FakeServerHost({ lib: true }, /*files*/ {
-                    "/a/b/c/app.ts": `import {f} from "./module"\nconsole.log(f)`,
-                    "/a/b/c/module.d.ts": `export let x: number`,
-                });
-
-                const watch = createWatchOfFilesAndCompilerOptions(["/a/b/c/app.ts"], host);
-                checkProgramActualFiles(watch(), ["/a/b/c/app.ts", fakes.FakeServerHost.libPath, "/a/b/c/module.d.ts"]);
-
-                // TODO: Should we watch creation of config files in the root file's file hierarchy?
-
-                // const configFileLocations = ["/a/b/c/", "/a/b/", "/a/", "/"];
-                // const configFiles = flatMap(configFileLocations, location => [location + "tsconfig.json", location + "jsconfig.json"]);
-                // checkWatchedFiles(host, configFiles.concat(mocks.MockServerHost.libPath, "/a/b/c/module.d.ts"));
-            });
-
-            it("can handle tsconfig file name with difference casing", () => {
-                const host = new fakes.FakeServerHost({ vfs: { useCaseSensitiveFileNames: false } }, /*files*/ {
-                    "/a/b/app.ts": `let x = 1`,
-                    "/a/b/tsconfig.json": `{ "include": ["app.ts"] }`,
-                });
-
-                const watch = createWatchOfConfigFile("/A/B/tsconfig.json", host);
-                checkProgramActualFiles(watch(), ["/A/B/app.ts"]);
-            });
-
-            it("create configured project without file list", () => {
-                const host = new fakes.FakeServerHost({ lib: true }, /*files*/ {
-                    "/a/b/tsconfig.json": `{ "compilerOptions": {}, "exclude": ["e"] }`,
-                    "/a/b/c/f1.ts": `let x = 1`,
-                    "/a/b/d/f2.ts": `let y = 1`,
-                    "/a/b/e/f3.ts": `let z = 1`,
-                });
-
-                const watch = createWatchProgram(createWatchCompilerHostOfConfigFile("/a/b/tsconfig.json", {}, host, /*createProgram*/ undefined, notImplemented));
-
-                checkProgramActualFiles(watch.getCurrentProgram().getProgram(), ["/a/b/c/f1.ts", fakes.FakeServerHost.libPath, "/a/b/d/f2.ts"]);
-                checkProgramRootFiles(watch.getCurrentProgram().getProgram(), ["/a/b/c/f1.ts", "/a/b/d/f2.ts"]);
-                host.checkWatchedFiles(["/a/b/tsconfig.json", "/a/b/c/f1.ts", "/a/b/d/f2.ts", fakes.FakeServerHost.libPath]);
-                host.checkWatchedDirectories(["/a/b", "/a/b/node_modules/@types"], /*recursive*/ true);
-            });
-
-            // TODO: if watching for config file creation
-            // it("add and then remove a config file in a folder with loose files", () => {
-            // });
-
-            it("add new files to a configured program without file list", () => {
-                const host = new fakes.FakeServerHost({ lib: true }, /*files*/ {
-                    "/a/b/commonFile1.ts": `let x = 1`,
-                    "/a/b/tsconfig.json": `{}`,
-                });
-
-                const watch = createWatchOfConfigFile("/a/b/tsconfig.json", host);
-                host.checkWatchedDirectories(["/a/b", "/a/b/node_modules/@types"], /*recursive*/ true);
-                checkProgramRootFiles(watch(), ["/a/b/commonFile1.ts"]);
-
-                // add a new ts file
-                host.vfs.writeFileSync("/a/b/commonFile2.ts", `let y = 1`);
-
-                host.checkTimeoutQueueLengthAndRun(1);
-                checkProgramRootFiles(watch(), ["/a/b/commonFile1.ts", "/a/b/commonFile2.ts"]);
-            });
-
-            it("should ignore non-existing files specified in the config file", () => {
-                const host = new fakes.FakeServerHost({}, /*files*/ {
-                    "/a/b/commonFile1.ts": `let x = 1`,
-                    "/a/b/commonFile2.ts": `let y = 1`,
-                    "/a/b/tsconfig.json": `{ "compilerOptions": {}, "files": ["commonFile1.ts", "commonFile3.ts"] }`,
-                });
-
-                const watch = createWatchOfConfigFile("/a/b/tsconfig.json", host);
-                checkProgramRootFiles(watch(), ["/a/b/commonFile1.ts", "/a/b/commonFile3.ts"]);
-                checkProgramActualFiles(watch(), ["/a/b/commonFile1.ts"]);
-            });
-
-            it("handle recreated files correctly", () => {
-                const host = new fakes.FakeServerHost({}, /*files*/ {
-                    "/a/b/commonFile1.ts": `let x = 1`,
-                    "/a/b/commonFile2.ts": `let y = 1`,
-                    "/a/b/tsconfig.json": `{}`,
-                });
-
-                const watch = createWatchOfConfigFile("/a/b/tsconfig.json", host);
-                checkProgramRootFiles(watch(), ["/a/b/commonFile1.ts", "/a/b/commonFile2.ts"]);
-
-                // delete commonFile2
-                host.vfs.unlinkSync("/a/b/commonFile2.ts");
-                host.checkTimeoutQueueLengthAndRun(1);
-                checkProgramRootFiles(watch(), ["/a/b/commonFile1.ts"]);
-
-                // re-add commonFile2
-                host.vfs.writeFileSync("/a/b/commonFile2.ts", `let y = 1`);
-                host.checkTimeoutQueueLengthAndRun(1);
-                checkProgramRootFiles(watch(), ["/a/b/commonFile1.ts", "/a/b/commonFile2.ts"]);
-            });
-
-            it("handles the missing files - that were added to program because they were added with ///<ref", () => {
-                const file1Content = `/// <reference path="commonFile2.ts"/>\nlet x = y`;
-
-                const host = new fakes.FakeServerHost({ lib: true, vfs: { useCaseSensitiveFileNames: false } }, /*files*/ {
-                    "/a/b/commonFile1.ts": file1Content,
-                });
-
-                const watch = createWatchOfFilesAndCompilerOptions(["/a/b/commonFile1.ts"], host);
-
-                checkProgramRootFiles(watch(), ["/a/b/commonFile1.ts"]);
-                checkProgramActualFiles(watch(), ["/a/b/commonFile1.ts", fakes.FakeServerHost.libPath]);
-                checkOutputErrors(host, [
-                    createFileNotFoundDiagnostic(watch(), "/a/b/commonFile1.ts", file1Content, "commonFile2.ts", "/a/b/commonFile2.ts"),
-                    createCannotFindNameDiagnostic(watch(), "/a/b/commonFile1.ts", file1Content, "y"),
-                ], /*errorsPosition*/ ExpectedOutputErrorsPosition.AfterCompilationStarting);
-
-                host.vfs.writeFileSync("/a/b/commonFile2.ts", `let y = 1`);
-                host.checkTimeoutQueueLengthAndRun(1);
-                checkProgramRootFiles(watch(), ["/a/b/commonFile1.ts"]);
-                checkProgramActualFiles(watch(), ["/a/b/commonFile1.ts", fakes.FakeServerHost.libPath, "/a/b/commonFile2.ts"]);
-                checkOutputErrors(host, emptyArray, /*errorsPosition*/ ExpectedOutputErrorsPosition.AfterFileChangeDetected);
-            });
-
-            it("should reflect change in config file", () => {
-                const host = new fakes.FakeServerHost({}, /*files*/ {
-                    "/a/b/commonFile1.ts": `let x = 1`,
-                    "/a/b/commonFile2.ts": `let y = 1`,
-                    "/a/b/tsconfig.json": `{ "compilerOptions": {}, "files": ["/a/b/commonFile1.ts", "/a/b/commonFile2.ts"] }`,
-                });
-
-                const watch = createWatchOfConfigFile("/a/b/tsconfig.json", host);
-                checkProgramRootFiles(watch(), ["/a/b/commonFile1.ts", "/a/b/commonFile2.ts"]);
-
-                host.vfs.writeFileSync("/a/b/tsconfig.json", `{ "compilerOptions": {}, "files": ["/a/b/commonFile1.ts"] }`);
-                host.checkTimeoutQueueLengthAndRun(1); // reload the configured project
-                checkProgramRootFiles(watch(), ["/a/b/commonFile1.ts"]);
-            });
-
-            it("files explicitly excluded in config file", () => {
-                const host = new fakes.FakeServerHost({}, /*files*/ {
-                    "/a/b/commonFile1.ts": `let x = 1`,
-                    "/a/b/commonFile2.ts": `let y = 1`,
-                    "/a/c/excludedFile1.ts": `let t = 1;`,
-                    "/a/tsconfig.json": `{ "compilerOptions": {}, "exclude": ["/a/c"] }`,
-                });
-
-                const watch = createWatchOfConfigFile("/a/tsconfig.json", host);
-                checkProgramRootFiles(watch(), ["/a/b/commonFile1.ts", "/a/b/commonFile2.ts"]);
-            });
-
-            it("should properly handle module resolution changes in config file", () => {
-                const host = new fakes.FakeServerHost({}, /*files*/ {
-                    "/a/b/file1.ts": `import { T } from "module1";`,
-                    "/a/b/node_modules/module1.ts": `export interface T {}`,
-                    "/a/module1.ts": `export interface T {}`,
-                    "/a/b/tsconfig.json": `{ "compilerOptions": { "moduleResolution": "node" }, "files": ["/a/b/file1.ts"] }`,
-                });
-
-                const watch = createWatchOfConfigFile("/a/b/tsconfig.json", host);
-                checkProgramRootFiles(watch(), ["/a/b/file1.ts"]);
-                checkProgramActualFiles(watch(), ["/a/b/file1.ts", "/a/b/node_modules/module1.ts"]);
-
-                host.vfs.writeFileSync("/a/b/tsconfig.json", `{ "compilerOptions": { "moduleResolution": "classic" }, "files": ["/a/b/file1.ts"] }`);
-                host.checkTimeoutQueueLengthAndRun(1);
-                checkProgramRootFiles(watch(), ["/a/b/file1.ts"]);
-                checkProgramActualFiles(watch(), ["/a/b/file1.ts", "/a/module1.ts"]);
-            });
-
-            it("should tolerate config file errors and still try to build a project", () => {
-                const host = new fakes.FakeServerHost({ lib: true }, /*files*/ {
-                    "/a/b/commonFile1.ts": `let x = 1`,
-                    "/a/b/commonFile2.ts": `let y = 1`,
-                    "/a/b/tsconfig.json":
-                        `{\n` +
-                        `   "compilerOptions": {\n` +
-                        `        "target": "es6",\n` +
-                        `        "allowAnything": true\n` +
-                        `    },\n` +
-                        `    "someOtherProperty": {}\n` +
-                        `}`
-                });
-
-                const watch = createWatchOfConfigFile("/a/b/tsconfig.json", host);
-                checkProgramRootFiles(watch(), ["/a/b/commonFile1.ts", "/a/b/commonFile2.ts"]);
-            });
-
-            it("changes in files are reflected in project structure", () => {
-                const host = new fakes.FakeServerHost({}, /*files*/ {
-                    "/a/b/f1.ts": `export * from "./f2"`,
-                    "/a/b/f2.ts": `export let x = 1`,
-                    "/a/c/f3.ts": `export let y = 1;`,
-                });
-
-                const watch = createWatchOfFilesAndCompilerOptions(["/a/b/f1.ts"], host);
-                checkProgramRootFiles(watch(), ["/a/b/f1.ts"]);
-                checkProgramActualFiles(watch(), ["/a/b/f1.ts", "/a/b/f2.ts"]);
-
-                host.vfs.writeFileSync("/a/b/f2.ts", `export * from "../c/f3"`); // now inferred project should inclule file3
-                host.checkTimeoutQueueLengthAndRun(1);
-                checkProgramRootFiles(watch(), ["/a/b/f1.ts"]);
-                checkProgramActualFiles(watch(), ["/a/b/f1.ts", "/a/b/f2.ts", "/a/c/f3.ts"]);
-            });
-
-            it("deleted files affect project structure", () => {
-                const host = new fakes.FakeServerHost({}, /*files*/ {
-                    "/a/b/f1.ts": `export * from "./f2"`,
-                    "/a/b/f2.ts": `export * from "../c/f3"`,
-                    "/a/c/f3.ts": `export let y = 1;`,
-                });
-
-                const watch = createWatchOfFilesAndCompilerOptions(["/a/b/f1.ts"], host);
-                checkProgramActualFiles(watch(), ["/a/b/f1.ts", "/a/b/f2.ts", "/a/c/f3.ts"]);
-
-                host.vfs.unlinkSync("/a/b/f2.ts");
-                host.checkTimeoutQueueLengthAndRun(1);
-                checkProgramActualFiles(watch(), ["/a/b/f1.ts"]);
-            });
-
-            it("deleted files affect project structure - 2", () => {
-                const host = new fakes.FakeServerHost({}, /*files*/ {
-                    "/a/b/f1.ts": `export * from "./f2"`,
-                    "/a/b/f2.ts": `export * from "../c/f3"`,
-                    "/a/c/f3.ts": `export let y = 1;`,
-                });
-
-                const watch = createWatchOfFilesAndCompilerOptions(["/a/b/f1.ts", "/a/c/f3.ts"], host);
-                checkProgramActualFiles(watch(), ["/a/b/f1.ts", "/a/b/f2.ts", "/a/c/f3.ts"]);
-
-<<<<<<< HEAD
-                host.vfs.unlinkSync("/a/b/f2.ts");
-                host.checkTimeoutQueueLengthAndRun(1);
-                checkProgramActualFiles(watch(), ["/a/b/f1.ts", "/a/c/f3.ts"]);
-            });
-=======
-            // This should be 0
-            host.checkTimeoutQueueLengthAndRun(0);
-        });
-
-        it("shouldnt report error about unused function incorrectly when file changes from global to module", () => {
-            const getFileContent = (asModule: boolean) => `
-                    function one() {}
-                    ${asModule ? "export " : ""}function two() {
-                      return function three() {
-                        one();
-                      }
-                    }`;
-            const file: FileOrFolder = {
-                path: "/a/b/file.ts",
-                content: getFileContent(/*asModule*/ false)
-            };
-            const files = [file, libFile];
-            const host = createWatchedSystem(files);
-            const watch = createWatchOfFilesAndCompilerOptions([file.path], host, {
-                noUnusedLocals: true
-            });
-            checkProgramActualFiles(watch(), files.map(file => file.path));
-            checkOutputErrors(host, [], ExpectedOutputErrorsPosition.AfterCompilationStarting);
-
-            file.content = getFileContent(/*asModule*/ true);
-            host.reloadFS(files);
-            host.runQueuedTimeoutCallbacks();
-            checkProgramActualFiles(watch(), files.map(file => file.path));
-            checkOutputErrors(host, [], ExpectedOutputErrorsPosition.AfterFileChangeDetected);
-        });
-    });
->>>>>>> 1fb3593e
-
-            it("config file includes the file", () => {
-                const host = new fakes.FakeServerHost({}, /*files*/ {
-                    "/a/b/f1.ts": `export let x = 5`,
-                    "/a/c/f2.ts": `import {x} from "../b/f1"`,
-                    "/a/c/f3.ts": `export let y = 1`,
-                    "/a/c/tsconfig.json": `{ "compilerOptions": {}, "files": ["f2.ts", "f3.ts"] }`,
-                });
-
-                const watch = createWatchOfConfigFile("/a/c/tsconfig.json", host);
-                checkProgramRootFiles(watch(), ["/a/c/f2.ts", "/a/c/f3.ts"]);
-                checkProgramActualFiles(watch(), ["/a/b/f1.ts", "/a/c/f2.ts", "/a/c/f3.ts"]);
-            });
-
-            it("correctly migrate files between projects", () => {
-                const host = new fakes.FakeServerHost({}, /*files*/ {
-                    "/a/b/f1.ts":
-                        `export * from "../c/f2";\n` +
-                        `export * from "../d/f3";`,
-                    "/a/c/f2.ts": `export let x = 1;`,
-                    "/a/d/f3.ts": `export let y = 1;`,
-                });
-
-                const watch1 = createWatchOfFilesAndCompilerOptions(["/a/c/f2.ts", "/a/d/f3.ts"], host);
-                checkProgramActualFiles(watch1(), ["/a/c/f2.ts", "/a/d/f3.ts"]);
-
-                const watch2 = createWatchOfFilesAndCompilerOptions(["/a/b/f1.ts"], host);
-                checkProgramActualFiles(watch2(), ["/a/b/f1.ts", "/a/c/f2.ts", "/a/d/f3.ts"]);
-
-                // Previous program shouldnt be updated
-                checkProgramActualFiles(watch1(), ["/a/c/f2.ts", "/a/d/f3.ts"]);
-                host.checkTimeoutQueueLength(0);
-            });
-
-            it("can correctly update configured project when set of root files has changed (new file on disk)", () => {
-                const host = new fakes.FakeServerHost({}, /*files*/ {
-                    "/a/b/f1.ts": `let x = 1`,
-                    "/a/b/tsconfig.json": `{ "compilerOptions": {} }`,
-                });
-
-                const watch = createWatchOfConfigFile("/a/b/tsconfig.json", host);
-                checkProgramActualFiles(watch(), ["/a/b/f1.ts"]);
-
-                host.vfs.writeFileSync("/a/b/f2.ts", `let y = 1`);
-                host.checkTimeoutQueueLengthAndRun(1);
-                checkProgramActualFiles(watch(), ["/a/b/f1.ts", "/a/b/f2.ts"]);
-                checkProgramRootFiles(watch(), ["/a/b/f1.ts", "/a/b/f2.ts"]);
-            });
-
-            it("can correctly update configured project when set of root files has changed (new file in list of files)", () => {
-                const host = new fakes.FakeServerHost({}, /*files*/ {
-                    "/a/b/f1.ts": `let x = 1`,
-                    "/a/b/f2.ts": `let y = 1`,
-                    "/a/b/tsconfig.json": `{ "compilerOptions": {}, "files": ["f1.ts"] }`,
-                });
-
-                const watch = createWatchOfConfigFile("/a/b/tsconfig.json", host);
-                checkProgramActualFiles(watch(), ["/a/b/f1.ts"]);
-
-                host.vfs.writeFileSync("/a/b/tsconfig.json", `{ "compilerOptions": {}, "files": ["f1.ts", "f2.ts"] }`);
-                host.checkTimeoutQueueLengthAndRun(1);
-                checkProgramRootFiles(watch(), ["/a/b/f1.ts", "/a/b/f2.ts"]);
-                checkProgramActualFiles(watch(), ["/a/b/f1.ts", "/a/b/f2.ts"]);
-            });
-
-            it("can update configured project when set of root files was not changed", () => {
-                const host = new fakes.FakeServerHost({}, /*files*/ {
-                    "/a/b/f1.ts": `let x = 1`,
-                    "/a/b/f2.ts": `let y = 1`,
-                    "/a/b/tsconfig.json": `{ "compilerOptions": {}, "files": ["f1.ts", "f2.ts"] }`,
-                });
-
-                const watch = createWatchOfConfigFile("/a/b/tsconfig.json", host);
-                checkProgramActualFiles(watch(), ["/a/b/f1.ts", "/a/b/f2.ts"]);
-
-                host.vfs.writeFileSync("/a/b/tsconfig.json", `{ "compilerOptions": { "outFile": "out.js" }, "files": ["f1.ts", "f2.ts"] }`);
-                host.checkTimeoutQueueLengthAndRun(1);
-                checkProgramRootFiles(watch(), ["/a/b/f1.ts", "/a/b/f2.ts"]);
-                checkProgramActualFiles(watch(), ["/a/b/f1.ts", "/a/b/f2.ts"]);
-            });
-
-            it("config file is deleted", () => {
-                const host = new fakes.FakeServerHost({ lib: true }, /*files*/ {
-                    "/a/b/f1.ts": `let x = 1`,
-                    "/a/b/f2.ts": `let y = 1`,
-                    "/a/b/tsconfig.json": `{ "compilerOptions": {} }`,
-                });
-
-                const watch = createWatchOfConfigFile("/a/b/tsconfig.json", host);
-
-                checkProgramActualFiles(watch(), ["/a/b/f1.ts", "/a/b/f2.ts", fakes.FakeServerHost.libPath]);
-                checkOutputErrors(host, emptyArray, /*errorsPosition*/ ExpectedOutputErrorsPosition.AfterCompilationStarting);
-
-                host.vfs.unlinkSync("/a/b/tsconfig.json");
-                host.checkTimeoutQueueLengthAndRun(1);
-
-                assert.equal(host.exitCode, ExitStatus.DiagnosticsPresent_OutputsSkipped);
-                checkOutputErrors(host, [
-                    createCompilerDiagnostic(Diagnostics.File_0_not_found, "/a/b/tsconfig.json")
-                ], /*errorsPosition*/ ExpectedOutputErrorsPosition.AfterFileChangeDetected, /*skipWaiting*/ true);
-            });
-
-            it("Proper errors: document is not contained in project", () => {
-                const host = new fakes.FakeServerHost({}, /*files*/ {
-                    "/a/b/app.ts": ``,
-                    "/a/b/tsconfig.json": `{`,
-                });
-
-                const watch = createWatchOfConfigFile("/a/b/tsconfig.json", host);
-                checkProgramActualFiles(watch(), ["/a/b/app.ts"]);
-            });
-
-            it("correctly handles changes in lib section of config file", () => {
-                const es5LibPath = vpath.combine(vfsutils.builtFolder, "lib.es5.d.ts");
-                const es2015PromiseLibPath = vpath.combine(vfsutils.builtFolder, "lib.es2015.promise.d.ts");
-                const host = new fakes.FakeServerHost({}, /*files*/ {
-                    [es5LibPath]: `declare const eval: any`,
-                    [es2015PromiseLibPath]: `declare class Promise<T> {}`,
-                    "/src/app.ts": `var x: Promise<string>;`,
-                    "/src/tsconfig.json": `{ "compilerOptions": { "lib": ["es5"] } }`,
-                });
-
-                const watch = createWatchOfConfigFile("/src/tsconfig.json", host);
-                checkProgramActualFiles(watch(), [es5LibPath, "/src/app.ts"]);
-
-                host.vfs.writeFileSync("/src/tsconfig.json", `{ "compilerOptions": { "lib": ["es5", "es2015.promise"] } }`);
-                host.checkTimeoutQueueLengthAndRun(1);
-                checkProgramActualFiles(watch(), [es5LibPath, es2015PromiseLibPath, "/src/app.ts"]);
-            });
-
-            it("should handle non-existing directories in config file", () => {
-                const host = new fakes.FakeServerHost({}, /*files*/ {
-                    "/a/src/app.ts": `let x = 1;`,
-                    "/a/tsconfig.json": `{ "compilerOptions": {}, "include": ["src/**/*", "notexistingfolder/*"] }`,
-                });
-
-                const watch = createWatchOfConfigFile("/a/tsconfig.json", host);
-                checkProgramActualFiles(watch(), ["/a/src/app.ts"]);
-            });
-
-            it("rename a module file and rename back should restore the states for inferred projects", () => {
-                const file1Content = `import * as T from "./moduleFile"; T.bar();`;
-                const host = new fakes.FakeServerHost({ lib: true }, /*files*/ {
-                    "/a/b/file1.ts": file1Content,
-                    "/a/b/moduleFile.ts": `export function bar() { };`,
-                });
-
-                const watch = createWatchOfFilesAndCompilerOptions(["/a/b/file1.ts"], host);
-                checkOutputErrors(host, emptyArray, /*errorsPosition*/ ExpectedOutputErrorsPosition.AfterCompilationStarting);
-
-                host.vfs.unlinkSync("/a/b/moduleFile.js");
-                host.vfs.renameSync("/a/b/moduleFile.ts", "/a/b/moduleFile1.ts");
-
-                host.runQueuedTimeoutCallbacks();
-                checkOutputErrors(host, [
-                    createCannotFindModuleDiagnostic(watch(), "/a/b/file1.ts", file1Content, "./moduleFile")
-                ], /*errorsPosition*/ ExpectedOutputErrorsPosition.AfterFileChangeDetected);
-
-                host.vfs.renameSync("/a/b/moduleFile1.ts", "/a/b/moduleFile.ts");
-
-                host.runQueuedTimeoutCallbacks();
-                checkOutputErrors(host, emptyArray, /*errorsPosition*/ ExpectedOutputErrorsPosition.AfterFileChangeDetected);
-            });
-
-            it("rename a module file and rename back should restore the states for configured projects", () => {
-                const file1Content = `import * as T from "./moduleFile"; T.bar();`;
-                const host = new fakes.FakeServerHost({ lib: true }, /*files*/ {
-                    "/a/b/file1.ts": file1Content,
-                    "/a/b/moduleFile.ts": `export function bar() { };`,
-                    "/a/b/tsconfig.json": `{}`,
-                });
-
-                const watch = createWatchOfConfigFile("/a/b/tsconfig.json", host);
-                checkOutputErrors(host, emptyArray, /*errorsPosition*/ ExpectedOutputErrorsPosition.AfterCompilationStarting);
-
-                host.vfs.unlinkSync("/a/b/moduleFile.js");
-                host.vfs.renameSync("/a/b/moduleFile.ts", "/a/b/moduleFile1.ts");
-
-                host.runQueuedTimeoutCallbacks();
-                checkOutputErrors(host, [
-                    createCannotFindModuleDiagnostic(watch(), "/a/b/file1.ts", file1Content, "./moduleFile")
-                ], /*errorsPosition*/ ExpectedOutputErrorsPosition.AfterFileChangeDetected);
-
-                host.vfs.unlinkSync("/a/b/moduleFile1.js");
-                host.vfs.renameSync("/a/b/moduleFile1.ts", "/a/b/moduleFile.ts");
-
-                host.runQueuedTimeoutCallbacks();
-                checkOutputErrors(host, emptyArray, /*errorsPosition*/ ExpectedOutputErrorsPosition.AfterFileChangeDetected);
-            });
-
-            it("types should load from config file path if config exists", () => {
-                const host = new fakes.FakeServerHost({ vfs: { currentDirectory: "/a/c" } }, /*files*/ {
-                    "/a/c": {},
-                    "/a/b/app.ts": `let x = 1`,
-                    "/a/b/tsconfig.json": `{ "compilerOptions": { "types": ["node"], "typeRoots": [] } }`,
-                    "/a/b/node_modules/@types/node/index.d.ts": `declare var process: any`,
-                });
-
-                const watch = createWatchOfConfigFile("/a/b/tsconfig.json", host);
-                checkProgramActualFiles(watch(), ["/a/b/app.ts", "/a/b/node_modules/@types/node/index.d.ts"]);
-            });
-
-            it("add the missing module file for inferred project: should remove the `module not found` error", () => {
-                const file1Content = `import * as T from "./moduleFile"; T.bar();`;
-                const host = new fakes.FakeServerHost({ lib: true }, /*files*/ {
-                    "/a/b/file1.ts": file1Content,
-                });
-
-                const watch = createWatchOfFilesAndCompilerOptions(["/a/b/file1.ts"], host);
-
-                checkOutputErrors(host, [
-                    createCannotFindModuleDiagnostic(watch(), "/a/b/file1.ts", file1Content, "./moduleFile")
-                ], /*errorsPosition*/ ExpectedOutputErrorsPosition.AfterCompilationStarting);
-
-                host.vfs.writeFileSync("/a/b/moduleFile.ts", `export function bar() { };`);
-
-                host.runQueuedTimeoutCallbacks();
-                checkOutputErrors(host, emptyArray, /*errorsPosition*/ ExpectedOutputErrorsPosition.AfterFileChangeDetected);
-            });
-
-            it("Configure file diagnostics events are generated when the config file has errors", () => {
-                const configFileContent = `{ "compilerOptions": { "foo": "bar", "allowJS": true } }`;
-                const host = new fakes.FakeServerHost({ lib: true }, /*files*/ {
-                    "/a/b/app.ts": `let x = 10`,
-                    "/a/b/tsconfig.json": configFileContent,
-                });
-
-                const watch = createWatchOfConfigFile("/a/b/tsconfig.json", host);
-                checkOutputErrors(host, [
-                    createUnknownCompilerOptionDiagnostic(watch(), configFileContent, "foo"),
-                    createUnknownCompilerOptionDiagnostic(watch(), configFileContent, "allowJS")
-                ], /*errorsPosition*/ ExpectedOutputErrorsPosition.BeforeCompilationStarts);
-            });
-
-            it("If config file doesnt have errors, they are not reported", () => {
-                const host = new fakes.FakeServerHost({ lib: true }, /*files*/ {
-                    "/a/b/app.ts": `let x = 10`,
-                    "/a/b/tsconfig.json": `{ "compilerOptions": {} }`,
-                });
-
-                createWatchOfConfigFile("/a/b/tsconfig.json", host);
-                checkOutputErrors(host, emptyArray, /*errorsPosition*/ ExpectedOutputErrorsPosition.AfterCompilationStarting);
-            });
-
-            it("Reports errors when the config file changes", () => {
-                const host = new fakes.FakeServerHost({ lib: true }, /*files*/ {
-                    "/a/b/app.ts": `let x = 10`,
-                    "/a/b/tsconfig.json": `{ "compilerOptions": {} }`,
-                });
-
-                const watch = createWatchOfConfigFile("/a/b/tsconfig.json", host);
-                checkOutputErrors(host, emptyArray, /*errorsPosition*/ ExpectedOutputErrorsPosition.AfterCompilationStarting);
-
-                const configFileBadContent = `{ "compilerOptions": { "haha": 123 } }`;
-                host.vfs.writeFileSync("/a/b/tsconfig.json", configFileBadContent);
-
-                host.runQueuedTimeoutCallbacks();
-                checkOutputErrors(host, [
-                    createUnknownCompilerOptionDiagnostic(watch(), configFileBadContent, "haha")
-                ], /*errorsPosition*/ ExpectedOutputErrorsPosition.AfterFileChangeDetected);
-
-                host.vfs.writeFileSync("/a/b/tsconfig.json", `{ "compilerOptions": {} }`);
-
-                host.runQueuedTimeoutCallbacks();
-                checkOutputErrors(host, emptyArray, /*errorsPosition*/ ExpectedOutputErrorsPosition.AfterFileChangeDetected);
-            });
-
-            it("non-existing directories listed in config file input array should be tolerated without crashing the server", () => {
-                const host = new fakes.FakeServerHost({ lib: true }, /*files*/ {
-                    "/a/b/file1.ts": `let t = 10;`,
-                    "/a/b/tsconfig.json": `{ "compilerOptions": {}, "include": ["app/*", "test/**/*", "something"] }`,
-                });
-
-                const watch = createWatchOfConfigFile("/a/b/tsconfig.json", host);
-                checkProgramActualFiles(watch(), [fakes.FakeServerHost.libPath]);
-            });
-
-            it("non-existing directories listed in config file input array should be able to handle @types if input file list is empty", () => {
-                const host = new fakes.FakeServerHost({ vfs: { currentDirectory: "/a/" } }, /*files*/ {
-                    "/a/app.ts": `let x = 1`,
-                    "/a/tsconfig.json": `{ "compilerOptions": {}, "files": [] }`,
-                    "/a/node_modules/@types/typings/index.d.ts": `export * from "./lib"`,
-                    "/a/node_modules/@types/typings/lib.d.ts": `export const x: number`,
-                });
-
-                const watch = createWatchOfConfigFile("/a/tsconfig.json", host);
-
-                checkProgramActualFiles(watch(), ["/a/node_modules/@types/typings/index.d.ts", "/a/node_modules/@types/typings/lib.d.ts"]);
-            });
-
-            it("should support files without extensions", () => {
-                const host = new fakes.FakeServerHost({ lib: true }, /*files*/ {
-                    "/a/compile": `let x = 1`,
-                });
-
-                const watch = createWatchOfFilesAndCompilerOptions(["/a/compile"], host, { allowNonTsExtensions: true });
-                checkProgramActualFiles(watch(), ["/a/compile", fakes.FakeServerHost.libPath]);
-            });
-
-            it("Options Diagnostic locations reported correctly with changes in configFile contents when options change", () => {
-                const configFileContentComment =
-                    `    // comment\n` +
-                    `    // More comment\n`;
-                const configFileContentWithComment =
-                    `{\n` +
-                    configFileContentComment +
-                    `    "compilerOptions": {\n` +
-                    `        "allowJs": true,\n` +
-                    `        "declaration": true\n` +
-                    `    }\n` +
-                    `}`;
-                const configFileContentWithoutComment =
-                    `{\n` +
-                    `    "compilerOptions": {\n` +
-                    `        "allowJs": true,\n` +
-                    `        "declaration": true\n` +
-                    `    }\n` +
-                    `}`;
-
-                const host = new fakes.FakeServerHost({ lib: true }, /*files*/ {
-                    "/a/b/app.ts": `let x = 10`,
-                    "/a/b/tsconfig.json": configFileContentWithComment,
-                });
-
-                const watch = createWatchOfConfigFile("/a/b/tsconfig.json", host);
-                const initialErrors = [
-                    createExclusiveCompilerOptionDiagnostic(watch(), configFileContentWithComment, "allowJs", "declaration", /*checkFirst*/ true),
-                    createExclusiveCompilerOptionDiagnostic(watch(), configFileContentWithComment, "allowJs", "declaration", /*checkFirst*/ false)
-                ];
-                checkOutputErrors(host, initialErrors, /*errorsPosition*/ ExpectedOutputErrorsPosition.AfterCompilationStarting);
-
-                host.vfs.writeFileSync("/a/b/tsconfig.json", configFileContentWithoutComment);
-                host.runQueuedTimeoutCallbacks();
-                const nowErrors = [
-                    createExclusiveCompilerOptionDiagnostic(watch(), configFileContentWithoutComment, "allowJs", "declaration", /*checkFirst*/ true),
-                    createExclusiveCompilerOptionDiagnostic(watch(), configFileContentWithoutComment, "allowJs", "declaration", /*checkFirst*/ false)
-                ];
-                checkOutputErrors(host, nowErrors, /*errorsPosition*/ ExpectedOutputErrorsPosition.AfterFileChangeDetected);
-
-                assert.equal(nowErrors[0].start, initialErrors[0].start - configFileContentComment.length);
-                assert.equal(nowErrors[1].start, initialErrors[1].start - configFileContentComment.length);
-            });
-
-            it("should not trigger recompilation because of program emit", () => {
-                const proj = "/user/username/projects/myproject";
-                const host = new fakes.FakeServerHost({ lib: true, vfs: { currentDirectory: proj } }, /*files*/ { [proj]: {
-                    "file1.ts": `export const c = 30;`,
-                    "src/file2.ts": `import {c} from "file1"; export const d = 30;`,
-                    "tsconfig.json": JSON.stringify({
-                        compilerOptions: {
-                            module: "amd",
-                            outDir: "build"
-                        }
-                    })
-                }});
-                const watch = createWatchOfConfigFile(`${proj}/tsconfig.json`, host, /*maxNumberOfFilesToIterateForInvalidation*/1);
-                checkProgramActualFiles(watch(), [`${proj}/file1.ts`, `${proj}/src/file2.ts`, fakes.FakeServerHost.libPath]);
-
-                assert.isTrue(host.fileExists("build/file1.js"));
-                assert.isTrue(host.fileExists("build/src/file2.js"));
-
-                // This should be 0
-                host.checkTimeoutQueueLengthAndRun(0);
-            });
-        });
-
-        describe("emit once", () => {
-            function verifyFilesEmittedOnce(useOutFile: boolean) {
-                const configContent = JSON.stringify({
-                    compilerOptions: useOutFile ?
-                        { outFile: "../output/common.js", target: "es5" } :
-                        { outDir: "../output", target: "es5" },
-                    files: [
-                        "/a/b/output/AnotherDependency/file1.d.ts",
-                        "/a/b/dependencies/file2.d.ts",
-                        "/a/b/project/src/main.ts",
-                        "/a/b/project/src/main2.ts"
-                    ]
-                });
-
-                const host = new fakes.FakeServerHost({}, /*files*/ {
-                    "/a/b/output/AnotherDependency/file1.d.ts": `declare namespace Common.SomeComponent.DynamicMenu { enum Z { Full = 0, Min = 1, Average = 2, } }`,
-                    "/a/b/dependencies/file2.d.ts": `declare namespace Dependencies.SomeComponent { export class SomeClass { version: string; } }`,
-                    "/a/b/project/src/main.ts": `namespace Main { export function fooBar() { } }`,
-                    "/a/b/project/src/main2.ts": `namespace main.file4 { import DynamicMenu = Common.SomeComponent.DynamicMenu; export function foo(a: DynamicMenu.z) { } }`,
-                    "/a/b/project/tsconfig.json": configContent,
-                });
-
-                const writeFileSpy = spy(host, "writeFile");
-
-                createWatchOfConfigFile("/a/b/project/tsconfig.json", host);
-
-                if (useOutFile) {
-                    writeFileSpy
-                        .verify(_ => _("/a/b/output/common.js", Arg.string(), Arg.any()), Times.once())
-                        .verify(_ => _(Arg.string(), Arg.string(), Arg.any()), Times.once())
-                        .revoke();
-                }
-                else {
-                    writeFileSpy
-                        .verify(_ => _("/a/b/output/main.js", Arg.string(), Arg.any()), Times.once())
-                        .verify(_ => _("/a/b/output/main2.js", Arg.string(), Arg.any()), Times.once())
-                        .verify(_ => _(Arg.string(), Arg.string(), Arg.any()), Times.exactly(2))
-                        .revoke();
-                }
-            }
-
-            it("with --outFile and multiple declaration files in the program", () => {
-                verifyFilesEmittedOnce(/*useOutFile*/ true);
-            });
-
-            it("without --outFile and multiple declaration files in the program", () => {
-                verifyFilesEmittedOnce(/*useOutFile*/ false);
-            });
-        });
-
-        describe("emit", () => {
-            function writeFile(host: fakes.FakeServerHost, path: string, content: string) {
-                vfsutils.writeFile(host.vfs, path, content);
-            }
-
-            function writeConfigFile(host: fakes.FakeServerHost, path: string, config: any = {}) {
-                const compilerOptions = (config.compilerOptions || (config.compilerOptions = {}));
-                compilerOptions.listEmittedFiles = true;
-                writeFile(host, path, JSON.stringify(config));
-            }
-
-            function waitAndCheckAffectedFiles(host: fakes.FakeServerHost, affectedFiles: ReadonlyArray<string>, unaffectedFiles?: ReadonlyArray<string>) {
-                host.checkTimeoutQueueLengthAndRun(1);
-                checkAffectedFiles(host, affectedFiles, unaffectedFiles);
-            }
-
-            function checkAffectedFiles(host: fakes.FakeServerHost, affectedFiles: ReadonlyArray<string>, unaffectedFiles?: ReadonlyArray<string>) {
-                affectedFiles = getEmittedLines(affectedFiles, host, formatOutputFile);
-                host.checkOutputContains(affectedFiles);
-                if (unaffectedFiles) {
-                    unaffectedFiles = getEmittedLines(unaffectedFiles, host, formatOutputFile);
-                    unaffectedFiles = mapDefined(unaffectedFiles, line => contains(affectedFiles, line) ? undefined : line);
-                    host.checkOutputDoesNotContain(unaffectedFiles);
-                }
-                host.clearOutput();
-            }
-
-            describe("affected files", () => {
-                describe("with --outFile or --out", () => {
-                    const configFilePath = "/a/tsconfig.json";
-                    const file1Path = "/a/a.ts";
-                    const file1OutputPath = "/a/a.js";
-                    const file2Path = "/a/b.ts";
-                    const file2OutputPath = "/a/b.js";
-                    const commonOutputPaths: ReadonlyArray<string> = [file1OutputPath, file2OutputPath];
-
-                    function writeCommonFiles(host: fakes.FakeServerHost) {
-                        writeFile(host, file1Path, `let x = 1`);
-                        writeFile(host, file2Path, `let y = 1`);
-                    }
-
-                    it("if neither is set", () => {
-                        const host = new fakes.FakeServerHost({ lib: true });
-                        writeCommonFiles(host);
-                        writeConfigFile(host, configFilePath);
-
-                        createWatchOfConfigFile(configFilePath, host);
-                        checkAffectedFiles(host, commonOutputPaths);
-
-                        writeFile(host, file1Path, `let x = 11`);
-                        waitAndCheckAffectedFiles(host, [file1OutputPath], commonOutputPaths);
-                    });
-
-                    it("if --out is set", () => {
-                        const host = new fakes.FakeServerHost({ lib: true });
-                        writeCommonFiles(host);
-                        writeConfigFile(host, configFilePath, { compilerOptions: { out: "/a/out.js" } });
-
-                        createWatchOfConfigFile(configFilePath, host);
-                        checkAffectedFiles(host, ["/a/out.js"], commonOutputPaths);
-
-                        writeFile(host, file1Path, `let x = 11`);
-                        waitAndCheckAffectedFiles(host, ["/a/out.js"], commonOutputPaths);
-                    });
-
-                    it("if --outFile is set", () => {
-                        const host = new fakes.FakeServerHost({ lib: true });
-                        writeCommonFiles(host);
-                        writeConfigFile(host, configFilePath, { compilerOptions: { outFile: "/a/out.js" } });
-
-                        createWatchOfConfigFile(configFilePath, host);
-                        checkAffectedFiles(host, ["/a/out.js"], commonOutputPaths);
-
-                        writeFile(host, file1Path, `let x = 11`);
-                        waitAndCheckAffectedFiles(host, ["/a/out.js"], commonOutputPaths);
-                    });
-
-                });
-
-                describe("for configured projects", () => {
-                    const configFilePath = "/a/b/tsconfig.json";
-                    const file1Consumer1Path = "/a/b/file1Consumer1.ts";
-                    const file1Consumer1OutputPath = "/a/b/file1Consumer1.js";
-                    const file1Consumer2Path = "/a/b/file1Consumer2.ts";
-                    const file1Consumer2OutputPath = "/a/b/file1Consumer2.js";
-                    const moduleFile1Path = "/a/b/moduleFile1.ts";
-                    const moduleFile1OutputPath = "/a/b/moduleFile1.js";
-                    const moduleFile2Path = "/a/b/moduleFile2.ts";
-                    const moduleFile2OutputPath = "/a/b/moduleFile2.js";
-                    const globalFile3Path = "/a/b/globalFile3.ts";
-                    const globalFile3OutputPath = "/a/b/globalFile3.js";
-                    const commonOutputPaths: ReadonlyArray<string> = [
-                        file1Consumer1OutputPath,
-                        file1Consumer2OutputPath,
-                        moduleFile1OutputPath,
-                        moduleFile2OutputPath,
-                        globalFile3OutputPath
-                    ];
-
-                    function writeCommonFiles(host: fakes.FakeServerHost, files?: string[]) {
-                        if (!files || ts.contains(files, moduleFile1Path)) {
-                            writeFile(host, moduleFile1Path, `export function Foo() { };`);
-                        }
-                        if (!files || ts.contains(files, moduleFile2Path)) {
-                            writeFile(host, moduleFile2Path, `export var Foo4 = 10;`);
-                        }
-                        if (!files || ts.contains(files, file1Consumer1Path)) {
-                            writeFile(host, file1Consumer1Path, `import {Foo} from "./moduleFile1"; export var y = 10;`);
-                        }
-                        if (!files || ts.contains(files, file1Consumer2Path)) {
-                            writeFile(host, file1Consumer2Path, `import {Foo} from "./moduleFile1"; let z = 10;`);
-                        }
-                        if (!files || ts.contains(files, globalFile3Path)) {
-                            writeFile(host, globalFile3Path, `interface GlobalFoo { age: number }`);
-                        }
-                    }
-
-                    it("should contains only itself if a module file's shape didn't change, and all files referencing it if its shape changed", () => {
-                        const host = new fakes.FakeServerHost({ lib: true });
-                        writeCommonFiles(host);
-                        writeConfigFile(host, configFilePath);
-
-                        createWatchOfConfigFile(configFilePath, host);
-                        checkAffectedFiles(host, commonOutputPaths);
-
-                        // Make a change to moduleFile1 that changes its external shape
-                        writeFile(host, moduleFile1Path, `export var T: number;export function Foo() { };`);
-                        waitAndCheckAffectedFiles(host, [moduleFile1OutputPath, file1Consumer1OutputPath, file1Consumer2OutputPath], commonOutputPaths);
-
-                        // Make a change to moduleFile1 that does not change its external shape
-                        writeFile(host, moduleFile1Path, `export var T: number;export function Foo() { console.log('hi'); };`);
-                        waitAndCheckAffectedFiles(host, [moduleFile1OutputPath], commonOutputPaths);
-                    });
-
-                    it("should be up-to-date with the reference map changes", () => {
-                        const host = new fakes.FakeServerHost({ lib: true });
-                        writeCommonFiles(host);
-                        writeConfigFile(host, configFilePath);
-
-                        createWatchOfConfigFile(configFilePath, host);
-                        checkAffectedFiles(host, commonOutputPaths);
-
-                        // Remove import of moduleFile1 from file1Consumer1. Should only affect itself.
-                        writeFile(host, file1Consumer1Path, `export let y = Foo();`);
-                        waitAndCheckAffectedFiles(host, [file1Consumer1OutputPath], commonOutputPaths);
-
-                        // Add additional export to moduleFile1. Should not affect file1Consumer1
-                        writeFile(host, moduleFile1Path, `export var T: number;export function Foo() { };`);
-                        waitAndCheckAffectedFiles(host, [moduleFile1OutputPath, file1Consumer2OutputPath], commonOutputPaths);
-
-                        // Restore import of moduleFile1 to file1Consumer1. Should only affect itself.
-                        writeFile(host, file1Consumer1Path, `import {Foo} from "./moduleFile1";let y = Foo();`);
-                        waitAndCheckAffectedFiles(host, [file1Consumer1OutputPath], commonOutputPaths);
-
-                        // Add additional export to moduleFile1. Should now also affect file1Consumer1.
-                        writeFile(host, moduleFile1Path, `export var T: number;export var T2: string;export function Foo() { };`);
-                        waitAndCheckAffectedFiles(host, [moduleFile1OutputPath, file1Consumer1OutputPath, file1Consumer2OutputPath], commonOutputPaths);
-
-                        // Multiple file edits in one go.
-                        writeFile(host, file1Consumer1Path, `export let y = Foo();`);
-                        writeFile(host, moduleFile1Path, `export var T: number;export function Foo() { };`);
-                        waitAndCheckAffectedFiles(host, [moduleFile1OutputPath, file1Consumer1OutputPath, file1Consumer2OutputPath], commonOutputPaths);
-                    });
-
-                    it("should be up-to-date with deleted files", () => {
-                        const host = new fakes.FakeServerHost({ lib: true });
-                        writeCommonFiles(host);
-                        writeConfigFile(host, configFilePath);
-
-                        createWatchOfConfigFile(configFilePath, host);
-                        checkAffectedFiles(host, commonOutputPaths);
-
-                        // Change the content of moduleFile1 to `export var T: number;export function Foo() { };`
-                        writeFile(host, moduleFile1Path, `export var T: number;export function Foo() { };`);
-
-                        // Delete file1Consumer2
-                        host.vfs.unlinkSync(file1Consumer2Path);
-                        waitAndCheckAffectedFiles(host, [moduleFile1OutputPath, file1Consumer1OutputPath], commonOutputPaths);
-                    });
-
-                    it("should be up-to-date with newly created files", () => {
-                        const host = new fakes.FakeServerHost({ lib: true });
-                        writeCommonFiles(host);
-                        writeConfigFile(host, configFilePath);
-
-                        createWatchOfConfigFile(configFilePath, host);
-                        checkAffectedFiles(host, commonOutputPaths);
-
-                        writeFile(host, "/a/b/file1Consumer3.ts", `import {Foo} from "./moduleFile1"; let y = Foo();`);
-                        writeFile(host, moduleFile1Path, `export var T: number;export function Foo() { };`);
-                        waitAndCheckAffectedFiles(host, [moduleFile1OutputPath, file1Consumer1OutputPath, "/a/b/file1Consumer3.js", file1Consumer2OutputPath], commonOutputPaths);
-                    });
-
-                    it("should detect changes in non-root files", () => {
-                        const host = new fakes.FakeServerHost({ lib: true });
-                        writeCommonFiles(host, [file1Consumer1Path, moduleFile1Path]);
-                        writeConfigFile(host, configFilePath, { files: [file1Consumer1Path] });
-
-                        createWatchOfConfigFile(configFilePath, host);
-                        checkAffectedFiles(host, [file1Consumer1OutputPath, moduleFile1OutputPath]);
-
-                        // Add export to moduleFile1. Should affect moduleFile1 and file1Consumer1.
-                        writeFile(host, moduleFile1Path, `export var T: number;export function Foo() { };`);
-                        waitAndCheckAffectedFiles(host, [moduleFile1OutputPath, file1Consumer1OutputPath]);
-
-                        // Change moduleFile1 internal. Should only affect moduleFile1.
-                        writeFile(host, moduleFile1Path, `export var T: number;export function Foo() { };var T1: number;`);
-                        waitAndCheckAffectedFiles(host, [moduleFile1OutputPath], [file1Consumer1OutputPath]);
-                    });
-
-                    it("should return all files if a global file changed shape", () => {
-                        const host = new fakes.FakeServerHost({ lib: true });
-                        writeCommonFiles(host);
-                        writeConfigFile(host, configFilePath);
-
-                        createWatchOfConfigFile(configFilePath, host);
-                        checkAffectedFiles(host, commonOutputPaths);
-
-                        // Add declaration to global. Should affect all files.
-                        writeFile(host, globalFile3Path, `interface GlobalFoo { age: number }\nvar T2: string;`);
-                        waitAndCheckAffectedFiles(host, commonOutputPaths);
-                    });
-
-                    it("should always return the file itself if '--isolatedModules' is specified", () => {
-                        const host = new fakes.FakeServerHost({ lib: true });
-                        writeCommonFiles(host);
-                        writeConfigFile(host, configFilePath, { compilerOptions: { isolatedModules: true } });
-
-                        createWatchOfConfigFile(configFilePath, host);
-                        checkAffectedFiles(host, commonOutputPaths);
-
-                        // Add export to moduleFile1. Should only affect moduleFile1.
-                        writeFile(host, moduleFile1Path, `export var T: number;export function Foo() { };`);
-                        waitAndCheckAffectedFiles(host, [moduleFile1OutputPath], commonOutputPaths);
-                    });
-
-                    it("should always return the file itself if '--out' or '--outFile' is specified", () => {
-                        const host = new fakes.FakeServerHost({ lib: true });
-                        writeCommonFiles(host);
-                        writeConfigFile(host, configFilePath, { compilerOptions: { module: "system", outFile: "/a/b/out.js" } });
-
-                        createWatchOfConfigFile(configFilePath, host);
-                        checkAffectedFiles(host, ["/a/b/out.js"]);
-
-                        writeFile(host, moduleFile1Path, `export var T: number;export function Foo() { };`);
-                        waitAndCheckAffectedFiles(host, ["/a/b/out.js"]);
-                    });
-
-                    it("should return cascaded affected file list", () => {
-                        const host = new fakes.FakeServerHost({ lib: true });
-                        writeCommonFiles(host);
-                        writeConfigFile(host, configFilePath);
-
-                        createWatchOfConfigFile(configFilePath, host);
-                        checkAffectedFiles(host, commonOutputPaths);
-
-                        writeFile(host, "/a/b/file1Consumer1Consumer1.ts", `import {y} from "./file1Consumer1";`);
-                        writeFile(host, file1Consumer1Path, `import {Foo} from "./moduleFile1"; export var y = 10; export var T: number;`);
-                        waitAndCheckAffectedFiles(host, [file1Consumer1OutputPath, "/a/b/file1Consumer1Consumer1.js"], commonOutputPaths);
-
-                        // Doesn't change the shape of file1Consumer1
-                        writeFile(host, moduleFile1Path, `export var T: number;export function Foo() { };`);
-                        waitAndCheckAffectedFiles(host, [moduleFile1OutputPath, file1Consumer1OutputPath, file1Consumer2OutputPath], commonOutputPaths);
-
-                        // Change both files before the timeout
-                        writeFile(host, file1Consumer1Path, `import {Foo} from "./moduleFile1"; export var y = 10; export var T: number; export var T2: number;`);
-                        writeFile(host, moduleFile1Path, `export var T2: number;export function Foo() { };`);
-                        waitAndCheckAffectedFiles(host, [moduleFile1OutputPath, file1Consumer1OutputPath, file1Consumer2OutputPath, "/a/b/file1Consumer1Consumer1.js"], commonOutputPaths);
-                    });
-
-                    it("should work fine for files with circular references", () => {
-                        // TODO: do not exit on such errors? Just continue to watch the files for update in watch mode
-                        const host = new fakes.FakeServerHost({ lib: true });
-                        writeFile(host, "/a/b/file1.ts", `/// <reference path="./file2.ts" />\nexport var t1 = 10;`);
-                        writeFile(host, "/a/b/file2.ts", `/// <reference path="./file1.ts" />\nexport var t2 = 10;`);
-                        writeConfigFile(host, configFilePath);
-
-                        createWatchOfConfigFile(configFilePath, host);
-                        checkAffectedFiles(host, ["/a/b/file1.js", "/a/b/file2.js"]);
-
-                        writeFile(host, "/a/b/file1.ts", `/// <reference path="./file2.ts" />\nexport var t1 = 10;\nexport var t3 = 10;`);
-                        waitAndCheckAffectedFiles(host, ["/a/b/file1.js", "/a/b/file2.js"]);
-                    });
-
-                    it("should detect removed code file", () => {
-                        const host = new fakes.FakeServerHost({ lib: true });
-                        writeFile(host, "/a/b/referenceFile1.ts", `/// <reference path="./moduleFile1.ts" />\nexport var x = Foo();`);
-                        writeCommonFiles(host, [moduleFile1Path]);
-                        writeConfigFile(host, configFilePath);
-
-                        createWatchOfConfigFile(configFilePath, host);
-                        checkAffectedFiles(host, ["/a/b/referenceFile1.js", moduleFile1OutputPath]);
-
-                        host.vfs.unlinkSync(moduleFile1Path);
-                        waitAndCheckAffectedFiles(host, ["/a/b/referenceFile1.js"], [moduleFile1OutputPath]);
-                    });
-
-                    it("should detect non-existing code file", () => {
-                        const host = new fakes.FakeServerHost({ lib: true });
-                        writeFile(host, "/a/b/referenceFile1.ts", `/// <reference path="./moduleFile2.ts" />\nexport var x = Foo();`);
-                        writeConfigFile(host, configFilePath);
-
-                        createWatchOfConfigFile(configFilePath, host);
-                        checkAffectedFiles(host, ["/a/b/referenceFile1.js"]);
-
-                        writeFile(host, "/a/b/referenceFile1.ts", `/// <reference path="./moduleFile2.ts" />\nexport var x = Foo();\nexport var yy = Foo();`);
-                        waitAndCheckAffectedFiles(host, ["/a/b/referenceFile1.js"]);
-
-                        writeCommonFiles(host, [moduleFile2Path]);
-                        waitAndCheckAffectedFiles(host, ["/a/b/referenceFile1.js", moduleFile2OutputPath]);
-                    });
-                });
-            });
-
-            describe("file content", () => {
-                theory("handles new lines", [
-                    { title: "\\r\\n", args: ["\r\n"] },
-                    { title: "\\n", args: ["\n"] }
-                ], (newLine: "\r\n" | "\n") => {
-                    const host = new fakes.FakeServerHost({ newLine });
-                    writeFile(host, "/a/app.ts", `var x = 1;${newLine}var y = 2;`);
-
-                    createWatchOfFilesAndCompilerOptions(["/a/app.ts"], host, { listEmittedFiles: true });
-                    checkAffectedFiles(host, ["/a/app.js"]);
-
-                    assert.isTrue(host.fileExists("/a/app.js"));
-                    assert.strictEqual(host.readFile("/a/app.js"), `var x = 1;${newLine}var y = 2;${newLine}`);
-
-                    writeFile(host, "/a/app.ts", `var x = 1;${newLine}var y = 2;${newLine}var z = 3;`);
-                    waitAndCheckAffectedFiles(host, ["/a/app.js"]);
-
-                    assert.isTrue(host.fileExists("/a/app.js"));
-                    assert.strictEqual(host.readFile("/a/app.js"), `var x = 1;${newLine}var y = 2;${newLine}var z = 3;${newLine}`);
-                });
-
-                it("should emit specified file", () => {
-                    const host = new fakes.FakeServerHost({ newLine: "\r\n" });
-
-                    writeFile(host, "/a/b/f1.ts", `export function Foo() { return 10; }`);
-                    writeFile(host, "/a/b/f2.ts", `import {Foo} from "./f1"; export let y = Foo();`);
-                    writeFile(host, "/a/b/f3.ts", `import {y} from "./f2"; let x = y;`);
-                    writeConfigFile(host, "/a/b/tsconfig.json");
-
-                    const writeFileSpy1 = spy(host, "writeFile");
-
-                    createWatchOfConfigFile("/a/b/tsconfig.json", host);
-                    checkAffectedFiles(host, ["/a/b/f1.js", "/a/b/f2.js", "/a/b/f3.js"]);
-
-                    writeFileSpy1
-                        .verify(_ => _("/a/b/f1.js", `"use strict";\r\nexports.__esModule = true;\r\nfunction Foo() { return 10; }\r\nexports.Foo = Foo;\r\n`, Arg.any()), Times.once())
-                        .verify(_ => _("/a/b/f2.js", `"use strict";\r\nexports.__esModule = true;\r\nvar f1_1 = require("./f1");\r\nexports.y = f1_1.Foo();\r\n`, Arg.any()), Times.once())
-                        .verify(_ => _("/a/b/f3.js", `"use strict";\r\nexports.__esModule = true;\r\nvar f2_1 = require("./f2");\r\nvar x = f2_1.y;\r\n`, Arg.any()), Times.once())
-                        .revoke();
-
-                    const writeFileSpy2 = spy(host, "writeFile");
-
-                    writeFile(host, "/a/b/f1.ts", `export function Foo() { return 10; }export function foo2() { return 2; }`);
-                    waitAndCheckAffectedFiles(host, ["/a/b/f1.js", "/a/b/f2.js"], ["/a/b/f3.js"]);
-
-                    writeFileSpy2
-                        .verify(_ => _("/a/b/f1.js", `"use strict";\r\nexports.__esModule = true;\r\nfunction Foo() { return 10; }\r\nexports.Foo = Foo;\r\nfunction foo2() { return 2; }\r\nexports.foo2 = foo2;\r\n`, Arg.any()), Times.once())
-                        .verify(_ => _("/a/b/f2.js", `"use strict";\r\nexports.__esModule = true;\r\nvar f1_1 = require("./f1");\r\nexports.y = f1_1.Foo();\r\n`, Arg.any()), Times.once())
-                        .verify(_ => _("/a/b/f3.js", Arg.string(), Arg.any()), Times.none())
-                        .revoke();
-                });
-
-                it("Elides const enums correctly in incremental compilation", () => {
-                    const host = new fakes.FakeServerHost({ lib: true, newLine: "\n" });
-
-                    writeFile(host, "/user/someone/projects/myproject/file1.ts", `export const enum E1 { V = 1 }`);
-                    writeFile(host, "/user/someone/projects/myproject/file2.ts", `import { E1 } from "./file1"; export const enum E2 { V = E1.V }`);
-                    writeFile(host, "/user/someone/projects/myproject/file3.ts", `import { E2 } from "./file2"; const v: E2 = E2.V;`);
-
-                    const writeFileSpy1 = spy(host, "writeFile");
-
-                    createWatchOfFilesAndCompilerOptions(["/user/someone/projects/myproject/file1.ts", "/user/someone/projects/myproject/file2.ts", "/user/someone/projects/myproject/file3.ts"], host, { listEmittedFiles: true });
-                    checkAffectedFiles(host, ["/user/someone/projects/myproject/file1.js", "/user/someone/projects/myproject/file2.js", "/user/someone/projects/myproject/file3.js"]);
-
-                    writeFileSpy1
-                        .verify(_ => _("/user/someone/projects/myproject/file1.js", `"use strict";\nexports.__esModule = true;\n`, Arg.any()), Times.once())
-                        .verify(_ => _("/user/someone/projects/myproject/file2.js", `"use strict";\nexports.__esModule = true;\n`, Arg.any()), Times.once())
-                        .verify(_ => _("/user/someone/projects/myproject/file3.js", `"use strict";\nexports.__esModule = true;\nvar v = 1 /* V */;\n`, Arg.any()), Times.once())
-                        .revoke();
-
-                    const writeFileSpy2 = spy(host, "writeFile");
-
-                    writeFile(host, "/user/someone/projects/myproject/file1.ts", `export const enum E1 { V = 1 }function foo2() { return 2; }`);
-                    waitAndCheckAffectedFiles(host, ["/user/someone/projects/myproject/file1.js"], ["/user/someone/projects/myproject/file2.js", "/user/someone/projects/myproject/file3.js"]);
-
-                    writeFileSpy2
-                        .verify(_ => _("/user/someone/projects/myproject/file1.js", `"use strict";\nexports.__esModule = true;\nfunction foo2() { return 2; }\n`, Arg.any()), Times.once())
-                        .verify(_ => _("/user/someone/projects/myproject/file2.js", Arg.string(), Arg.any()), Times.none())
-                        .verify(_ => _("/user/someone/projects/myproject/file3.js", Arg.string(), Arg.any()), Times.none())
-                        .revoke();
-                });
-            });
-        });
-
-        describe("module resolution caching", () => {
-            it("works", () => {
-                const rootContent1 = `import {x} from "f1"`;
-                const importedContent = `foo()`;
-
-                const host = new fakes.FakeServerHost({ lib: true }, /*files*/ {
-                    "/a/d/f0.ts": rootContent1,
-                    "/a/f1.ts": importedContent,
-                });
-
-                const watch = createWatchOfFilesAndCompilerOptions(["/a/d/f0.ts"], host, { module: ModuleKind.AMD });
-
-                // ensure that imported file was found
-                checkOutputErrors(host, [
-                    createFileIsNotAModuleDiagnostic(watch(), "/a/d/f0.ts", rootContent1, "f1", "/a/f1.ts"),
-                    createCannotFindNameDiagnostic(watch(), "/a/f1.ts", importedContent, "foo")
-                ], /*errorsPosition*/ ExpectedOutputErrorsPosition.AfterCompilationStarting);
-
-                // spy on calls to fileExists to make sure that disk is not touched
-                const fileExistsSpy1 = spy(host, "fileExists");
-
-                // write file and trigger synchronization
-                const rootContent2 = `import {x} from "f1"\nvar x: string = 1;`;
-                host.vfs.writeFileSync("/a/d/f0.ts", rootContent2);
-                host.runQueuedTimeoutCallbacks();
-
-                // verify fileExists was not called.
-                fileExistsSpy1
-                    .verify(_ => _(Arg.any()), Times.none())
-                    .revoke();
-
-                // ensure file has correct number of errors after edit
-                checkOutputErrors(host, [
-                    createFileIsNotAModuleDiagnostic(watch(), "/a/d/f0.ts", rootContent1, "f1", "/a/f1.ts"),
-                    createFileDiagnostic(getFile(watch(), "/a/d/f0.ts"), rootContent2.indexOf("var x") + "var ".length, "x".length, Diagnostics.Type_0_is_not_assignable_to_type_1, "1", "string"),
-                    createCannotFindNameDiagnostic(watch(), "/a/f1.ts", importedContent, "foo")
-                ], /*errorsPosition*/ ExpectedOutputErrorsPosition.AfterFileChangeDetected);
-
-                // spy on calls to fileExists to make sure LSHost only searches for 'f2'
-                const fileExistsSpy2 = spy(host, "fileExists");
-
-                // write file and trigger synchronization
-                const rootContent3 = `import {x} from "f2"`;
-                host.vfs.writeFileSync("/a/d/f0.ts", rootContent3);
-                host.runQueuedTimeoutCallbacks();
-
-                // verify fileExists was called correctly
-                fileExistsSpy2
-                    .verify(_ => _(Arg.includes("/f2.")), Times.atLeastOnce())
-                    .verify(_ => _(Arg.not(Arg.includes("/f2."))), Times.none())
-                    .revoke();
-
-                // ensure file has correct number of errors after edit
-                checkOutputErrors(host, [
-                    createCannotFindModuleDiagnostic(watch(), "/a/d/f0.ts", rootContent3, "f2")
-                ], /*errorsPosition*/ ExpectedOutputErrorsPosition.AfterFileChangeDetected);
-
-                // spy on calls to fileExists to make sure LSHost only searches for 'f1'
-                const fileExistsSpy3 = spy(host, "fileExists");
-
-                // write file and trigger synchronization
-                const rootContent4 = `import {x} from "f1"`;
-                host.vfs.writeFileSync("/a/d/f0.ts", rootContent4);
-                host.runQueuedTimeoutCallbacks();
-
-                // verify fileExists was called correctly
-                fileExistsSpy3
-                    .verify(_ => _(Arg.includes("/f1.")), Times.atLeastOnce())
-                    .verify(_ => _(Arg.not(Arg.includes("/f1."))), Times.none())
-                    .revoke();
-
-                checkOutputErrors(host, [
-                    createFileIsNotAModuleDiagnostic(watch(), "/a/d/f0.ts", rootContent1, "f1", "/a/f1.ts"),
-                    createCannotFindNameDiagnostic(watch(), "/a/f1.ts", importedContent, "foo")
-                ], /*errorsPosition*/ ExpectedOutputErrorsPosition.AfterFileChangeDetected);
-            });
-
-            it("loads missing files from disk", () => {
-                const rootContent1 = `import {x} from "bar"`;
-
-                const host = new fakes.FakeServerHost({ lib: true }, /*files*/ {
-                    "/a/foo.ts": rootContent1,
-                });
-
-                // spy on calls to fileExists when starting watch mode
-                const fileExistsSpy1 = spy(host, "fileExists");
-
-                const watch = createWatchOfFilesAndCompilerOptions(["/a/foo.ts"], host, { module: ModuleKind.AMD });
-
-                // verify fileExists was called correctly
-                fileExistsSpy1
-                    .verify(_ => _(Arg.includes("/bar.")), Times.atLeastOnce())
-                    .revoke();
-
-                checkOutputErrors(host, [
-                    createCannotFindModuleDiagnostic(watch(), "/a/foo.ts", rootContent1, "bar")
-                ], /*errorsPosition*/ ExpectedOutputErrorsPosition.AfterCompilationStarting);
-
-                // spy on calls to fileExists after synchronization is triggered
-                const fileExistsSpy2 = spy(host, "fileExists");
-
-                host.vfs.writeFileSync("/a/foo.ts", `import {y} from "bar"`);
-                host.vfs.writeFileSync("/a/bar.d.ts", `export const y = 1;`);
-                host.runQueuedTimeoutCallbacks();
-
-                // verify fileExists was called correctly
-                fileExistsSpy2
-                    .verify(_ => _(Arg.includes("/bar.")), Times.atLeastOnce())
-                    .revoke();
-
-                checkOutputErrors(host, emptyArray, /*errorsPosition*/ ExpectedOutputErrorsPosition.AfterFileChangeDetected);
-            });
-
-            it("should compile correctly when resolved module goes missing and then comes back (module is not part of the root)", () => {
-                const rootContent = `import {x} from "bar"`;
-                const importedContent = `export const y = 1;export const x = 10;`;
-
-                const host = new fakes.FakeServerHost({ lib: true }, /*files*/ {
-                    "/a/foo.ts": rootContent,
-                    "/a/bar.d.ts": importedContent,
-                });
-
-                // spy on fileExists when starting watch mode
-                const fileExistsSpy1 = spy(host, "fileExists");
-
-                const watch = createWatchOfFilesAndCompilerOptions(["/a/foo.ts"], host, { module: ModuleKind.AMD });
-
-                // verify fileExists was called correctly
-                fileExistsSpy1
-                    .verify(_ => _(Arg.includes("/bar.")), Times.atLeastOnce())
-                    .revoke();
-
-                checkOutputErrors(host, emptyArray, /*errorsPosition*/ ExpectedOutputErrorsPosition.AfterCompilationStarting);
-
-                // spy on fileExists when triggering synchronization
-                const fileExistsSpy2 = spy(host, "fileExists");
-
-                host.vfs.unlinkSync("/a/bar.d.ts");
-                host.runQueuedTimeoutCallbacks();
-
-                // verify fileExists was called correctly
-                fileExistsSpy2
-                    .verify(_ => _(Arg.includes("/bar.")), Times.atLeastOnce())
-                    .revoke();
-
-                checkOutputErrors(host, [
-                    createCannotFindModuleDiagnostic(watch(), "/a/foo.ts", rootContent, "bar")
-                ], /*errorsPosition*/ ExpectedOutputErrorsPosition.AfterFileChangeDetected);
-
-                // spy on fileExists when triggering synchronization
-                const fileExistsSpy3 = spy(host, "fileExists");
-
-                host.vfs.writeFileSync("/a/bar.d.ts", importedContent);
-                host.checkTimeoutQueueLengthAndRun(1);
-
-                // verify fileExists was called correctly.
-                fileExistsSpy3
-                    .verify(_ => _(Arg.includes("/bar.")), Times.atLeastOnce())
-                    .revoke();
-
-                checkOutputErrors(host, emptyArray, /*errorsPosition*/ ExpectedOutputErrorsPosition.AfterFileChangeDetected);
-            });
-
-            it("works when module resolution changes to ambient module", () => {
-                const rootContent = `import * as fs from "fs";`;
-                const host = new fakes.FakeServerHost({ vfs: { currentDirectory: "/a/b" }, lib: true }, /*files*/ {
-                    "/a/b/foo.ts": rootContent,
-                });
-
-                const watch = createWatchOfFilesAndCompilerOptions(["/a/b/foo.ts"], host, { });
-
-                checkOutputErrors(host, [
-                    createCannotFindModuleDiagnostic(watch(), "/a/b/foo.ts", rootContent, "fs")
-                ], /*errorsPosition*/ ExpectedOutputErrorsPosition.AfterCompilationStarting);
-
-                host.writeFile("/a/b/node_modules/@types/node/package.json", `{\n  "main": ""\n}\n`);
-                host.writeFile("/a/b/node_modules/@types/node/index.d.ts", `\ndeclare module "fs" {\n    export interface Stats {\n        isFile(): boolean;\n    }\n}`);
-                host.runQueuedTimeoutCallbacks();
-                checkOutputErrors(host, emptyArray, /*errorsPosition*/ ExpectedOutputErrorsPosition.AfterFileChangeDetected);
-            });
-
-            it("works when included file with ambient module changes", () => {
-                const rootContent = `import * as fs from "fs";\nimport * as u from "url";`;
-                const fileContent1 = `declare module "url" {\n    export interface Url {\n        href?: string;\n    }\n}`;
-
-                const host = new fakes.FakeServerHost({ vfs: { currentDirectory: "/a/b" }, lib: true }, /*files*/ {
-                    "/a/b/foo.ts": rootContent,
-                    "/a/b/bar.d.ts": fileContent1,
-                });
-
-                const watch = createWatchOfFilesAndCompilerOptions(["/a/b/foo.ts", "/a/b/bar.d.ts"], host, {});
-
-                checkOutputErrors(host, [
-                    createCannotFindModuleDiagnostic(watch(), "/a/b/foo.ts", rootContent, "fs")
-                ], /*errorsPosition*/ ExpectedOutputErrorsPosition.AfterCompilationStarting);
-
-                const fileContent2 = fileContent1 + `declare module "fs" {\n    export interface Stats {\n        isFile(): boolean;\n    }\n}`;
-                host.vfs.writeFileSync("/a/b/bar.d.ts", fileContent2);
-                host.runQueuedTimeoutCallbacks();
-                checkOutputErrors(host, emptyArray, /*errorsPosition*/ ExpectedOutputErrorsPosition.AfterFileChangeDetected);
-            });
-
-            it("works when reusing program with files from external library", () => {
-                const file1Content = `import module1 = require("module1");\nmodule1("hello");`;
-                const file1Output = `"use strict";\nexports.__esModule = true;\nvar module1 = require("module1");\nmodule1("hello");\n`;
-                const file2Content = `import module11 = require("module1");\nmodule11("hello");`;
-                const file2Output = `"use strict";\nexports.__esModule = true;\nvar module11 = require("module1");\nmodule11("hello");\n`;
-
-                const host = new fakes.FakeServerHost({ vfs: { currentDirectory: "/a/b/projects/myProject/" }, lib: true }, /*files*/ {
-                    "/a/b/projects/myProject/src/file1.ts": file1Content,
-                    "/a/b/projects/myProject/src/file2.ts": file2Content,
-                    "/a/b/projects/myProject/node_modules/module1/index.js": `module.exports = options => { return options.toString(); }`,
-                    "/a/b/projects/myProject/src/tsconfig.json": JSON.stringify({
-                        compilerOptions: {
-                            allowJs: true,
-                            rootDir: ".",
-                            outDir: "../dist",
-                            moduleResolution: "node",
-                            maxNodeModuleJsDepth: 1
-                        }
-                    })
-                });
-
-                // spy on calls to writeFile when starting watch mode
-                const writeFileSpy1 = spy(host, "writeFile");
-
-                const watch = createWatchOfConfigFile("/a/b/projects/myProject/src/tsconfig.json", host);
-                checkProgramActualFiles(watch(), [
-                    "/a/b/projects/myProject/src/file1.ts",
-                    "/a/b/projects/myProject/src/file2.ts",
-                    "/a/b/projects/myProject/node_modules/module1/index.js",
-                    fakes.FakeServerHost.libPath
-                ]);
-                checkOutputErrors(host, emptyArray, /*errorsPosition*/ ExpectedOutputErrorsPosition.AfterCompilationStarting);
-
-                // verify writeFile was called correctly.
-                writeFileSpy1
-                    .verify(_ => _("/a/b/projects/myProject/dist/file1.js", file1Output, Arg.any()), Times.once())
-                    .verify(_ => _("/a/b/projects/myProject/dist/file2.js", file2Output, Arg.any()), Times.once())
-                    .verify(_ => _(Arg.not(Arg.or("/a/b/projects/myProject/dist/file1.js", "/a/b/projects/myProject/dist/file2.js")), Arg.string(), Arg.any()), Times.none())
-                    .revoke();
-
-                // spy on calls to writeFile when triggering synchronization
-                const writeFileSpy2 = spy(host, "writeFile");
-
-                host.vfs.writeFileSync("/a/b/projects/myProject/src/file1.ts", file1Content + "\n;");
-                host.runQueuedTimeoutCallbacks();
-                checkProgramActualFiles(watch(), [
-                    "/a/b/projects/myProject/src/file1.ts",
-                    "/a/b/projects/myProject/src/file2.ts",
-                    "/a/b/projects/myProject/node_modules/module1/index.js",
-                    fakes.FakeServerHost.libPath
-                ]);
-                checkOutputErrors(host, emptyArray, /*errorsPosition*/ ExpectedOutputErrorsPosition.AfterFileChangeDetected);
-
-                // verify writeFile was called correctly
-                writeFileSpy2
-                    .verify(_ => _("/a/b/projects/myProject/dist/file1.js", file1Output + ";\n", Arg.any()), Times.once())
-                    .verify(_ => _(Arg.not("/a/b/projects/myProject/dist/file1.js"), Arg.string(), Arg.any()), Times.none())
-                    .revoke();
-            });
-        });
-
-        describe("with when module emit is specified as node", () => {
-            it("when instead of filechanged recursive directory watcher is invoked", () => {
-                const host = new fakes.FakeServerHost({ lib: true }, /*files*/ {
-                    "/a/rootFolder/project/Scripts/TypeScript.ts": `var z = 10;`,
-                    "/a/rootFolder/project/Scripts/Javascript.js": `var zz = 10;`,
-                    "/a/rootFolder/project/tsconfig.json": JSON.stringify({
-                        compilerOptions: {
-                            module: "none",
-                            allowJs: true,
-                            outDir: "Static/scripts/"
-                        },
-                        include: [
-                            "Scripts/**/*"
-                        ],
-                    })
-                });
-
-                const watch = createWatchOfConfigFile("/a/rootFolder/project/tsconfig.json", host);
-
-                checkProgramActualFiles(watch(), [
-                    "/a/rootFolder/project/Scripts/TypeScript.ts",
-                    "/a/rootFolder/project/Scripts/Javascript.js",
-                    fakes.FakeServerHost.libPath
-                ]);
-
-
-                host.watchFiles = false;
-                host.vfs.unlinkSync("/a/rootFolder/project/Scripts/TypeScript.ts");
-                host.runQueuedTimeoutCallbacks();
-
-                const writeFileSpy1 = spy(host, "writeFile");
-
-                host.vfs.writeFileSync("/a/rootFolder/project/Scripts/TypeScript.ts", `var zz30 = 100;`);
-                host.runQueuedTimeoutCallbacks();
-
-                checkProgramActualFiles(watch(), [
-                    "/a/rootFolder/project/Scripts/TypeScript.ts",
-                    "/a/rootFolder/project/Scripts/Javascript.js",
-                    fakes.FakeServerHost.libPath
-                ]);
-
-                writeFileSpy1
-                    .verify(_ => _("/a/rootFolder/project/Static/scripts/TypeScript.js", `var zz30 = 100;\n`, Arg.any()), Times.once())
-                    .revoke();
-            });
-        });
-    });
-
-    describe("tsc-watch console clearing", () => {
-<<<<<<< HEAD
-        it("clears the console when it starts", () => {
-            const host = new fakes.FakeServerHost({ lib: true }, /*files*/ {
-                "/a/f.ts": "",
-            });
-
-            createWatchOfFilesAndCompilerOptions(["/a/f.ts"], host);
-            host.runQueuedTimeoutCallbacks();
-=======
-        function checkConsoleClearing(diagnostics: boolean, extendedDiagnostics: boolean) {
-            const file = {
-                path: "f.ts",
-                content: ""
-            };
-            const files = [file];
-            const host = createWatchedSystem(files);
-            let clearCount: number | undefined;
-            checkConsoleClears();
-
-            createWatchOfFilesAndCompilerOptions([file.path], host, { diagnostics, extendedDiagnostics });
-            checkConsoleClears();
->>>>>>> 1fb3593e
-
-            file.content = "//";
-            host.reloadFS(files);
-            host.runQueuedTimeoutCallbacks();
-
-<<<<<<< HEAD
-        it("clears the console on recompile", () => {
-            const host = new fakes.FakeServerHost({ lib: true }, /*files*/ {
-                "/a/f.ts": "",
-            });
-            createWatchOfFilesAndCompilerOptions(["/a/f.ts"], host);
-
-            host.vfs.writeFileSync("/a/f.ts", "//");
-            host.runQueuedTimeoutCallbacks();
-=======
-            checkConsoleClears();
-
-            function checkConsoleClears() {
-                if (clearCount === undefined) {
-                    clearCount = 0;
-                }
-                else if (!diagnostics && !extendedDiagnostics) {
-                    clearCount++;
-                }
-                host.checkScreenClears(clearCount);
-                return clearCount;
-            }
-        }
->>>>>>> 1fb3593e
-
-        it("without --diagnostics or --extendedDiagnostics", () => {
-            checkConsoleClearing(/*diagnostics*/ false, /*extendedDiagnostics*/ false);
-        });
-        it("with --diagnostics", () => {
-            checkConsoleClearing(/*diagnostics*/ true, /*extendedDiagnostics*/ false);
-        });
-        it("with --extendedDiagnostics", () => {
-            checkConsoleClearing(/*diagnostics*/ false, /*extendedDiagnostics*/ true);
-        });
-    });
-}
+/// <reference path="../harness.ts" />
+/// <reference path="../../compiler/watch.ts" />
+/// <reference path="../fakes.ts" />
+/// <reference path="../vpath.ts" />
+/// <reference path="../utils.ts" />
+
+namespace ts.tscWatch {
+    import theory = utils.theory;
+    import spy = typemock.spy;
+    import Arg = typemock.Arg;
+    import Times = typemock.Times;
+
+    import checkFileNames = utils.checkFileNames;
+
+    export function checkProgramActualFiles(program: Program, expectedFiles: string[]) {
+        checkFileNames(`Program actual files`, program.getSourceFiles().map(file => file.fileName), expectedFiles);
+    }
+
+    export function checkProgramRootFiles(program: Program, expectedFiles: string[]) {
+        checkFileNames(`Program rootFileNames`, program.getRootFileNames(), expectedFiles);
+    }
+
+    function createWatchOfConfigFile(configFileName: string, host: ts.System, maxNumberOfFilesToIterateForInvalidation?: number) {
+        const compilerHost = ts.createWatchCompilerHostOfConfigFile(configFileName, {}, host);
+        compilerHost.maxNumberOfFilesToIterateForInvalidation = maxNumberOfFilesToIterateForInvalidation;
+        const watch = createWatchProgram(compilerHost);
+        return () => watch.getCurrentProgram().getProgram();
+    }
+
+    function createWatchOfFilesAndCompilerOptions(rootFiles: string[], host: ts.System, options: CompilerOptions = {}) {
+        const watch = createWatchProgram(createWatchCompilerHostOfFilesAndCompilerOptions(rootFiles, options, host));
+        return () => watch.getCurrentProgram().getProgram();
+    }
+
+    function formatOutputFile(path: string, host: ts.System) {
+        return `TSFILE: ${path}${host.newLine}`;
+    }
+
+    function getEmittedLines(files: ReadonlyArray<string>, host: ts.System, getOutput: (file: string, host: ts.System) => string) {
+        let result: string[] | undefined;
+        if (files) {
+            const seen = createMap<true>();
+            result = [];
+            for (const file of files) {
+                const output = getOutput(file, host);
+                if (output && !seen.has(output)) {
+                    seen.set(output, true);
+                    result.push(output);
+                }
+            }
+        }
+        return result;
+    }
+
+    enum ExpectedOutputErrorsPosition {
+        BeforeCompilationStarts,
+        AfterCompilationStarting,
+        AfterFileChangeDetected
+    }
+
+    function checkOutputErrors(
+        host: fakes.FakeServerHost,
+        errors: ReadonlyArray<Diagnostic>,
+        errorsPosition: ExpectedOutputErrorsPosition,
+        skipWaiting?: true
+    ) {
+        const outputs = host.getOutput();
+        const expectedOutputCount = errors.length + (skipWaiting ? 0 : 1) + 1;
+        assert.equal(outputs.length, expectedOutputCount, "Outputs = " + outputs.toString());
+        let index: number;
+
+        switch (errorsPosition) {
+            case ExpectedOutputErrorsPosition.AfterCompilationStarting:
+                assertWatchDiagnosticAt(host, 0, Diagnostics.Starting_compilation_in_watch_mode);
+                index = 1;
+                break;
+            case ExpectedOutputErrorsPosition.AfterFileChangeDetected:
+                assertWatchDiagnosticAt(host, 0, Diagnostics.File_change_detected_Starting_incremental_compilation);
+                index = 1;
+                break;
+            case ExpectedOutputErrorsPosition.BeforeCompilationStarts:
+                assertWatchDiagnosticAt(host, errors.length, Diagnostics.Starting_compilation_in_watch_mode);
+                index = 0;
+                break;
+        }
+
+        forEach(errors, error => {
+            assertDiagnosticAt(host, index, error);
+            index++;
+        });
+        if (!skipWaiting) {
+            if (errorsPosition === ExpectedOutputErrorsPosition.BeforeCompilationStarts) {
+                assertWatchDiagnosticAt(host, index, ts.Diagnostics.Starting_compilation_in_watch_mode);
+                index += 1;
+            }
+            assertWatchDiagnosticAt(host, index, Diagnostics.Compilation_complete_Watching_for_file_changes);
+        }
+        host.clearOutput();
+    }
+
+    function assertDiagnosticAt(host: fakes.FakeServerHost, outputAt: number, diagnostic: Diagnostic) {
+        const output = host.getOutput()[outputAt];
+        assert.equal(output, formatDiagnostic(diagnostic, host), "outputs[" + outputAt + "] is " + output);
+    }
+
+    function assertWatchDiagnosticAt(host: fakes.FakeServerHost, outputAt: number, diagnosticMessage: DiagnosticMessage) {
+        const output = host.getOutput()[outputAt];
+        assert.isTrue(endsWith(output, getWatchDiagnosticWithoutDate(host, diagnosticMessage)), "outputs[" + outputAt + "] is " + output);
+    }
+
+    function getWatchDiagnosticWithoutDate(host: fakes.FakeServerHost, diagnosticMessage: DiagnosticMessage) {
+        return ` - ${flattenDiagnosticMessageText(getLocaleSpecificMessage(diagnosticMessage), host.newLine)}${host.newLine + host.newLine + host.newLine}`;
+    }
+
+    function getFile(program: Program, filePath: string) {
+        return program.getSourceFileByPath(toPath(filePath, program.getCurrentDirectory(), s => s.toLowerCase()));
+    }
+
+    function getConfigFile(program: Program) {
+        return program.getCompilerOptions().configFile;
+    }
+
+    function createDiagnostic(file: SourceFile | undefined, start: number | undefined, length: number | undefined, message: DiagnosticMessage, ...args: string[]): Diagnostic {
+        let text = getLocaleSpecificMessage(message);
+        if (args.length > 0) {
+            text = formatStringFromArgs(text, args);
+        }
+        return {
+            file,
+            start,
+            length,
+            messageText: text,
+            category: message.category,
+            code: message.code,
+        };
+    }
+
+    function createCompilerDiagnostic(message: DiagnosticMessage, ...args: string[]): Diagnostic {
+        return createDiagnostic(/*file*/ undefined, /*start*/ undefined, /*length*/ undefined, message, ...args);
+    }
+
+    function createFileDiagnostic(file: SourceFile, start: number, length: number, message: DiagnosticMessage, ...args: string[]): Diagnostic {
+        return createDiagnostic(file, start, length, message, ...args);
+    }
+
+    function createUnknownCompilerOptionDiagnostic(program: Program, content: string, option: string) {
+        const quotedOption = `"${option}"`;
+        return createFileDiagnostic(getConfigFile(program), content.indexOf(quotedOption), quotedOption.length, Diagnostics.Unknown_compiler_option_0, option);
+    }
+
+    function createExclusiveCompilerOptionDiagnostic(program: Program, content: string, option1: string, option2: string, checkFirst: boolean) {
+        const quotedOption1 = `"${checkFirst ? option1 : option2 }"`;
+        return createFileDiagnostic(getConfigFile(program), content.indexOf(quotedOption1), quotedOption1.length, Diagnostics.Option_0_cannot_be_specified_with_option_1, option1, option2);
+    }
+
+    function createCannotFindModuleDiagnostic(program: Program, path: string, content: string, moduleName: string) {
+        const quotedModuleName = `"${moduleName}"`;
+        return createFileDiagnostic(getFile(program, path), content.indexOf(quotedModuleName), quotedModuleName.length, Diagnostics.Cannot_find_module_0, moduleName);
+    }
+
+    function createFileIsNotAModuleDiagnostic(program: Program, path: string, content: string, moduleName: string, modulePath: string) {
+        const quotedModuleName = `"${moduleName}"`;
+        return createFileDiagnostic(getFile(program, path), content.indexOf(quotedModuleName), quotedModuleName.length, Diagnostics.File_0_is_not_a_module, modulePath);
+    }
+
+    function createFileNotFoundDiagnostic(program: Program, path: string, content: string, fragment: string, file: string) {
+        return createFileDiagnostic(getFile(program, path), content.indexOf(fragment), fragment.length, Diagnostics.File_0_not_found, file);
+    }
+
+    function createCannotFindNameDiagnostic(program: Program, path: string, content: string, name: string) {
+        return createFileDiagnostic(getFile(program, path), content.indexOf(name), name.length, Diagnostics.Cannot_find_name_0, name);
+    }
+
+    describe("tsc-watch", () => {
+
+        describe("program updates", () => {
+            it("create watch without config file", () => {
+                const host = new fakes.FakeServerHost({ lib: true }, /*files*/ {
+                    "/a/b/c/app.ts": `import {f} from "./module"\nconsole.log(f)`,
+                    "/a/b/c/module.d.ts": `export let x: number`,
+                });
+
+                const watch = createWatchOfFilesAndCompilerOptions(["/a/b/c/app.ts"], host);
+                checkProgramActualFiles(watch(), ["/a/b/c/app.ts", fakes.FakeServerHost.libPath, "/a/b/c/module.d.ts"]);
+
+                // TODO: Should we watch creation of config files in the root file's file hierarchy?
+
+                // const configFileLocations = ["/a/b/c/", "/a/b/", "/a/", "/"];
+                // const configFiles = flatMap(configFileLocations, location => [location + "tsconfig.json", location + "jsconfig.json"]);
+                // checkWatchedFiles(host, configFiles.concat(mocks.MockServerHost.libPath, "/a/b/c/module.d.ts"));
+            });
+
+            it("can handle tsconfig file name with difference casing", () => {
+                const host = new fakes.FakeServerHost({ vfs: { useCaseSensitiveFileNames: false } }, /*files*/ {
+                    "/a/b/app.ts": `let x = 1`,
+                    "/a/b/tsconfig.json": `{ "include": ["app.ts"] }`,
+                });
+
+                const watch = createWatchOfConfigFile("/A/B/tsconfig.json", host);
+                checkProgramActualFiles(watch(), ["/A/B/app.ts"]);
+            });
+
+            it("create configured project without file list", () => {
+                const host = new fakes.FakeServerHost({ lib: true }, /*files*/ {
+                    "/a/b/tsconfig.json": `{ "compilerOptions": {}, "exclude": ["e"] }`,
+                    "/a/b/c/f1.ts": `let x = 1`,
+                    "/a/b/d/f2.ts": `let y = 1`,
+                    "/a/b/e/f3.ts": `let z = 1`,
+                });
+
+                const watch = createWatchProgram(createWatchCompilerHostOfConfigFile("/a/b/tsconfig.json", {}, host, /*createProgram*/ undefined, notImplemented));
+
+                checkProgramActualFiles(watch.getCurrentProgram().getProgram(), ["/a/b/c/f1.ts", fakes.FakeServerHost.libPath, "/a/b/d/f2.ts"]);
+                checkProgramRootFiles(watch.getCurrentProgram().getProgram(), ["/a/b/c/f1.ts", "/a/b/d/f2.ts"]);
+                host.checkWatchedFiles(["/a/b/tsconfig.json", "/a/b/c/f1.ts", "/a/b/d/f2.ts", fakes.FakeServerHost.libPath]);
+                host.checkWatchedDirectories(["/a/b", "/a/b/node_modules/@types"], /*recursive*/ true);
+            });
+
+            // TODO: if watching for config file creation
+            // it("add and then remove a config file in a folder with loose files", () => {
+            // });
+
+            it("add new files to a configured program without file list", () => {
+                const host = new fakes.FakeServerHost({ lib: true }, /*files*/ {
+                    "/a/b/commonFile1.ts": `let x = 1`,
+                    "/a/b/tsconfig.json": `{}`,
+                });
+
+                const watch = createWatchOfConfigFile("/a/b/tsconfig.json", host);
+                host.checkWatchedDirectories(["/a/b", "/a/b/node_modules/@types"], /*recursive*/ true);
+                checkProgramRootFiles(watch(), ["/a/b/commonFile1.ts"]);
+
+                // add a new ts file
+                host.vfs.writeFileSync("/a/b/commonFile2.ts", `let y = 1`);
+
+                host.checkTimeoutQueueLengthAndRun(1);
+                checkProgramRootFiles(watch(), ["/a/b/commonFile1.ts", "/a/b/commonFile2.ts"]);
+            });
+
+            it("should ignore non-existing files specified in the config file", () => {
+                const host = new fakes.FakeServerHost({}, /*files*/ {
+                    "/a/b/commonFile1.ts": `let x = 1`,
+                    "/a/b/commonFile2.ts": `let y = 1`,
+                    "/a/b/tsconfig.json": `{ "compilerOptions": {}, "files": ["commonFile1.ts", "commonFile3.ts"] }`,
+                });
+
+                const watch = createWatchOfConfigFile("/a/b/tsconfig.json", host);
+                checkProgramRootFiles(watch(), ["/a/b/commonFile1.ts", "/a/b/commonFile3.ts"]);
+                checkProgramActualFiles(watch(), ["/a/b/commonFile1.ts"]);
+            });
+
+            it("handle recreated files correctly", () => {
+                const host = new fakes.FakeServerHost({}, /*files*/ {
+                    "/a/b/commonFile1.ts": `let x = 1`,
+                    "/a/b/commonFile2.ts": `let y = 1`,
+                    "/a/b/tsconfig.json": `{}`,
+                });
+
+                const watch = createWatchOfConfigFile("/a/b/tsconfig.json", host);
+                checkProgramRootFiles(watch(), ["/a/b/commonFile1.ts", "/a/b/commonFile2.ts"]);
+
+                // delete commonFile2
+                host.vfs.unlinkSync("/a/b/commonFile2.ts");
+                host.checkTimeoutQueueLengthAndRun(1);
+                checkProgramRootFiles(watch(), ["/a/b/commonFile1.ts"]);
+
+                // re-add commonFile2
+                host.vfs.writeFileSync("/a/b/commonFile2.ts", `let y = 1`);
+                host.checkTimeoutQueueLengthAndRun(1);
+                checkProgramRootFiles(watch(), ["/a/b/commonFile1.ts", "/a/b/commonFile2.ts"]);
+            });
+
+            it("handles the missing files - that were added to program because they were added with ///<ref", () => {
+                const file1Content = `/// <reference path="commonFile2.ts"/>\nlet x = y`;
+
+                const host = new fakes.FakeServerHost({ lib: true, vfs: { useCaseSensitiveFileNames: false } }, /*files*/ {
+                    "/a/b/commonFile1.ts": file1Content,
+                });
+
+                const watch = createWatchOfFilesAndCompilerOptions(["/a/b/commonFile1.ts"], host);
+
+                checkProgramRootFiles(watch(), ["/a/b/commonFile1.ts"]);
+                checkProgramActualFiles(watch(), ["/a/b/commonFile1.ts", fakes.FakeServerHost.libPath]);
+                checkOutputErrors(host, [
+                    createFileNotFoundDiagnostic(watch(), "/a/b/commonFile1.ts", file1Content, "commonFile2.ts", "/a/b/commonFile2.ts"),
+                    createCannotFindNameDiagnostic(watch(), "/a/b/commonFile1.ts", file1Content, "y"),
+                ], /*errorsPosition*/ ExpectedOutputErrorsPosition.AfterCompilationStarting);
+
+                host.vfs.writeFileSync("/a/b/commonFile2.ts", `let y = 1`);
+                host.checkTimeoutQueueLengthAndRun(1);
+                checkProgramRootFiles(watch(), ["/a/b/commonFile1.ts"]);
+                checkProgramActualFiles(watch(), ["/a/b/commonFile1.ts", fakes.FakeServerHost.libPath, "/a/b/commonFile2.ts"]);
+                checkOutputErrors(host, emptyArray, /*errorsPosition*/ ExpectedOutputErrorsPosition.AfterFileChangeDetected);
+            });
+
+            it("should reflect change in config file", () => {
+                const host = new fakes.FakeServerHost({}, /*files*/ {
+                    "/a/b/commonFile1.ts": `let x = 1`,
+                    "/a/b/commonFile2.ts": `let y = 1`,
+                    "/a/b/tsconfig.json": `{ "compilerOptions": {}, "files": ["/a/b/commonFile1.ts", "/a/b/commonFile2.ts"] }`,
+                });
+
+                const watch = createWatchOfConfigFile("/a/b/tsconfig.json", host);
+                checkProgramRootFiles(watch(), ["/a/b/commonFile1.ts", "/a/b/commonFile2.ts"]);
+
+                host.vfs.writeFileSync("/a/b/tsconfig.json", `{ "compilerOptions": {}, "files": ["/a/b/commonFile1.ts"] }`);
+                host.checkTimeoutQueueLengthAndRun(1); // reload the configured project
+                checkProgramRootFiles(watch(), ["/a/b/commonFile1.ts"]);
+            });
+
+            it("files explicitly excluded in config file", () => {
+                const host = new fakes.FakeServerHost({}, /*files*/ {
+                    "/a/b/commonFile1.ts": `let x = 1`,
+                    "/a/b/commonFile2.ts": `let y = 1`,
+                    "/a/c/excludedFile1.ts": `let t = 1;`,
+                    "/a/tsconfig.json": `{ "compilerOptions": {}, "exclude": ["/a/c"] }`,
+                });
+
+                const watch = createWatchOfConfigFile("/a/tsconfig.json", host);
+                checkProgramRootFiles(watch(), ["/a/b/commonFile1.ts", "/a/b/commonFile2.ts"]);
+            });
+
+            it("should properly handle module resolution changes in config file", () => {
+                const host = new fakes.FakeServerHost({}, /*files*/ {
+                    "/a/b/file1.ts": `import { T } from "module1";`,
+                    "/a/b/node_modules/module1.ts": `export interface T {}`,
+                    "/a/module1.ts": `export interface T {}`,
+                    "/a/b/tsconfig.json": `{ "compilerOptions": { "moduleResolution": "node" }, "files": ["/a/b/file1.ts"] }`,
+                });
+
+                const watch = createWatchOfConfigFile("/a/b/tsconfig.json", host);
+                checkProgramRootFiles(watch(), ["/a/b/file1.ts"]);
+                checkProgramActualFiles(watch(), ["/a/b/file1.ts", "/a/b/node_modules/module1.ts"]);
+
+                host.vfs.writeFileSync("/a/b/tsconfig.json", `{ "compilerOptions": { "moduleResolution": "classic" }, "files": ["/a/b/file1.ts"] }`);
+                host.checkTimeoutQueueLengthAndRun(1);
+                checkProgramRootFiles(watch(), ["/a/b/file1.ts"]);
+                checkProgramActualFiles(watch(), ["/a/b/file1.ts", "/a/module1.ts"]);
+            });
+
+            it("should tolerate config file errors and still try to build a project", () => {
+                const host = new fakes.FakeServerHost({ lib: true }, /*files*/ {
+                    "/a/b/commonFile1.ts": `let x = 1`,
+                    "/a/b/commonFile2.ts": `let y = 1`,
+                    "/a/b/tsconfig.json":
+                        `{\n` +
+                        `   "compilerOptions": {\n` +
+                        `        "target": "es6",\n` +
+                        `        "allowAnything": true\n` +
+                        `    },\n` +
+                        `    "someOtherProperty": {}\n` +
+                        `}`
+                });
+
+                const watch = createWatchOfConfigFile("/a/b/tsconfig.json", host);
+                checkProgramRootFiles(watch(), ["/a/b/commonFile1.ts", "/a/b/commonFile2.ts"]);
+            });
+
+            it("changes in files are reflected in project structure", () => {
+                const host = new fakes.FakeServerHost({}, /*files*/ {
+                    "/a/b/f1.ts": `export * from "./f2"`,
+                    "/a/b/f2.ts": `export let x = 1`,
+                    "/a/c/f3.ts": `export let y = 1;`,
+                });
+
+                const watch = createWatchOfFilesAndCompilerOptions(["/a/b/f1.ts"], host);
+                checkProgramRootFiles(watch(), ["/a/b/f1.ts"]);
+                checkProgramActualFiles(watch(), ["/a/b/f1.ts", "/a/b/f2.ts"]);
+
+                host.vfs.writeFileSync("/a/b/f2.ts", `export * from "../c/f3"`); // now inferred project should inclule file3
+                host.checkTimeoutQueueLengthAndRun(1);
+                checkProgramRootFiles(watch(), ["/a/b/f1.ts"]);
+                checkProgramActualFiles(watch(), ["/a/b/f1.ts", "/a/b/f2.ts", "/a/c/f3.ts"]);
+            });
+
+            it("deleted files affect project structure", () => {
+                const host = new fakes.FakeServerHost({}, /*files*/ {
+                    "/a/b/f1.ts": `export * from "./f2"`,
+                    "/a/b/f2.ts": `export * from "../c/f3"`,
+                    "/a/c/f3.ts": `export let y = 1;`,
+                });
+
+                const watch = createWatchOfFilesAndCompilerOptions(["/a/b/f1.ts"], host);
+                checkProgramActualFiles(watch(), ["/a/b/f1.ts", "/a/b/f2.ts", "/a/c/f3.ts"]);
+
+                host.vfs.unlinkSync("/a/b/f2.ts");
+                host.checkTimeoutQueueLengthAndRun(1);
+                checkProgramActualFiles(watch(), ["/a/b/f1.ts"]);
+            });
+
+            it("deleted files affect project structure - 2", () => {
+                const host = new fakes.FakeServerHost({}, /*files*/ {
+                    "/a/b/f1.ts": `export * from "./f2"`,
+                    "/a/b/f2.ts": `export * from "../c/f3"`,
+                    "/a/c/f3.ts": `export let y = 1;`,
+                });
+
+                const watch = createWatchOfFilesAndCompilerOptions(["/a/b/f1.ts", "/a/c/f3.ts"], host);
+                checkProgramActualFiles(watch(), ["/a/b/f1.ts", "/a/b/f2.ts", "/a/c/f3.ts"]);
+
+                host.vfs.unlinkSync("/a/b/f2.ts");
+                host.checkTimeoutQueueLengthAndRun(1);
+                checkProgramActualFiles(watch(), ["/a/b/f1.ts", "/a/c/f3.ts"]);
+            });
+
+            it("config file includes the file", () => {
+                const host = new fakes.FakeServerHost({}, /*files*/ {
+                    "/a/b/f1.ts": `export let x = 5`,
+                    "/a/c/f2.ts": `import {x} from "../b/f1"`,
+                    "/a/c/f3.ts": `export let y = 1`,
+                    "/a/c/tsconfig.json": `{ "compilerOptions": {}, "files": ["f2.ts", "f3.ts"] }`,
+                });
+
+                const watch = createWatchOfConfigFile("/a/c/tsconfig.json", host);
+                checkProgramRootFiles(watch(), ["/a/c/f2.ts", "/a/c/f3.ts"]);
+                checkProgramActualFiles(watch(), ["/a/b/f1.ts", "/a/c/f2.ts", "/a/c/f3.ts"]);
+            });
+
+            it("correctly migrate files between projects", () => {
+                const host = new fakes.FakeServerHost({}, /*files*/ {
+                    "/a/b/f1.ts":
+                        `export * from "../c/f2";\n` +
+                        `export * from "../d/f3";`,
+                    "/a/c/f2.ts": `export let x = 1;`,
+                    "/a/d/f3.ts": `export let y = 1;`,
+                });
+
+                const watch1 = createWatchOfFilesAndCompilerOptions(["/a/c/f2.ts", "/a/d/f3.ts"], host);
+                checkProgramActualFiles(watch1(), ["/a/c/f2.ts", "/a/d/f3.ts"]);
+
+                const watch2 = createWatchOfFilesAndCompilerOptions(["/a/b/f1.ts"], host);
+                checkProgramActualFiles(watch2(), ["/a/b/f1.ts", "/a/c/f2.ts", "/a/d/f3.ts"]);
+
+                // Previous program shouldnt be updated
+                checkProgramActualFiles(watch1(), ["/a/c/f2.ts", "/a/d/f3.ts"]);
+                host.checkTimeoutQueueLength(0);
+            });
+
+            it("can correctly update configured project when set of root files has changed (new file on disk)", () => {
+                const host = new fakes.FakeServerHost({}, /*files*/ {
+                    "/a/b/f1.ts": `let x = 1`,
+                    "/a/b/tsconfig.json": `{ "compilerOptions": {} }`,
+                });
+
+                const watch = createWatchOfConfigFile("/a/b/tsconfig.json", host);
+                checkProgramActualFiles(watch(), ["/a/b/f1.ts"]);
+
+                host.vfs.writeFileSync("/a/b/f2.ts", `let y = 1`);
+                host.checkTimeoutQueueLengthAndRun(1);
+                checkProgramActualFiles(watch(), ["/a/b/f1.ts", "/a/b/f2.ts"]);
+                checkProgramRootFiles(watch(), ["/a/b/f1.ts", "/a/b/f2.ts"]);
+            });
+
+            it("can correctly update configured project when set of root files has changed (new file in list of files)", () => {
+                const host = new fakes.FakeServerHost({}, /*files*/ {
+                    "/a/b/f1.ts": `let x = 1`,
+                    "/a/b/f2.ts": `let y = 1`,
+                    "/a/b/tsconfig.json": `{ "compilerOptions": {}, "files": ["f1.ts"] }`,
+                });
+
+                const watch = createWatchOfConfigFile("/a/b/tsconfig.json", host);
+                checkProgramActualFiles(watch(), ["/a/b/f1.ts"]);
+
+                host.vfs.writeFileSync("/a/b/tsconfig.json", `{ "compilerOptions": {}, "files": ["f1.ts", "f2.ts"] }`);
+                host.checkTimeoutQueueLengthAndRun(1);
+                checkProgramRootFiles(watch(), ["/a/b/f1.ts", "/a/b/f2.ts"]);
+                checkProgramActualFiles(watch(), ["/a/b/f1.ts", "/a/b/f2.ts"]);
+            });
+
+            it("can update configured project when set of root files was not changed", () => {
+                const host = new fakes.FakeServerHost({}, /*files*/ {
+                    "/a/b/f1.ts": `let x = 1`,
+                    "/a/b/f2.ts": `let y = 1`,
+                    "/a/b/tsconfig.json": `{ "compilerOptions": {}, "files": ["f1.ts", "f2.ts"] }`,
+                });
+
+                const watch = createWatchOfConfigFile("/a/b/tsconfig.json", host);
+                checkProgramActualFiles(watch(), ["/a/b/f1.ts", "/a/b/f2.ts"]);
+
+                host.vfs.writeFileSync("/a/b/tsconfig.json", `{ "compilerOptions": { "outFile": "out.js" }, "files": ["f1.ts", "f2.ts"] }`);
+                host.checkTimeoutQueueLengthAndRun(1);
+                checkProgramRootFiles(watch(), ["/a/b/f1.ts", "/a/b/f2.ts"]);
+                checkProgramActualFiles(watch(), ["/a/b/f1.ts", "/a/b/f2.ts"]);
+            });
+
+            it("config file is deleted", () => {
+                const host = new fakes.FakeServerHost({ lib: true }, /*files*/ {
+                    "/a/b/f1.ts": `let x = 1`,
+                    "/a/b/f2.ts": `let y = 1`,
+                    "/a/b/tsconfig.json": `{ "compilerOptions": {} }`,
+                });
+
+                const watch = createWatchOfConfigFile("/a/b/tsconfig.json", host);
+
+                checkProgramActualFiles(watch(), ["/a/b/f1.ts", "/a/b/f2.ts", fakes.FakeServerHost.libPath]);
+                checkOutputErrors(host, emptyArray, /*errorsPosition*/ ExpectedOutputErrorsPosition.AfterCompilationStarting);
+
+                host.vfs.unlinkSync("/a/b/tsconfig.json");
+                host.checkTimeoutQueueLengthAndRun(1);
+
+                assert.equal(host.exitCode, ExitStatus.DiagnosticsPresent_OutputsSkipped);
+                checkOutputErrors(host, [
+                    createCompilerDiagnostic(Diagnostics.File_0_not_found, "/a/b/tsconfig.json")
+                ], /*errorsPosition*/ ExpectedOutputErrorsPosition.AfterFileChangeDetected, /*skipWaiting*/ true);
+            });
+
+            it("Proper errors: document is not contained in project", () => {
+                const host = new fakes.FakeServerHost({}, /*files*/ {
+                    "/a/b/app.ts": ``,
+                    "/a/b/tsconfig.json": `{`,
+                });
+
+                const watch = createWatchOfConfigFile("/a/b/tsconfig.json", host);
+                checkProgramActualFiles(watch(), ["/a/b/app.ts"]);
+            });
+
+            it("correctly handles changes in lib section of config file", () => {
+                const es5LibPath = vpath.combine(vfsutils.builtFolder, "lib.es5.d.ts");
+                const es2015PromiseLibPath = vpath.combine(vfsutils.builtFolder, "lib.es2015.promise.d.ts");
+                const host = new fakes.FakeServerHost({}, /*files*/ {
+                    [es5LibPath]: `declare const eval: any`,
+                    [es2015PromiseLibPath]: `declare class Promise<T> {}`,
+                    "/src/app.ts": `var x: Promise<string>;`,
+                    "/src/tsconfig.json": `{ "compilerOptions": { "lib": ["es5"] } }`,
+                });
+
+                const watch = createWatchOfConfigFile("/src/tsconfig.json", host);
+                checkProgramActualFiles(watch(), [es5LibPath, "/src/app.ts"]);
+
+                host.vfs.writeFileSync("/src/tsconfig.json", `{ "compilerOptions": { "lib": ["es5", "es2015.promise"] } }`);
+                host.checkTimeoutQueueLengthAndRun(1);
+                checkProgramActualFiles(watch(), [es5LibPath, es2015PromiseLibPath, "/src/app.ts"]);
+            });
+
+            it("should handle non-existing directories in config file", () => {
+                const host = new fakes.FakeServerHost({}, /*files*/ {
+                    "/a/src/app.ts": `let x = 1;`,
+                    "/a/tsconfig.json": `{ "compilerOptions": {}, "include": ["src/**/*", "notexistingfolder/*"] }`,
+                });
+
+                const watch = createWatchOfConfigFile("/a/tsconfig.json", host);
+                checkProgramActualFiles(watch(), ["/a/src/app.ts"]);
+            });
+
+            it("rename a module file and rename back should restore the states for inferred projects", () => {
+                const file1Content = `import * as T from "./moduleFile"; T.bar();`;
+                const host = new fakes.FakeServerHost({ lib: true }, /*files*/ {
+                    "/a/b/file1.ts": file1Content,
+                    "/a/b/moduleFile.ts": `export function bar() { };`,
+                });
+
+                const watch = createWatchOfFilesAndCompilerOptions(["/a/b/file1.ts"], host);
+                checkOutputErrors(host, emptyArray, /*errorsPosition*/ ExpectedOutputErrorsPosition.AfterCompilationStarting);
+
+                host.vfs.unlinkSync("/a/b/moduleFile.js");
+                host.vfs.renameSync("/a/b/moduleFile.ts", "/a/b/moduleFile1.ts");
+
+                host.runQueuedTimeoutCallbacks();
+                checkOutputErrors(host, [
+                    createCannotFindModuleDiagnostic(watch(), "/a/b/file1.ts", file1Content, "./moduleFile")
+                ], /*errorsPosition*/ ExpectedOutputErrorsPosition.AfterFileChangeDetected);
+
+                host.vfs.renameSync("/a/b/moduleFile1.ts", "/a/b/moduleFile.ts");
+
+                host.runQueuedTimeoutCallbacks();
+                checkOutputErrors(host, emptyArray, /*errorsPosition*/ ExpectedOutputErrorsPosition.AfterFileChangeDetected);
+            });
+
+            it("rename a module file and rename back should restore the states for configured projects", () => {
+                const file1Content = `import * as T from "./moduleFile"; T.bar();`;
+                const host = new fakes.FakeServerHost({ lib: true }, /*files*/ {
+                    "/a/b/file1.ts": file1Content,
+                    "/a/b/moduleFile.ts": `export function bar() { };`,
+                    "/a/b/tsconfig.json": `{}`,
+                });
+
+                const watch = createWatchOfConfigFile("/a/b/tsconfig.json", host);
+                checkOutputErrors(host, emptyArray, /*errorsPosition*/ ExpectedOutputErrorsPosition.AfterCompilationStarting);
+
+                host.vfs.unlinkSync("/a/b/moduleFile.js");
+                host.vfs.renameSync("/a/b/moduleFile.ts", "/a/b/moduleFile1.ts");
+
+                host.runQueuedTimeoutCallbacks();
+                checkOutputErrors(host, [
+                    createCannotFindModuleDiagnostic(watch(), "/a/b/file1.ts", file1Content, "./moduleFile")
+                ], /*errorsPosition*/ ExpectedOutputErrorsPosition.AfterFileChangeDetected);
+
+                host.vfs.unlinkSync("/a/b/moduleFile1.js");
+                host.vfs.renameSync("/a/b/moduleFile1.ts", "/a/b/moduleFile.ts");
+
+                host.runQueuedTimeoutCallbacks();
+                checkOutputErrors(host, emptyArray, /*errorsPosition*/ ExpectedOutputErrorsPosition.AfterFileChangeDetected);
+            });
+
+            it("types should load from config file path if config exists", () => {
+                const host = new fakes.FakeServerHost({ vfs: { currentDirectory: "/a/c" } }, /*files*/ {
+                    "/a/c": {},
+                    "/a/b/app.ts": `let x = 1`,
+                    "/a/b/tsconfig.json": `{ "compilerOptions": { "types": ["node"], "typeRoots": [] } }`,
+                    "/a/b/node_modules/@types/node/index.d.ts": `declare var process: any`,
+                });
+
+                const watch = createWatchOfConfigFile("/a/b/tsconfig.json", host);
+                checkProgramActualFiles(watch(), ["/a/b/app.ts", "/a/b/node_modules/@types/node/index.d.ts"]);
+            });
+
+            it("add the missing module file for inferred project: should remove the `module not found` error", () => {
+                const file1Content = `import * as T from "./moduleFile"; T.bar();`;
+                const host = new fakes.FakeServerHost({ lib: true }, /*files*/ {
+                    "/a/b/file1.ts": file1Content,
+                });
+
+                const watch = createWatchOfFilesAndCompilerOptions(["/a/b/file1.ts"], host);
+
+                checkOutputErrors(host, [
+                    createCannotFindModuleDiagnostic(watch(), "/a/b/file1.ts", file1Content, "./moduleFile")
+                ], /*errorsPosition*/ ExpectedOutputErrorsPosition.AfterCompilationStarting);
+
+                host.vfs.writeFileSync("/a/b/moduleFile.ts", `export function bar() { };`);
+
+                host.runQueuedTimeoutCallbacks();
+                checkOutputErrors(host, emptyArray, /*errorsPosition*/ ExpectedOutputErrorsPosition.AfterFileChangeDetected);
+            });
+
+            it("Configure file diagnostics events are generated when the config file has errors", () => {
+                const configFileContent = `{ "compilerOptions": { "foo": "bar", "allowJS": true } }`;
+                const host = new fakes.FakeServerHost({ lib: true }, /*files*/ {
+                    "/a/b/app.ts": `let x = 10`,
+                    "/a/b/tsconfig.json": configFileContent,
+                });
+
+                const watch = createWatchOfConfigFile("/a/b/tsconfig.json", host);
+                checkOutputErrors(host, [
+                    createUnknownCompilerOptionDiagnostic(watch(), configFileContent, "foo"),
+                    createUnknownCompilerOptionDiagnostic(watch(), configFileContent, "allowJS")
+                ], /*errorsPosition*/ ExpectedOutputErrorsPosition.BeforeCompilationStarts);
+            });
+
+            it("If config file doesnt have errors, they are not reported", () => {
+                const host = new fakes.FakeServerHost({ lib: true }, /*files*/ {
+                    "/a/b/app.ts": `let x = 10`,
+                    "/a/b/tsconfig.json": `{ "compilerOptions": {} }`,
+                });
+
+                createWatchOfConfigFile("/a/b/tsconfig.json", host);
+                checkOutputErrors(host, emptyArray, /*errorsPosition*/ ExpectedOutputErrorsPosition.AfterCompilationStarting);
+            });
+
+            it("Reports errors when the config file changes", () => {
+                const host = new fakes.FakeServerHost({ lib: true }, /*files*/ {
+                    "/a/b/app.ts": `let x = 10`,
+                    "/a/b/tsconfig.json": `{ "compilerOptions": {} }`,
+                });
+
+                const watch = createWatchOfConfigFile("/a/b/tsconfig.json", host);
+                checkOutputErrors(host, emptyArray, /*errorsPosition*/ ExpectedOutputErrorsPosition.AfterCompilationStarting);
+
+                const configFileBadContent = `{ "compilerOptions": { "haha": 123 } }`;
+                host.vfs.writeFileSync("/a/b/tsconfig.json", configFileBadContent);
+
+                host.runQueuedTimeoutCallbacks();
+                checkOutputErrors(host, [
+                    createUnknownCompilerOptionDiagnostic(watch(), configFileBadContent, "haha")
+                ], /*errorsPosition*/ ExpectedOutputErrorsPosition.AfterFileChangeDetected);
+
+                host.vfs.writeFileSync("/a/b/tsconfig.json", `{ "compilerOptions": {} }`);
+
+                host.runQueuedTimeoutCallbacks();
+                checkOutputErrors(host, emptyArray, /*errorsPosition*/ ExpectedOutputErrorsPosition.AfterFileChangeDetected);
+            });
+
+            it("non-existing directories listed in config file input array should be tolerated without crashing the server", () => {
+                const host = new fakes.FakeServerHost({ lib: true }, /*files*/ {
+                    "/a/b/file1.ts": `let t = 10;`,
+                    "/a/b/tsconfig.json": `{ "compilerOptions": {}, "include": ["app/*", "test/**/*", "something"] }`,
+                });
+
+                const watch = createWatchOfConfigFile("/a/b/tsconfig.json", host);
+                checkProgramActualFiles(watch(), [fakes.FakeServerHost.libPath]);
+            });
+
+            it("non-existing directories listed in config file input array should be able to handle @types if input file list is empty", () => {
+                const host = new fakes.FakeServerHost({ vfs: { currentDirectory: "/a/" } }, /*files*/ {
+                    "/a/app.ts": `let x = 1`,
+                    "/a/tsconfig.json": `{ "compilerOptions": {}, "files": [] }`,
+                    "/a/node_modules/@types/typings/index.d.ts": `export * from "./lib"`,
+                    "/a/node_modules/@types/typings/lib.d.ts": `export const x: number`,
+                });
+
+                const watch = createWatchOfConfigFile("/a/tsconfig.json", host);
+
+                checkProgramActualFiles(watch(), ["/a/node_modules/@types/typings/index.d.ts", "/a/node_modules/@types/typings/lib.d.ts"]);
+            });
+
+            it("should support files without extensions", () => {
+                const host = new fakes.FakeServerHost({ lib: true }, /*files*/ {
+                    "/a/compile": `let x = 1`,
+                });
+
+                const watch = createWatchOfFilesAndCompilerOptions(["/a/compile"], host, { allowNonTsExtensions: true });
+                checkProgramActualFiles(watch(), ["/a/compile", fakes.FakeServerHost.libPath]);
+            });
+
+            it("Options Diagnostic locations reported correctly with changes in configFile contents when options change", () => {
+                const configFileContentComment =
+                    `    // comment\n` +
+                    `    // More comment\n`;
+                const configFileContentWithComment =
+                    `{\n` +
+                    configFileContentComment +
+                    `    "compilerOptions": {\n` +
+                    `        "allowJs": true,\n` +
+                    `        "declaration": true\n` +
+                    `    }\n` +
+                    `}`;
+                const configFileContentWithoutComment =
+                    `{\n` +
+                    `    "compilerOptions": {\n` +
+                    `        "allowJs": true,\n` +
+                    `        "declaration": true\n` +
+                    `    }\n` +
+                    `}`;
+
+                const host = new fakes.FakeServerHost({ lib: true }, /*files*/ {
+                    "/a/b/app.ts": `let x = 10`,
+                    "/a/b/tsconfig.json": configFileContentWithComment,
+                });
+
+                const watch = createWatchOfConfigFile("/a/b/tsconfig.json", host);
+                const initialErrors = [
+                    createExclusiveCompilerOptionDiagnostic(watch(), configFileContentWithComment, "allowJs", "declaration", /*checkFirst*/ true),
+                    createExclusiveCompilerOptionDiagnostic(watch(), configFileContentWithComment, "allowJs", "declaration", /*checkFirst*/ false)
+                ];
+                checkOutputErrors(host, initialErrors, /*errorsPosition*/ ExpectedOutputErrorsPosition.AfterCompilationStarting);
+
+                host.vfs.writeFileSync("/a/b/tsconfig.json", configFileContentWithoutComment);
+                host.runQueuedTimeoutCallbacks();
+                const nowErrors = [
+                    createExclusiveCompilerOptionDiagnostic(watch(), configFileContentWithoutComment, "allowJs", "declaration", /*checkFirst*/ true),
+                    createExclusiveCompilerOptionDiagnostic(watch(), configFileContentWithoutComment, "allowJs", "declaration", /*checkFirst*/ false)
+                ];
+                checkOutputErrors(host, nowErrors, /*errorsPosition*/ ExpectedOutputErrorsPosition.AfterFileChangeDetected);
+
+                assert.equal(nowErrors[0].start, initialErrors[0].start - configFileContentComment.length);
+                assert.equal(nowErrors[1].start, initialErrors[1].start - configFileContentComment.length);
+            });
+
+            it("should not trigger recompilation because of program emit", () => {
+                const proj = "/user/username/projects/myproject";
+                const host = new fakes.FakeServerHost({ lib: true, vfs: { currentDirectory: proj } }, /*files*/ { [proj]: {
+                    "file1.ts": `export const c = 30;`,
+                    "src/file2.ts": `import {c} from "file1"; export const d = 30;`,
+                    "tsconfig.json": JSON.stringify({
+                        compilerOptions: {
+                            module: "amd",
+                            outDir: "build"
+                        }
+                    })
+                }});
+                const watch = createWatchOfConfigFile(`${proj}/tsconfig.json`, host, /*maxNumberOfFilesToIterateForInvalidation*/1);
+                checkProgramActualFiles(watch(), [`${proj}/file1.ts`, `${proj}/src/file2.ts`, fakes.FakeServerHost.libPath]);
+
+                assert.isTrue(host.fileExists("build/file1.js"));
+                assert.isTrue(host.fileExists("build/src/file2.js"));
+
+                // This should be 0
+                host.checkTimeoutQueueLengthAndRun(0);
+            });
+
+            it("shouldnt report error about unused function incorrectly when file changes from global to module", () => {
+                const getFileContent = (asModule: boolean) => `
+                        function one() {}
+                        ${asModule ? "export " : ""}function two() {
+                          return function three() {
+                            one();
+                          }
+                        }`;
+                const host = new fakes.FakeServerHost({ lib: true }, /*files*/ {
+                    "/a/b/file.ts": getFileContent(/*asModule*/ false)
+                });
+                const watch = createWatchOfFilesAndCompilerOptions(["/a/b/file.ts"], host, {
+                    noUnusedLocals: true
+                });
+                checkProgramActualFiles(watch(), ["/a/b/file.ts", fakes.FakeServerHost.libPath]);
+                checkOutputErrors(host, [], ExpectedOutputErrorsPosition.AfterCompilationStarting);
+
+                host.writeFile("/a/b/file.ts", getFileContent(/*asModule*/ true));
+                host.runQueuedTimeoutCallbacks();
+                checkProgramActualFiles(watch(), ["/a/b/file.ts", fakes.FakeServerHost.libPath]);
+                checkOutputErrors(host, [], ExpectedOutputErrorsPosition.AfterFileChangeDetected);
+            });
+        });
+
+        describe("emit once", () => {
+            function verifyFilesEmittedOnce(useOutFile: boolean) {
+                const configContent = JSON.stringify({
+                    compilerOptions: useOutFile ?
+                        { outFile: "../output/common.js", target: "es5" } :
+                        { outDir: "../output", target: "es5" },
+                    files: [
+                        "/a/b/output/AnotherDependency/file1.d.ts",
+                        "/a/b/dependencies/file2.d.ts",
+                        "/a/b/project/src/main.ts",
+                        "/a/b/project/src/main2.ts"
+                    ]
+                });
+
+                const host = new fakes.FakeServerHost({}, /*files*/ {
+                    "/a/b/output/AnotherDependency/file1.d.ts": `declare namespace Common.SomeComponent.DynamicMenu { enum Z { Full = 0, Min = 1, Average = 2, } }`,
+                    "/a/b/dependencies/file2.d.ts": `declare namespace Dependencies.SomeComponent { export class SomeClass { version: string; } }`,
+                    "/a/b/project/src/main.ts": `namespace Main { export function fooBar() { } }`,
+                    "/a/b/project/src/main2.ts": `namespace main.file4 { import DynamicMenu = Common.SomeComponent.DynamicMenu; export function foo(a: DynamicMenu.z) { } }`,
+                    "/a/b/project/tsconfig.json": configContent,
+                });
+
+                const writeFileSpy = spy(host, "writeFile");
+
+                createWatchOfConfigFile("/a/b/project/tsconfig.json", host);
+
+                if (useOutFile) {
+                    writeFileSpy
+                        .verify(_ => _("/a/b/output/common.js", Arg.string(), Arg.any()), Times.once())
+                        .verify(_ => _(Arg.string(), Arg.string(), Arg.any()), Times.once())
+                        .revoke();
+                }
+                else {
+                    writeFileSpy
+                        .verify(_ => _("/a/b/output/main.js", Arg.string(), Arg.any()), Times.once())
+                        .verify(_ => _("/a/b/output/main2.js", Arg.string(), Arg.any()), Times.once())
+                        .verify(_ => _(Arg.string(), Arg.string(), Arg.any()), Times.exactly(2))
+                        .revoke();
+                }
+            }
+
+            it("with --outFile and multiple declaration files in the program", () => {
+                verifyFilesEmittedOnce(/*useOutFile*/ true);
+            });
+
+            it("without --outFile and multiple declaration files in the program", () => {
+                verifyFilesEmittedOnce(/*useOutFile*/ false);
+            });
+        });
+
+        describe("emit", () => {
+            function writeFile(host: fakes.FakeServerHost, path: string, content: string) {
+                vfsutils.writeFile(host.vfs, path, content);
+            }
+
+            function writeConfigFile(host: fakes.FakeServerHost, path: string, config: any = {}) {
+                const compilerOptions = (config.compilerOptions || (config.compilerOptions = {}));
+                compilerOptions.listEmittedFiles = true;
+                writeFile(host, path, JSON.stringify(config));
+            }
+
+            function waitAndCheckAffectedFiles(host: fakes.FakeServerHost, affectedFiles: ReadonlyArray<string>, unaffectedFiles?: ReadonlyArray<string>) {
+                host.checkTimeoutQueueLengthAndRun(1);
+                checkAffectedFiles(host, affectedFiles, unaffectedFiles);
+            }
+
+            function checkAffectedFiles(host: fakes.FakeServerHost, affectedFiles: ReadonlyArray<string>, unaffectedFiles?: ReadonlyArray<string>) {
+                affectedFiles = getEmittedLines(affectedFiles, host, formatOutputFile);
+                host.checkOutputContains(affectedFiles);
+                if (unaffectedFiles) {
+                    unaffectedFiles = getEmittedLines(unaffectedFiles, host, formatOutputFile);
+                    unaffectedFiles = mapDefined(unaffectedFiles, line => contains(affectedFiles, line) ? undefined : line);
+                    host.checkOutputDoesNotContain(unaffectedFiles);
+                }
+                host.clearOutput();
+            }
+
+            describe("affected files", () => {
+                describe("with --outFile or --out", () => {
+                    const configFilePath = "/a/tsconfig.json";
+                    const file1Path = "/a/a.ts";
+                    const file1OutputPath = "/a/a.js";
+                    const file2Path = "/a/b.ts";
+                    const file2OutputPath = "/a/b.js";
+                    const commonOutputPaths: ReadonlyArray<string> = [file1OutputPath, file2OutputPath];
+
+                    function writeCommonFiles(host: fakes.FakeServerHost) {
+                        writeFile(host, file1Path, `let x = 1`);
+                        writeFile(host, file2Path, `let y = 1`);
+                    }
+
+                    it("if neither is set", () => {
+                        const host = new fakes.FakeServerHost({ lib: true });
+                        writeCommonFiles(host);
+                        writeConfigFile(host, configFilePath);
+
+                        createWatchOfConfigFile(configFilePath, host);
+                        checkAffectedFiles(host, commonOutputPaths);
+
+                        writeFile(host, file1Path, `let x = 11`);
+                        waitAndCheckAffectedFiles(host, [file1OutputPath], commonOutputPaths);
+                    });
+
+                    it("if --out is set", () => {
+                        const host = new fakes.FakeServerHost({ lib: true });
+                        writeCommonFiles(host);
+                        writeConfigFile(host, configFilePath, { compilerOptions: { out: "/a/out.js" } });
+
+                        createWatchOfConfigFile(configFilePath, host);
+                        checkAffectedFiles(host, ["/a/out.js"], commonOutputPaths);
+
+                        writeFile(host, file1Path, `let x = 11`);
+                        waitAndCheckAffectedFiles(host, ["/a/out.js"], commonOutputPaths);
+                    });
+
+                    it("if --outFile is set", () => {
+                        const host = new fakes.FakeServerHost({ lib: true });
+                        writeCommonFiles(host);
+                        writeConfigFile(host, configFilePath, { compilerOptions: { outFile: "/a/out.js" } });
+
+                        createWatchOfConfigFile(configFilePath, host);
+                        checkAffectedFiles(host, ["/a/out.js"], commonOutputPaths);
+
+                        writeFile(host, file1Path, `let x = 11`);
+                        waitAndCheckAffectedFiles(host, ["/a/out.js"], commonOutputPaths);
+                    });
+
+                });
+
+                describe("for configured projects", () => {
+                    const configFilePath = "/a/b/tsconfig.json";
+                    const file1Consumer1Path = "/a/b/file1Consumer1.ts";
+                    const file1Consumer1OutputPath = "/a/b/file1Consumer1.js";
+                    const file1Consumer2Path = "/a/b/file1Consumer2.ts";
+                    const file1Consumer2OutputPath = "/a/b/file1Consumer2.js";
+                    const moduleFile1Path = "/a/b/moduleFile1.ts";
+                    const moduleFile1OutputPath = "/a/b/moduleFile1.js";
+                    const moduleFile2Path = "/a/b/moduleFile2.ts";
+                    const moduleFile2OutputPath = "/a/b/moduleFile2.js";
+                    const globalFile3Path = "/a/b/globalFile3.ts";
+                    const globalFile3OutputPath = "/a/b/globalFile3.js";
+                    const commonOutputPaths: ReadonlyArray<string> = [
+                        file1Consumer1OutputPath,
+                        file1Consumer2OutputPath,
+                        moduleFile1OutputPath,
+                        moduleFile2OutputPath,
+                        globalFile3OutputPath
+                    ];
+
+                    function writeCommonFiles(host: fakes.FakeServerHost, files?: string[]) {
+                        if (!files || ts.contains(files, moduleFile1Path)) {
+                            writeFile(host, moduleFile1Path, `export function Foo() { };`);
+                        }
+                        if (!files || ts.contains(files, moduleFile2Path)) {
+                            writeFile(host, moduleFile2Path, `export var Foo4 = 10;`);
+                        }
+                        if (!files || ts.contains(files, file1Consumer1Path)) {
+                            writeFile(host, file1Consumer1Path, `import {Foo} from "./moduleFile1"; export var y = 10;`);
+                        }
+                        if (!files || ts.contains(files, file1Consumer2Path)) {
+                            writeFile(host, file1Consumer2Path, `import {Foo} from "./moduleFile1"; let z = 10;`);
+                        }
+                        if (!files || ts.contains(files, globalFile3Path)) {
+                            writeFile(host, globalFile3Path, `interface GlobalFoo { age: number }`);
+                        }
+                    }
+
+                    it("should contains only itself if a module file's shape didn't change, and all files referencing it if its shape changed", () => {
+                        const host = new fakes.FakeServerHost({ lib: true });
+                        writeCommonFiles(host);
+                        writeConfigFile(host, configFilePath);
+
+                        createWatchOfConfigFile(configFilePath, host);
+                        checkAffectedFiles(host, commonOutputPaths);
+
+                        // Make a change to moduleFile1 that changes its external shape
+                        writeFile(host, moduleFile1Path, `export var T: number;export function Foo() { };`);
+                        waitAndCheckAffectedFiles(host, [moduleFile1OutputPath, file1Consumer1OutputPath, file1Consumer2OutputPath], commonOutputPaths);
+
+                        // Make a change to moduleFile1 that does not change its external shape
+                        writeFile(host, moduleFile1Path, `export var T: number;export function Foo() { console.log('hi'); };`);
+                        waitAndCheckAffectedFiles(host, [moduleFile1OutputPath], commonOutputPaths);
+                    });
+
+                    it("should be up-to-date with the reference map changes", () => {
+                        const host = new fakes.FakeServerHost({ lib: true });
+                        writeCommonFiles(host);
+                        writeConfigFile(host, configFilePath);
+
+                        createWatchOfConfigFile(configFilePath, host);
+                        checkAffectedFiles(host, commonOutputPaths);
+
+                        // Remove import of moduleFile1 from file1Consumer1. Should only affect itself.
+                        writeFile(host, file1Consumer1Path, `export let y = Foo();`);
+                        waitAndCheckAffectedFiles(host, [file1Consumer1OutputPath], commonOutputPaths);
+
+                        // Add additional export to moduleFile1. Should not affect file1Consumer1
+                        writeFile(host, moduleFile1Path, `export var T: number;export function Foo() { };`);
+                        waitAndCheckAffectedFiles(host, [moduleFile1OutputPath, file1Consumer2OutputPath], commonOutputPaths);
+
+                        // Restore import of moduleFile1 to file1Consumer1. Should only affect itself.
+                        writeFile(host, file1Consumer1Path, `import {Foo} from "./moduleFile1";let y = Foo();`);
+                        waitAndCheckAffectedFiles(host, [file1Consumer1OutputPath], commonOutputPaths);
+
+                        // Add additional export to moduleFile1. Should now also affect file1Consumer1.
+                        writeFile(host, moduleFile1Path, `export var T: number;export var T2: string;export function Foo() { };`);
+                        waitAndCheckAffectedFiles(host, [moduleFile1OutputPath, file1Consumer1OutputPath, file1Consumer2OutputPath], commonOutputPaths);
+
+                        // Multiple file edits in one go.
+                        writeFile(host, file1Consumer1Path, `export let y = Foo();`);
+                        writeFile(host, moduleFile1Path, `export var T: number;export function Foo() { };`);
+                        waitAndCheckAffectedFiles(host, [moduleFile1OutputPath, file1Consumer1OutputPath, file1Consumer2OutputPath], commonOutputPaths);
+                    });
+
+                    it("should be up-to-date with deleted files", () => {
+                        const host = new fakes.FakeServerHost({ lib: true });
+                        writeCommonFiles(host);
+                        writeConfigFile(host, configFilePath);
+
+                        createWatchOfConfigFile(configFilePath, host);
+                        checkAffectedFiles(host, commonOutputPaths);
+
+                        // Change the content of moduleFile1 to `export var T: number;export function Foo() { };`
+                        writeFile(host, moduleFile1Path, `export var T: number;export function Foo() { };`);
+
+                        // Delete file1Consumer2
+                        host.vfs.unlinkSync(file1Consumer2Path);
+                        waitAndCheckAffectedFiles(host, [moduleFile1OutputPath, file1Consumer1OutputPath], commonOutputPaths);
+                    });
+
+                    it("should be up-to-date with newly created files", () => {
+                        const host = new fakes.FakeServerHost({ lib: true });
+                        writeCommonFiles(host);
+                        writeConfigFile(host, configFilePath);
+
+                        createWatchOfConfigFile(configFilePath, host);
+                        checkAffectedFiles(host, commonOutputPaths);
+
+                        writeFile(host, "/a/b/file1Consumer3.ts", `import {Foo} from "./moduleFile1"; let y = Foo();`);
+                        writeFile(host, moduleFile1Path, `export var T: number;export function Foo() { };`);
+                        waitAndCheckAffectedFiles(host, [moduleFile1OutputPath, file1Consumer1OutputPath, "/a/b/file1Consumer3.js", file1Consumer2OutputPath], commonOutputPaths);
+                    });
+
+                    it("should detect changes in non-root files", () => {
+                        const host = new fakes.FakeServerHost({ lib: true });
+                        writeCommonFiles(host, [file1Consumer1Path, moduleFile1Path]);
+                        writeConfigFile(host, configFilePath, { files: [file1Consumer1Path] });
+
+                        createWatchOfConfigFile(configFilePath, host);
+                        checkAffectedFiles(host, [file1Consumer1OutputPath, moduleFile1OutputPath]);
+
+                        // Add export to moduleFile1. Should affect moduleFile1 and file1Consumer1.
+                        writeFile(host, moduleFile1Path, `export var T: number;export function Foo() { };`);
+                        waitAndCheckAffectedFiles(host, [moduleFile1OutputPath, file1Consumer1OutputPath]);
+
+                        // Change moduleFile1 internal. Should only affect moduleFile1.
+                        writeFile(host, moduleFile1Path, `export var T: number;export function Foo() { };var T1: number;`);
+                        waitAndCheckAffectedFiles(host, [moduleFile1OutputPath], [file1Consumer1OutputPath]);
+                    });
+
+                    it("should return all files if a global file changed shape", () => {
+                        const host = new fakes.FakeServerHost({ lib: true });
+                        writeCommonFiles(host);
+                        writeConfigFile(host, configFilePath);
+
+                        createWatchOfConfigFile(configFilePath, host);
+                        checkAffectedFiles(host, commonOutputPaths);
+
+                        // Add declaration to global. Should affect all files.
+                        writeFile(host, globalFile3Path, `interface GlobalFoo { age: number }\nvar T2: string;`);
+                        waitAndCheckAffectedFiles(host, commonOutputPaths);
+                    });
+
+                    it("should always return the file itself if '--isolatedModules' is specified", () => {
+                        const host = new fakes.FakeServerHost({ lib: true });
+                        writeCommonFiles(host);
+                        writeConfigFile(host, configFilePath, { compilerOptions: { isolatedModules: true } });
+
+                        createWatchOfConfigFile(configFilePath, host);
+                        checkAffectedFiles(host, commonOutputPaths);
+
+                        // Add export to moduleFile1. Should only affect moduleFile1.
+                        writeFile(host, moduleFile1Path, `export var T: number;export function Foo() { };`);
+                        waitAndCheckAffectedFiles(host, [moduleFile1OutputPath], commonOutputPaths);
+                    });
+
+                    it("should always return the file itself if '--out' or '--outFile' is specified", () => {
+                        const host = new fakes.FakeServerHost({ lib: true });
+                        writeCommonFiles(host);
+                        writeConfigFile(host, configFilePath, { compilerOptions: { module: "system", outFile: "/a/b/out.js" } });
+
+                        createWatchOfConfigFile(configFilePath, host);
+                        checkAffectedFiles(host, ["/a/b/out.js"]);
+
+                        writeFile(host, moduleFile1Path, `export var T: number;export function Foo() { };`);
+                        waitAndCheckAffectedFiles(host, ["/a/b/out.js"]);
+                    });
+
+                    it("should return cascaded affected file list", () => {
+                        const host = new fakes.FakeServerHost({ lib: true });
+                        writeCommonFiles(host);
+                        writeConfigFile(host, configFilePath);
+
+                        createWatchOfConfigFile(configFilePath, host);
+                        checkAffectedFiles(host, commonOutputPaths);
+
+                        writeFile(host, "/a/b/file1Consumer1Consumer1.ts", `import {y} from "./file1Consumer1";`);
+                        writeFile(host, file1Consumer1Path, `import {Foo} from "./moduleFile1"; export var y = 10; export var T: number;`);
+                        waitAndCheckAffectedFiles(host, [file1Consumer1OutputPath, "/a/b/file1Consumer1Consumer1.js"], commonOutputPaths);
+
+                        // Doesn't change the shape of file1Consumer1
+                        writeFile(host, moduleFile1Path, `export var T: number;export function Foo() { };`);
+                        waitAndCheckAffectedFiles(host, [moduleFile1OutputPath, file1Consumer1OutputPath, file1Consumer2OutputPath], commonOutputPaths);
+
+                        // Change both files before the timeout
+                        writeFile(host, file1Consumer1Path, `import {Foo} from "./moduleFile1"; export var y = 10; export var T: number; export var T2: number;`);
+                        writeFile(host, moduleFile1Path, `export var T2: number;export function Foo() { };`);
+                        waitAndCheckAffectedFiles(host, [moduleFile1OutputPath, file1Consumer1OutputPath, file1Consumer2OutputPath, "/a/b/file1Consumer1Consumer1.js"], commonOutputPaths);
+                    });
+
+                    it("should work fine for files with circular references", () => {
+                        // TODO: do not exit on such errors? Just continue to watch the files for update in watch mode
+                        const host = new fakes.FakeServerHost({ lib: true });
+                        writeFile(host, "/a/b/file1.ts", `/// <reference path="./file2.ts" />\nexport var t1 = 10;`);
+                        writeFile(host, "/a/b/file2.ts", `/// <reference path="./file1.ts" />\nexport var t2 = 10;`);
+                        writeConfigFile(host, configFilePath);
+
+                        createWatchOfConfigFile(configFilePath, host);
+                        checkAffectedFiles(host, ["/a/b/file1.js", "/a/b/file2.js"]);
+
+                        writeFile(host, "/a/b/file1.ts", `/// <reference path="./file2.ts" />\nexport var t1 = 10;\nexport var t3 = 10;`);
+                        waitAndCheckAffectedFiles(host, ["/a/b/file1.js", "/a/b/file2.js"]);
+                    });
+
+                    it("should detect removed code file", () => {
+                        const host = new fakes.FakeServerHost({ lib: true });
+                        writeFile(host, "/a/b/referenceFile1.ts", `/// <reference path="./moduleFile1.ts" />\nexport var x = Foo();`);
+                        writeCommonFiles(host, [moduleFile1Path]);
+                        writeConfigFile(host, configFilePath);
+
+                        createWatchOfConfigFile(configFilePath, host);
+                        checkAffectedFiles(host, ["/a/b/referenceFile1.js", moduleFile1OutputPath]);
+
+                        host.vfs.unlinkSync(moduleFile1Path);
+                        waitAndCheckAffectedFiles(host, ["/a/b/referenceFile1.js"], [moduleFile1OutputPath]);
+                    });
+
+                    it("should detect non-existing code file", () => {
+                        const host = new fakes.FakeServerHost({ lib: true });
+                        writeFile(host, "/a/b/referenceFile1.ts", `/// <reference path="./moduleFile2.ts" />\nexport var x = Foo();`);
+                        writeConfigFile(host, configFilePath);
+
+                        createWatchOfConfigFile(configFilePath, host);
+                        checkAffectedFiles(host, ["/a/b/referenceFile1.js"]);
+
+                        writeFile(host, "/a/b/referenceFile1.ts", `/// <reference path="./moduleFile2.ts" />\nexport var x = Foo();\nexport var yy = Foo();`);
+                        waitAndCheckAffectedFiles(host, ["/a/b/referenceFile1.js"]);
+
+                        writeCommonFiles(host, [moduleFile2Path]);
+                        waitAndCheckAffectedFiles(host, ["/a/b/referenceFile1.js", moduleFile2OutputPath]);
+                    });
+                });
+            });
+
+            describe("file content", () => {
+                theory("handles new lines", [
+                    { title: "\\r\\n", args: ["\r\n"] },
+                    { title: "\\n", args: ["\n"] }
+                ], (newLine: "\r\n" | "\n") => {
+                    const host = new fakes.FakeServerHost({ newLine });
+                    writeFile(host, "/a/app.ts", `var x = 1;${newLine}var y = 2;`);
+
+                    createWatchOfFilesAndCompilerOptions(["/a/app.ts"], host, { listEmittedFiles: true });
+                    checkAffectedFiles(host, ["/a/app.js"]);
+
+                    assert.isTrue(host.fileExists("/a/app.js"));
+                    assert.strictEqual(host.readFile("/a/app.js"), `var x = 1;${newLine}var y = 2;${newLine}`);
+
+                    writeFile(host, "/a/app.ts", `var x = 1;${newLine}var y = 2;${newLine}var z = 3;`);
+                    waitAndCheckAffectedFiles(host, ["/a/app.js"]);
+
+                    assert.isTrue(host.fileExists("/a/app.js"));
+                    assert.strictEqual(host.readFile("/a/app.js"), `var x = 1;${newLine}var y = 2;${newLine}var z = 3;${newLine}`);
+                });
+
+                it("should emit specified file", () => {
+                    const host = new fakes.FakeServerHost({ newLine: "\r\n" });
+
+                    writeFile(host, "/a/b/f1.ts", `export function Foo() { return 10; }`);
+                    writeFile(host, "/a/b/f2.ts", `import {Foo} from "./f1"; export let y = Foo();`);
+                    writeFile(host, "/a/b/f3.ts", `import {y} from "./f2"; let x = y;`);
+                    writeConfigFile(host, "/a/b/tsconfig.json");
+
+                    const writeFileSpy1 = spy(host, "writeFile");
+
+                    createWatchOfConfigFile("/a/b/tsconfig.json", host);
+                    checkAffectedFiles(host, ["/a/b/f1.js", "/a/b/f2.js", "/a/b/f3.js"]);
+
+                    writeFileSpy1
+                        .verify(_ => _("/a/b/f1.js", `"use strict";\r\nexports.__esModule = true;\r\nfunction Foo() { return 10; }\r\nexports.Foo = Foo;\r\n`, Arg.any()), Times.once())
+                        .verify(_ => _("/a/b/f2.js", `"use strict";\r\nexports.__esModule = true;\r\nvar f1_1 = require("./f1");\r\nexports.y = f1_1.Foo();\r\n`, Arg.any()), Times.once())
+                        .verify(_ => _("/a/b/f3.js", `"use strict";\r\nexports.__esModule = true;\r\nvar f2_1 = require("./f2");\r\nvar x = f2_1.y;\r\n`, Arg.any()), Times.once())
+                        .revoke();
+
+                    const writeFileSpy2 = spy(host, "writeFile");
+
+                    writeFile(host, "/a/b/f1.ts", `export function Foo() { return 10; }export function foo2() { return 2; }`);
+                    waitAndCheckAffectedFiles(host, ["/a/b/f1.js", "/a/b/f2.js"], ["/a/b/f3.js"]);
+
+                    writeFileSpy2
+                        .verify(_ => _("/a/b/f1.js", `"use strict";\r\nexports.__esModule = true;\r\nfunction Foo() { return 10; }\r\nexports.Foo = Foo;\r\nfunction foo2() { return 2; }\r\nexports.foo2 = foo2;\r\n`, Arg.any()), Times.once())
+                        .verify(_ => _("/a/b/f2.js", `"use strict";\r\nexports.__esModule = true;\r\nvar f1_1 = require("./f1");\r\nexports.y = f1_1.Foo();\r\n`, Arg.any()), Times.once())
+                        .verify(_ => _("/a/b/f3.js", Arg.string(), Arg.any()), Times.none())
+                        .revoke();
+                });
+
+                it("Elides const enums correctly in incremental compilation", () => {
+                    const host = new fakes.FakeServerHost({ lib: true, newLine: "\n" });
+
+                    writeFile(host, "/user/someone/projects/myproject/file1.ts", `export const enum E1 { V = 1 }`);
+                    writeFile(host, "/user/someone/projects/myproject/file2.ts", `import { E1 } from "./file1"; export const enum E2 { V = E1.V }`);
+                    writeFile(host, "/user/someone/projects/myproject/file3.ts", `import { E2 } from "./file2"; const v: E2 = E2.V;`);
+
+                    const writeFileSpy1 = spy(host, "writeFile");
+
+                    createWatchOfFilesAndCompilerOptions(["/user/someone/projects/myproject/file1.ts", "/user/someone/projects/myproject/file2.ts", "/user/someone/projects/myproject/file3.ts"], host, { listEmittedFiles: true });
+                    checkAffectedFiles(host, ["/user/someone/projects/myproject/file1.js", "/user/someone/projects/myproject/file2.js", "/user/someone/projects/myproject/file3.js"]);
+
+                    writeFileSpy1
+                        .verify(_ => _("/user/someone/projects/myproject/file1.js", `"use strict";\nexports.__esModule = true;\n`, Arg.any()), Times.once())
+                        .verify(_ => _("/user/someone/projects/myproject/file2.js", `"use strict";\nexports.__esModule = true;\n`, Arg.any()), Times.once())
+                        .verify(_ => _("/user/someone/projects/myproject/file3.js", `"use strict";\nexports.__esModule = true;\nvar v = 1 /* V */;\n`, Arg.any()), Times.once())
+                        .revoke();
+
+                    const writeFileSpy2 = spy(host, "writeFile");
+
+                    writeFile(host, "/user/someone/projects/myproject/file1.ts", `export const enum E1 { V = 1 }function foo2() { return 2; }`);
+                    waitAndCheckAffectedFiles(host, ["/user/someone/projects/myproject/file1.js"], ["/user/someone/projects/myproject/file2.js", "/user/someone/projects/myproject/file3.js"]);
+
+                    writeFileSpy2
+                        .verify(_ => _("/user/someone/projects/myproject/file1.js", `"use strict";\nexports.__esModule = true;\nfunction foo2() { return 2; }\n`, Arg.any()), Times.once())
+                        .verify(_ => _("/user/someone/projects/myproject/file2.js", Arg.string(), Arg.any()), Times.none())
+                        .verify(_ => _("/user/someone/projects/myproject/file3.js", Arg.string(), Arg.any()), Times.none())
+                        .revoke();
+                });
+            });
+        });
+
+        describe("module resolution caching", () => {
+            it("works", () => {
+                const rootContent1 = `import {x} from "f1"`;
+                const importedContent = `foo()`;
+
+                const host = new fakes.FakeServerHost({ lib: true }, /*files*/ {
+                    "/a/d/f0.ts": rootContent1,
+                    "/a/f1.ts": importedContent,
+                });
+
+                const watch = createWatchOfFilesAndCompilerOptions(["/a/d/f0.ts"], host, { module: ModuleKind.AMD });
+
+                // ensure that imported file was found
+                checkOutputErrors(host, [
+                    createFileIsNotAModuleDiagnostic(watch(), "/a/d/f0.ts", rootContent1, "f1", "/a/f1.ts"),
+                    createCannotFindNameDiagnostic(watch(), "/a/f1.ts", importedContent, "foo")
+                ], /*errorsPosition*/ ExpectedOutputErrorsPosition.AfterCompilationStarting);
+
+                // spy on calls to fileExists to make sure that disk is not touched
+                const fileExistsSpy1 = spy(host, "fileExists");
+
+                // write file and trigger synchronization
+                const rootContent2 = `import {x} from "f1"\nvar x: string = 1;`;
+                host.vfs.writeFileSync("/a/d/f0.ts", rootContent2);
+                host.runQueuedTimeoutCallbacks();
+
+                // verify fileExists was not called.
+                fileExistsSpy1
+                    .verify(_ => _(Arg.any()), Times.none())
+                    .revoke();
+
+                // ensure file has correct number of errors after edit
+                checkOutputErrors(host, [
+                    createFileIsNotAModuleDiagnostic(watch(), "/a/d/f0.ts", rootContent1, "f1", "/a/f1.ts"),
+                    createFileDiagnostic(getFile(watch(), "/a/d/f0.ts"), rootContent2.indexOf("var x") + "var ".length, "x".length, Diagnostics.Type_0_is_not_assignable_to_type_1, "1", "string"),
+                    createCannotFindNameDiagnostic(watch(), "/a/f1.ts", importedContent, "foo")
+                ], /*errorsPosition*/ ExpectedOutputErrorsPosition.AfterFileChangeDetected);
+
+                // spy on calls to fileExists to make sure LSHost only searches for 'f2'
+                const fileExistsSpy2 = spy(host, "fileExists");
+
+                // write file and trigger synchronization
+                const rootContent3 = `import {x} from "f2"`;
+                host.vfs.writeFileSync("/a/d/f0.ts", rootContent3);
+                host.runQueuedTimeoutCallbacks();
+
+                // verify fileExists was called correctly
+                fileExistsSpy2
+                    .verify(_ => _(Arg.includes("/f2.")), Times.atLeastOnce())
+                    .verify(_ => _(Arg.not(Arg.includes("/f2."))), Times.none())
+                    .revoke();
+
+                // ensure file has correct number of errors after edit
+                checkOutputErrors(host, [
+                    createCannotFindModuleDiagnostic(watch(), "/a/d/f0.ts", rootContent3, "f2")
+                ], /*errorsPosition*/ ExpectedOutputErrorsPosition.AfterFileChangeDetected);
+
+                // spy on calls to fileExists to make sure LSHost only searches for 'f1'
+                const fileExistsSpy3 = spy(host, "fileExists");
+
+                // write file and trigger synchronization
+                const rootContent4 = `import {x} from "f1"`;
+                host.vfs.writeFileSync("/a/d/f0.ts", rootContent4);
+                host.runQueuedTimeoutCallbacks();
+
+                // verify fileExists was called correctly
+                fileExistsSpy3
+                    .verify(_ => _(Arg.includes("/f1.")), Times.atLeastOnce())
+                    .verify(_ => _(Arg.not(Arg.includes("/f1."))), Times.none())
+                    .revoke();
+
+                checkOutputErrors(host, [
+                    createFileIsNotAModuleDiagnostic(watch(), "/a/d/f0.ts", rootContent1, "f1", "/a/f1.ts"),
+                    createCannotFindNameDiagnostic(watch(), "/a/f1.ts", importedContent, "foo")
+                ], /*errorsPosition*/ ExpectedOutputErrorsPosition.AfterFileChangeDetected);
+            });
+
+            it("loads missing files from disk", () => {
+                const rootContent1 = `import {x} from "bar"`;
+
+                const host = new fakes.FakeServerHost({ lib: true }, /*files*/ {
+                    "/a/foo.ts": rootContent1,
+                });
+
+                // spy on calls to fileExists when starting watch mode
+                const fileExistsSpy1 = spy(host, "fileExists");
+
+                const watch = createWatchOfFilesAndCompilerOptions(["/a/foo.ts"], host, { module: ModuleKind.AMD });
+
+                // verify fileExists was called correctly
+                fileExistsSpy1
+                    .verify(_ => _(Arg.includes("/bar.")), Times.atLeastOnce())
+                    .revoke();
+
+                checkOutputErrors(host, [
+                    createCannotFindModuleDiagnostic(watch(), "/a/foo.ts", rootContent1, "bar")
+                ], /*errorsPosition*/ ExpectedOutputErrorsPosition.AfterCompilationStarting);
+
+                // spy on calls to fileExists after synchronization is triggered
+                const fileExistsSpy2 = spy(host, "fileExists");
+
+                host.vfs.writeFileSync("/a/foo.ts", `import {y} from "bar"`);
+                host.vfs.writeFileSync("/a/bar.d.ts", `export const y = 1;`);
+                host.runQueuedTimeoutCallbacks();
+
+                // verify fileExists was called correctly
+                fileExistsSpy2
+                    .verify(_ => _(Arg.includes("/bar.")), Times.atLeastOnce())
+                    .revoke();
+
+                checkOutputErrors(host, emptyArray, /*errorsPosition*/ ExpectedOutputErrorsPosition.AfterFileChangeDetected);
+            });
+
+            it("should compile correctly when resolved module goes missing and then comes back (module is not part of the root)", () => {
+                const rootContent = `import {x} from "bar"`;
+                const importedContent = `export const y = 1;export const x = 10;`;
+
+                const host = new fakes.FakeServerHost({ lib: true }, /*files*/ {
+                    "/a/foo.ts": rootContent,
+                    "/a/bar.d.ts": importedContent,
+                });
+
+                // spy on fileExists when starting watch mode
+                const fileExistsSpy1 = spy(host, "fileExists");
+
+                const watch = createWatchOfFilesAndCompilerOptions(["/a/foo.ts"], host, { module: ModuleKind.AMD });
+
+                // verify fileExists was called correctly
+                fileExistsSpy1
+                    .verify(_ => _(Arg.includes("/bar.")), Times.atLeastOnce())
+                    .revoke();
+
+                checkOutputErrors(host, emptyArray, /*errorsPosition*/ ExpectedOutputErrorsPosition.AfterCompilationStarting);
+
+                // spy on fileExists when triggering synchronization
+                const fileExistsSpy2 = spy(host, "fileExists");
+
+                host.vfs.unlinkSync("/a/bar.d.ts");
+                host.runQueuedTimeoutCallbacks();
+
+                // verify fileExists was called correctly
+                fileExistsSpy2
+                    .verify(_ => _(Arg.includes("/bar.")), Times.atLeastOnce())
+                    .revoke();
+
+                checkOutputErrors(host, [
+                    createCannotFindModuleDiagnostic(watch(), "/a/foo.ts", rootContent, "bar")
+                ], /*errorsPosition*/ ExpectedOutputErrorsPosition.AfterFileChangeDetected);
+
+                // spy on fileExists when triggering synchronization
+                const fileExistsSpy3 = spy(host, "fileExists");
+
+                host.vfs.writeFileSync("/a/bar.d.ts", importedContent);
+                host.checkTimeoutQueueLengthAndRun(1);
+
+                // verify fileExists was called correctly.
+                fileExistsSpy3
+                    .verify(_ => _(Arg.includes("/bar.")), Times.atLeastOnce())
+                    .revoke();
+
+                checkOutputErrors(host, emptyArray, /*errorsPosition*/ ExpectedOutputErrorsPosition.AfterFileChangeDetected);
+            });
+
+            it("works when module resolution changes to ambient module", () => {
+                const rootContent = `import * as fs from "fs";`;
+                const host = new fakes.FakeServerHost({ vfs: { currentDirectory: "/a/b" }, lib: true }, /*files*/ {
+                    "/a/b/foo.ts": rootContent,
+                });
+
+                const watch = createWatchOfFilesAndCompilerOptions(["/a/b/foo.ts"], host, { });
+
+                checkOutputErrors(host, [
+                    createCannotFindModuleDiagnostic(watch(), "/a/b/foo.ts", rootContent, "fs")
+                ], /*errorsPosition*/ ExpectedOutputErrorsPosition.AfterCompilationStarting);
+
+                host.writeFile("/a/b/node_modules/@types/node/package.json", `{\n  "main": ""\n}\n`);
+                host.writeFile("/a/b/node_modules/@types/node/index.d.ts", `\ndeclare module "fs" {\n    export interface Stats {\n        isFile(): boolean;\n    }\n}`);
+                host.runQueuedTimeoutCallbacks();
+                checkOutputErrors(host, emptyArray, /*errorsPosition*/ ExpectedOutputErrorsPosition.AfterFileChangeDetected);
+            });
+
+            it("works when included file with ambient module changes", () => {
+                const rootContent = `import * as fs from "fs";\nimport * as u from "url";`;
+                const fileContent1 = `declare module "url" {\n    export interface Url {\n        href?: string;\n    }\n}`;
+
+                const host = new fakes.FakeServerHost({ vfs: { currentDirectory: "/a/b" }, lib: true }, /*files*/ {
+                    "/a/b/foo.ts": rootContent,
+                    "/a/b/bar.d.ts": fileContent1,
+                });
+
+                const watch = createWatchOfFilesAndCompilerOptions(["/a/b/foo.ts", "/a/b/bar.d.ts"], host, {});
+
+                checkOutputErrors(host, [
+                    createCannotFindModuleDiagnostic(watch(), "/a/b/foo.ts", rootContent, "fs")
+                ], /*errorsPosition*/ ExpectedOutputErrorsPosition.AfterCompilationStarting);
+
+                const fileContent2 = fileContent1 + `declare module "fs" {\n    export interface Stats {\n        isFile(): boolean;\n    }\n}`;
+                host.vfs.writeFileSync("/a/b/bar.d.ts", fileContent2);
+                host.runQueuedTimeoutCallbacks();
+                checkOutputErrors(host, emptyArray, /*errorsPosition*/ ExpectedOutputErrorsPosition.AfterFileChangeDetected);
+            });
+
+            it("works when reusing program with files from external library", () => {
+                const file1Content = `import module1 = require("module1");\nmodule1("hello");`;
+                const file1Output = `"use strict";\nexports.__esModule = true;\nvar module1 = require("module1");\nmodule1("hello");\n`;
+                const file2Content = `import module11 = require("module1");\nmodule11("hello");`;
+                const file2Output = `"use strict";\nexports.__esModule = true;\nvar module11 = require("module1");\nmodule11("hello");\n`;
+
+                const host = new fakes.FakeServerHost({ vfs: { currentDirectory: "/a/b/projects/myProject/" }, lib: true }, /*files*/ {
+                    "/a/b/projects/myProject/src/file1.ts": file1Content,
+                    "/a/b/projects/myProject/src/file2.ts": file2Content,
+                    "/a/b/projects/myProject/node_modules/module1/index.js": `module.exports = options => { return options.toString(); }`,
+                    "/a/b/projects/myProject/src/tsconfig.json": JSON.stringify({
+                        compilerOptions: {
+                            allowJs: true,
+                            rootDir: ".",
+                            outDir: "../dist",
+                            moduleResolution: "node",
+                            maxNodeModuleJsDepth: 1
+                        }
+                    })
+                });
+
+                // spy on calls to writeFile when starting watch mode
+                const writeFileSpy1 = spy(host, "writeFile");
+
+                const watch = createWatchOfConfigFile("/a/b/projects/myProject/src/tsconfig.json", host);
+                checkProgramActualFiles(watch(), [
+                    "/a/b/projects/myProject/src/file1.ts",
+                    "/a/b/projects/myProject/src/file2.ts",
+                    "/a/b/projects/myProject/node_modules/module1/index.js",
+                    fakes.FakeServerHost.libPath
+                ]);
+                checkOutputErrors(host, emptyArray, /*errorsPosition*/ ExpectedOutputErrorsPosition.AfterCompilationStarting);
+
+                // verify writeFile was called correctly.
+                writeFileSpy1
+                    .verify(_ => _("/a/b/projects/myProject/dist/file1.js", file1Output, Arg.any()), Times.once())
+                    .verify(_ => _("/a/b/projects/myProject/dist/file2.js", file2Output, Arg.any()), Times.once())
+                    .verify(_ => _(Arg.not(Arg.or("/a/b/projects/myProject/dist/file1.js", "/a/b/projects/myProject/dist/file2.js")), Arg.string(), Arg.any()), Times.none())
+                    .revoke();
+
+                // spy on calls to writeFile when triggering synchronization
+                const writeFileSpy2 = spy(host, "writeFile");
+
+                host.vfs.writeFileSync("/a/b/projects/myProject/src/file1.ts", file1Content + "\n;");
+                host.runQueuedTimeoutCallbacks();
+                checkProgramActualFiles(watch(), [
+                    "/a/b/projects/myProject/src/file1.ts",
+                    "/a/b/projects/myProject/src/file2.ts",
+                    "/a/b/projects/myProject/node_modules/module1/index.js",
+                    fakes.FakeServerHost.libPath
+                ]);
+                checkOutputErrors(host, emptyArray, /*errorsPosition*/ ExpectedOutputErrorsPosition.AfterFileChangeDetected);
+
+                // verify writeFile was called correctly
+                writeFileSpy2
+                    .verify(_ => _("/a/b/projects/myProject/dist/file1.js", file1Output + ";\n", Arg.any()), Times.once())
+                    .verify(_ => _(Arg.not("/a/b/projects/myProject/dist/file1.js"), Arg.string(), Arg.any()), Times.none())
+                    .revoke();
+            });
+        });
+
+        describe("with when module emit is specified as node", () => {
+            it("when instead of filechanged recursive directory watcher is invoked", () => {
+                const host = new fakes.FakeServerHost({ lib: true }, /*files*/ {
+                    "/a/rootFolder/project/Scripts/TypeScript.ts": `var z = 10;`,
+                    "/a/rootFolder/project/Scripts/Javascript.js": `var zz = 10;`,
+                    "/a/rootFolder/project/tsconfig.json": JSON.stringify({
+                        compilerOptions: {
+                            module: "none",
+                            allowJs: true,
+                            outDir: "Static/scripts/"
+                        },
+                        include: [
+                            "Scripts/**/*"
+                        ],
+                    })
+                });
+
+                const watch = createWatchOfConfigFile("/a/rootFolder/project/tsconfig.json", host);
+
+                checkProgramActualFiles(watch(), [
+                    "/a/rootFolder/project/Scripts/TypeScript.ts",
+                    "/a/rootFolder/project/Scripts/Javascript.js",
+                    fakes.FakeServerHost.libPath
+                ]);
+
+
+                host.watchFiles = false;
+                host.vfs.unlinkSync("/a/rootFolder/project/Scripts/TypeScript.ts");
+                host.runQueuedTimeoutCallbacks();
+
+                const writeFileSpy1 = spy(host, "writeFile");
+
+                host.vfs.writeFileSync("/a/rootFolder/project/Scripts/TypeScript.ts", `var zz30 = 100;`);
+                host.runQueuedTimeoutCallbacks();
+
+                checkProgramActualFiles(watch(), [
+                    "/a/rootFolder/project/Scripts/TypeScript.ts",
+                    "/a/rootFolder/project/Scripts/Javascript.js",
+                    fakes.FakeServerHost.libPath
+                ]);
+
+                writeFileSpy1
+                    .verify(_ => _("/a/rootFolder/project/Static/scripts/TypeScript.js", `var zz30 = 100;\n`, Arg.any()), Times.once())
+                    .revoke();
+            });
+        });
+
+        describe("console clearing", () => {
+            function checkConsoleClearing(diagnostics: boolean, extendedDiagnostics: boolean) {
+                const host = new fakes.FakeServerHost({ lib: true }, /*files*/ {
+                    "/a/f.ts": ""
+                });
+                let clearCount: number | undefined;
+                checkConsoleClears();
+
+                createWatchOfFilesAndCompilerOptions(["/a/f.ts"], host, { diagnostics, extendedDiagnostics });
+                checkConsoleClears();
+
+                host.writeFile("/a/f.ts", "//");
+                host.runQueuedTimeoutCallbacks();
+
+                checkConsoleClears();
+
+                function checkConsoleClears() {
+                    if (clearCount === undefined) {
+                        clearCount = 0;
+                    }
+                    else if (!diagnostics && !extendedDiagnostics) {
+                        clearCount++;
+                    }
+                    host.checkScreenClears(clearCount);
+                    return clearCount;
+                }
+            }
+
+            it("without --diagnostics or --extendedDiagnostics", () => {
+                checkConsoleClearing(/*diagnostics*/ false, /*extendedDiagnostics*/ false);
+            });
+            it("with --diagnostics", () => {
+                checkConsoleClearing(/*diagnostics*/ true, /*extendedDiagnostics*/ false);
+            });
+            it("with --extendedDiagnostics", () => {
+                checkConsoleClearing(/*diagnostics*/ false, /*extendedDiagnostics*/ true);
+            });
+        });
+    });
+}