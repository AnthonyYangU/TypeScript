//
// Copyright (c) Microsoft Corporation.  All rights reserved.
//
// Licensed under the Apache License, Version 2.0 (the "License");
// you may not use this file except in compliance with the License.
// You may obtain a copy of the License at
//   http://www.apache.org/licenses/LICENSE-2.0
//
// Unless required by applicable law or agreed to in writing, software
// distributed under the License is distributed on an "AS IS" BASIS,
// WITHOUT WARRANTIES OR CONDITIONS OF ANY KIND, either express or implied.
// See the License for the specific language governing permissions and
// limitations under the License.
//

///<reference path="harness.ts"/>

namespace Harness.SourceMapRecorder {

    interface SourceMapSpanWithDecodeErrors {
        sourceMapSpan: ts.SourceMapSpan;
        decodeErrors: string[];
    }

    namespace SourceMapDecoder {
        let sourceMapMappings: string;
        let sourceMapNames: string[];
        let decodingIndex: number;
        let prevNameIndex: number;
        let decodeOfEncodedMapping: ts.SourceMapSpan;
        let errorDecodeOfEncodedMapping: string;

        export function initializeSourceMapDecoding(sourceMapData: ts.SourceMapData) {
            sourceMapMappings = sourceMapData.sourceMapMappings;
            sourceMapNames = sourceMapData.sourceMapNames;
            decodingIndex = 0;
            prevNameIndex = 0;
            decodeOfEncodedMapping = {
                emittedLine: 1,
                emittedColumn: 1,
                sourceLine: 1,
                sourceColumn: 1,
                sourceIndex: 0,
            };
            errorDecodeOfEncodedMapping = undefined;
        }

        function isSourceMappingSegmentEnd() {
            if (decodingIndex === sourceMapMappings.length) {
                return true;
            }

            if (sourceMapMappings.charAt(decodingIndex) === ",") {
                return true;
            }

            if (sourceMapMappings.charAt(decodingIndex) === ";") {
                return true;
            }

            return false;
        }

        export function decodeNextEncodedSourceMapSpan() {
            errorDecodeOfEncodedMapping = undefined;

            function createErrorIfCondition(condition: boolean, errormsg: string) {
                if (errorDecodeOfEncodedMapping) {
                    // there was existing error:
                    return true;
                }

                if (condition) {
                    errorDecodeOfEncodedMapping = errormsg;
                }

                return condition;
            }

            function base64VLQFormatDecode() {
                function base64FormatDecode() {
                    return "ABCDEFGHIJKLMNOPQRSTUVWXYZabcdefghijklmnopqrstuvwxyz0123456789+/".indexOf(sourceMapMappings.charAt(decodingIndex));
                }

                let moreDigits = true;
                let shiftCount = 0;
                let value = 0;

                for (; moreDigits; decodingIndex++) {
                    if (createErrorIfCondition(decodingIndex >= sourceMapMappings.length, "Error in decoding base64VLQFormatDecode, past the mapping string")) {
                        return;
                    }

                    // 6 digit number
                    const currentByte = base64FormatDecode();

                    // If msb is set, we still have more bits to continue
                    moreDigits = (currentByte & 32) !== 0;

                    // least significant 5 bits are the next msbs in the final value.
                    value = value | ((currentByte & 31) << shiftCount);
                    shiftCount += 5;
                }

                // Least significant bit if 1 represents negative and rest of the msb is actual absolute value
                if ((value & 1) === 0) {
                    // + number
                    value = value >> 1;
                }
                else {
                    // - number
                    value = value >> 1;
                    value = -value;
                }

                return value;
            }

            while (decodingIndex < sourceMapMappings.length) {
                if (sourceMapMappings.charAt(decodingIndex) === ";") {
                    // New line
                    decodeOfEncodedMapping.emittedLine++;
                    decodeOfEncodedMapping.emittedColumn = 1;
                    decodingIndex++;
                    continue;
                }

                if (sourceMapMappings.charAt(decodingIndex) === ",") {
                    // Next entry is on same line - no action needed
                    decodingIndex++;
                    continue;
                }

                // Read the current span
                // 1. Column offset from prev read jsColumn
                decodeOfEncodedMapping.emittedColumn += base64VLQFormatDecode();
                // Incorrect emittedColumn dont support this map
                if (createErrorIfCondition(decodeOfEncodedMapping.emittedColumn < 1, "Invalid emittedColumn found")) {
                    return { error: errorDecodeOfEncodedMapping, sourceMapSpan: decodeOfEncodedMapping };
                }
                // Dont support reading mappings that dont have information about original source and its line numbers
                if (createErrorIfCondition(isSourceMappingSegmentEnd(), "Unsupported Error Format: No entries after emitted column")) {
                    return { error: errorDecodeOfEncodedMapping, sourceMapSpan: decodeOfEncodedMapping };
                }

                // 2. Relative sourceIndex
                decodeOfEncodedMapping.sourceIndex += base64VLQFormatDecode();
                // Incorrect sourceIndex dont support this map
                if (createErrorIfCondition(decodeOfEncodedMapping.sourceIndex < 0, "Invalid sourceIndex found")) {
                    return { error: errorDecodeOfEncodedMapping, sourceMapSpan: decodeOfEncodedMapping };
                }
                // Dont support reading mappings that dont have information about original source span
                if (createErrorIfCondition(isSourceMappingSegmentEnd(), "Unsupported Error Format: No entries after sourceIndex")) {
                    return { error: errorDecodeOfEncodedMapping, sourceMapSpan: decodeOfEncodedMapping };
                }

                // 3. Relative sourceLine 0 based
                decodeOfEncodedMapping.sourceLine += base64VLQFormatDecode();
                // Incorrect sourceLine dont support this map
                if (createErrorIfCondition(decodeOfEncodedMapping.sourceLine < 1, "Invalid sourceLine found")) {
                    return { error: errorDecodeOfEncodedMapping, sourceMapSpan: decodeOfEncodedMapping };
                }
                // Dont support reading mappings that dont have information about original source and its line numbers
                if (createErrorIfCondition(isSourceMappingSegmentEnd(), "Unsupported Error Format: No entries after emitted Line")) {
                    return { error: errorDecodeOfEncodedMapping, sourceMapSpan: decodeOfEncodedMapping };
                }

                // 4. Relative sourceColumn 0 based
                decodeOfEncodedMapping.sourceColumn += base64VLQFormatDecode();
                // Incorrect sourceColumn dont support this map
                if (createErrorIfCondition(decodeOfEncodedMapping.sourceColumn < 1, "Invalid sourceLine found")) {
                    return { error: errorDecodeOfEncodedMapping, sourceMapSpan: decodeOfEncodedMapping };
                }
                // 5. Check if there is name:
                if (!isSourceMappingSegmentEnd()) {
                    prevNameIndex += base64VLQFormatDecode();
                    decodeOfEncodedMapping.nameIndex = prevNameIndex;
                    // Incorrect nameIndex dont support this map
                    if (createErrorIfCondition(decodeOfEncodedMapping.nameIndex < 0 || decodeOfEncodedMapping.nameIndex >= sourceMapNames.length, "Invalid name index for the source map entry")) {
                        return { error: errorDecodeOfEncodedMapping, sourceMapSpan: decodeOfEncodedMapping };
                    }
                }
                // Dont support reading mappings that dont have information about original source and its line numbers
                if (createErrorIfCondition(!isSourceMappingSegmentEnd(), "Unsupported Error Format: There are more entries after " + (decodeOfEncodedMapping.nameIndex === -1 ? "sourceColumn" : "nameIndex"))) {
                    return { error: errorDecodeOfEncodedMapping, sourceMapSpan: decodeOfEncodedMapping };
                }

                // Populated the entry
                return { error: errorDecodeOfEncodedMapping, sourceMapSpan: decodeOfEncodedMapping };
            }

            createErrorIfCondition(/*condition*/ true, "No encoded entry found");
        }

        export function hasCompletedDecoding() {
            return decodingIndex === sourceMapMappings.length;
        }

        export function getRemainingDecodeString() {
            return sourceMapMappings.substr(decodingIndex);
        }
    }

    namespace SourceMapSpanWriter {
        let sourceMapRecorder: Compiler.WriterAggregator;
        let sourceMapSources: string[];
        let sourceMapNames: string[];

        let jsFile: documents.TextDocument;
        let jsLineMap: ReadonlyArray<number>;
        let tsCode: string;
        let tsLineMap: number[];

        let spansOnSingleLine: SourceMapSpanWithDecodeErrors[];
        let prevWrittenSourcePos: number;
        let prevWrittenJsLine: number;
        let spanMarkerContinues: boolean;

        export function initializeSourceMapSpanWriter(sourceMapRecordWriter: Compiler.WriterAggregator, sourceMapData: ts.SourceMapData, currentJsFile: documents.TextDocument) {
            sourceMapRecorder = sourceMapRecordWriter;
            sourceMapSources = sourceMapData.sourceMapSources;
            sourceMapNames = sourceMapData.sourceMapNames;

            jsFile = currentJsFile;
            jsLineMap = jsFile.lineStarts;

            spansOnSingleLine = [];
            prevWrittenSourcePos = 0;
            prevWrittenJsLine = 0;
            spanMarkerContinues = false;

            SourceMapDecoder.initializeSourceMapDecoding(sourceMapData);

            sourceMapRecorder.WriteLine("===================================================================");
            sourceMapRecorder.WriteLine("JsFile: " + sourceMapData.sourceMapFile);
            sourceMapRecorder.WriteLine("mapUrl: " + sourceMapData.jsSourceMappingURL);
            sourceMapRecorder.WriteLine("sourceRoot: " + sourceMapData.sourceMapSourceRoot);
            sourceMapRecorder.WriteLine("sources: " + sourceMapData.sourceMapSources);
            if (sourceMapData.sourceMapSourcesContent) {
                sourceMapRecorder.WriteLine("sourcesContent: " + JSON.stringify(sourceMapData.sourceMapSourcesContent));
            }
            sourceMapRecorder.WriteLine("===================================================================");
        }

        function getSourceMapSpanString(mapEntry: ts.SourceMapSpan, getAbsentNameIndex?: boolean) {
            let mapString = "Emitted(" + mapEntry.emittedLine + ", " + mapEntry.emittedColumn + ") Source(" + mapEntry.sourceLine + ", " + mapEntry.sourceColumn + ") + SourceIndex(" + mapEntry.sourceIndex + ")";
            if (mapEntry.nameIndex >= 0 && mapEntry.nameIndex < sourceMapNames.length) {
                mapString += " name (" + sourceMapNames[mapEntry.nameIndex] + ")";
            }
            else {
                if ((mapEntry.nameIndex && mapEntry.nameIndex !== -1) || getAbsentNameIndex) {
                    mapString += " nameIndex (" + mapEntry.nameIndex + ")";
                }
            }

            return mapString;
        }

        export function recordSourceMapSpan(sourceMapSpan: ts.SourceMapSpan) {
            // verify the decoded span is same as the new span
            const decodeResult = SourceMapDecoder.decodeNextEncodedSourceMapSpan();
            let decodeErrors: string[];
            if (decodeResult.error
                || decodeResult.sourceMapSpan.emittedLine   !== sourceMapSpan.emittedLine
                || decodeResult.sourceMapSpan.emittedColumn !== sourceMapSpan.emittedColumn
                || decodeResult.sourceMapSpan.sourceLine    !== sourceMapSpan.sourceLine
                || decodeResult.sourceMapSpan.sourceColumn  !== sourceMapSpan.sourceColumn
                || decodeResult.sourceMapSpan.sourceIndex   !== sourceMapSpan.sourceIndex
                || decodeResult.sourceMapSpan.nameIndex     !== sourceMapSpan.nameIndex) {
                if (decodeResult.error) {
                    decodeErrors = ["!!^^ !!^^ There was decoding error in the sourcemap at this location: " + decodeResult.error];
                }
                else {
                    decodeErrors = ["!!^^ !!^^ The decoded span from sourcemap's mapping entry does not match what was encoded for this span:"];
                }
                decodeErrors.push("!!^^ !!^^ Decoded span from sourcemap's mappings entry: " + getSourceMapSpanString(decodeResult.sourceMapSpan, /*getAbsentNameIndex*/ true) + " Span encoded by the emitter:" + getSourceMapSpanString(sourceMapSpan, /*getAbsentNameIndex*/ true));
            }

            if (spansOnSingleLine.length && spansOnSingleLine[0].sourceMapSpan.emittedLine !== sourceMapSpan.emittedLine) {
                // On different line from the one that we have been recording till now,
                writeRecordedSpans();
                spansOnSingleLine = [];
            }
            spansOnSingleLine.push({ sourceMapSpan, decodeErrors });
        }

        export function recordNewSourceFileSpan(sourceMapSpan: ts.SourceMapSpan, newSourceFileCode: string) {
            assert.isTrue(spansOnSingleLine.length === 0 || spansOnSingleLine[0].sourceMapSpan.emittedLine !== sourceMapSpan.emittedLine, "new file source map span should be on new line. We currently handle only that scenario");
            recordSourceMapSpan(sourceMapSpan);

            assert.isTrue(spansOnSingleLine.length === 1);
            sourceMapRecorder.WriteLine("-------------------------------------------------------------------");
            sourceMapRecorder.WriteLine("emittedFile:" + jsFile.file);
            sourceMapRecorder.WriteLine("sourceFile:" + sourceMapSources[spansOnSingleLine[0].sourceMapSpan.sourceIndex]);
            sourceMapRecorder.WriteLine("-------------------------------------------------------------------");

            tsLineMap = ts.computeLineStarts(newSourceFileCode);
            tsCode = newSourceFileCode;
            prevWrittenSourcePos = 0;
        }

        export function close() {
            // Write the lines pending on the single line
            writeRecordedSpans();

            if (!SourceMapDecoder.hasCompletedDecoding()) {
                sourceMapRecorder.WriteLine("!!!! **** There are more source map entries in the sourceMap's mapping than what was encoded");
                sourceMapRecorder.WriteLine("!!!! **** Remaining decoded string: " + SourceMapDecoder.getRemainingDecodeString());

            }

            // write remaining js lines
            writeJsFileLines(jsLineMap.length);
        }

        function getTextOfLine(line: number, lineMap: ReadonlyArray<number>, code: string) {
            const startPos = lineMap[line];
            const endPos = lineMap[line + 1];
            const text = code.substring(startPos, endPos);
            return line === 0 ? core.removeByteOrderMark(text) : text;
        }

        function writeJsFileLines(endJsLine: number) {
            for (; prevWrittenJsLine < endJsLine; prevWrittenJsLine++) {
                sourceMapRecorder.Write(">>>" + getTextOfLine(prevWrittenJsLine, jsLineMap, jsFile.text));
            }
        }

        function writeRecordedSpans() {
            const markerIds: string[] = [];

            function getMarkerId(markerIndex: number) {
                let markerId = "";
                if (spanMarkerContinues) {
                    assert.isTrue(markerIndex === 0);
                    markerId = "1->";
                }
                else {
                    markerId = "" + (markerIndex + 1);
                    if (markerId.length < 2) {
                        markerId = markerId + " ";
                    }
                    markerId += ">";
                }
                return markerId;
            }

            let prevEmittedCol: number;
            function iterateSpans(fn: (currentSpan: SourceMapSpanWithDecodeErrors, index: number) => void) {
                prevEmittedCol = 1;
                for (let i = 0; i < spansOnSingleLine.length; i++) {
                    fn(spansOnSingleLine[i], i);
                    prevEmittedCol = spansOnSingleLine[i].sourceMapSpan.emittedColumn;
                }
            }

            function writeSourceMapIndent(indentLength: number, indentPrefix: string) {
                sourceMapRecorder.Write(indentPrefix);
                for (let i = 1; i < indentLength; i++) {
                    sourceMapRecorder.Write(" ");
                }
            }

            function writeSourceMapMarker(currentSpan: SourceMapSpanWithDecodeErrors, index: number, endColumn = currentSpan.sourceMapSpan.emittedColumn, endContinues?: boolean) {
                const markerId = getMarkerId(index);
                markerIds.push(markerId);

                writeSourceMapIndent(prevEmittedCol, markerId);

                for (let i = prevEmittedCol; i < endColumn; i++) {
                    sourceMapRecorder.Write("^");
                }
                if (endContinues) {
                    sourceMapRecorder.Write("->");
                }
                sourceMapRecorder.WriteLine("");
                spanMarkerContinues = endContinues;
            }

            function writeSourceMapSourceText(currentSpan: SourceMapSpanWithDecodeErrors, index: number) {
                const sourcePos = tsLineMap[currentSpan.sourceMapSpan.sourceLine - 1] + (currentSpan.sourceMapSpan.sourceColumn - 1);
                let sourceText = "";
                if (prevWrittenSourcePos < sourcePos) {
                    // Position that goes forward, get text
                    sourceText = tsCode.substring(prevWrittenSourcePos, sourcePos);
                }

                if (currentSpan.decodeErrors) {
                    // If there are decode errors, write
                    for (const decodeError of currentSpan.decodeErrors) {
                        writeSourceMapIndent(prevEmittedCol, markerIds[index]);
                        sourceMapRecorder.WriteLine(decodeError);
                    }
                }

                const tsCodeLineMap = ts.computeLineStarts(sourceText);
                for (let i = 0; i < tsCodeLineMap.length; i++) {
                    writeSourceMapIndent(prevEmittedCol, i === 0 ? markerIds[index] : "  >");
                    sourceMapRecorder.Write(getTextOfLine(i, tsCodeLineMap, sourceText));
                    if (i === tsCodeLineMap.length - 1) {
                        sourceMapRecorder.WriteLine("");
                    }
                }

                prevWrittenSourcePos = sourcePos;
            }

            function writeSpanDetails(currentSpan: SourceMapSpanWithDecodeErrors, index: number) {
                sourceMapRecorder.WriteLine(markerIds[index] + getSourceMapSpanString(currentSpan.sourceMapSpan));
            }

            if (spansOnSingleLine.length) {
                const currentJsLine = spansOnSingleLine[0].sourceMapSpan.emittedLine;

                // Write js line
                writeJsFileLines(currentJsLine);

                // Emit markers
                iterateSpans(writeSourceMapMarker);

                const jsFileText = getTextOfLine(currentJsLine, jsLineMap, jsFile.text);
                if (prevEmittedCol < jsFileText.length) {
                    // There is remaining text on this line that will be part of next source span so write marker that continues
                    writeSourceMapMarker(/*currentSpan*/ undefined, spansOnSingleLine.length, /*endColumn*/ jsFileText.length, /*endContinues*/ true);
                }

                // Emit Source text
                iterateSpans(writeSourceMapSourceText);

                // Emit column number etc
                iterateSpans(writeSpanDetails);

                sourceMapRecorder.WriteLine("---");
            }
        }
    }

<<<<<<< HEAD
    export function getSourceMapRecord(sourceMapDataList: ReadonlyArray<ts.SourceMapData>, program: ts.Program, jsFiles: Iterable<documents.TextDocument>) {
=======
    export function getSourceMapRecord(sourceMapDataList: ts.SourceMapData[], program: ts.Program, jsFiles: Compiler.GeneratedFile[], declarationFiles: Compiler.GeneratedFile[]) {
>>>>>>> c645f175
        const sourceMapRecorder = new Compiler.WriterAggregator();
        const generatedFiles = Array.from(jsFiles);
        for (let i = 0; i < sourceMapDataList.length; i++) {
            const sourceMapData = sourceMapDataList[i];
            let prevSourceFile: ts.SourceFile;
            let currentFile: Compiler.GeneratedFile;
            if (ts.endsWith(sourceMapData.sourceMapFile, ts.Extension.Dts)) {
                if (sourceMapDataList.length > jsFiles.length) {
                    currentFile = declarationFiles[Math.floor(i / 2)]; // When both kinds of source map are present, they alternate js/dts
                }
                else {
                    currentFile = declarationFiles[i];
                }
            }
            else {
                if (sourceMapDataList.length > jsFiles.length) {
                    currentFile = jsFiles[Math.floor(i / 2)];
                }
                else {
                    currentFile = jsFiles[i];
                }
            }

<<<<<<< HEAD
            SourceMapSpanWriter.initializeSourceMapSpanWriter(sourceMapRecorder, sourceMapData, generatedFiles[i]);
=======
            SourceMapSpanWriter.initializeSourceMapSpanWriter(sourceMapRecorder, sourceMapData, currentFile);
>>>>>>> c645f175
            for (const decodedSourceMapping of sourceMapData.sourceMapDecodedMappings) {
                const currentSourceFile = program.getSourceFile(sourceMapData.inputSourceFileNames[decodedSourceMapping.sourceIndex]);
                if (currentSourceFile !== prevSourceFile) {
                    SourceMapSpanWriter.recordNewSourceFileSpan(decodedSourceMapping, currentSourceFile.text);
                    prevSourceFile = currentSourceFile;
                }
                else {
                    SourceMapSpanWriter.recordSourceMapSpan(decodedSourceMapping);
                }
            }
            SourceMapSpanWriter.close(); // If the last spans werent emitted, emit them
        }
        sourceMapRecorder.Close();
        return sourceMapRecorder.lines.join("\r\n");
    }
}
<|MERGE_RESOLUTION|>--- conflicted
+++ resolved
@@ -1,486 +1,478 @@
-//
-// Copyright (c) Microsoft Corporation.  All rights reserved.
-//
-// Licensed under the Apache License, Version 2.0 (the "License");
-// you may not use this file except in compliance with the License.
-// You may obtain a copy of the License at
-//   http://www.apache.org/licenses/LICENSE-2.0
-//
-// Unless required by applicable law or agreed to in writing, software
-// distributed under the License is distributed on an "AS IS" BASIS,
-// WITHOUT WARRANTIES OR CONDITIONS OF ANY KIND, either express or implied.
-// See the License for the specific language governing permissions and
-// limitations under the License.
-//
-
-///<reference path="harness.ts"/>
-
-namespace Harness.SourceMapRecorder {
-
-    interface SourceMapSpanWithDecodeErrors {
-        sourceMapSpan: ts.SourceMapSpan;
-        decodeErrors: string[];
-    }
-
-    namespace SourceMapDecoder {
-        let sourceMapMappings: string;
-        let sourceMapNames: string[];
-        let decodingIndex: number;
-        let prevNameIndex: number;
-        let decodeOfEncodedMapping: ts.SourceMapSpan;
-        let errorDecodeOfEncodedMapping: string;
-
-        export function initializeSourceMapDecoding(sourceMapData: ts.SourceMapData) {
-            sourceMapMappings = sourceMapData.sourceMapMappings;
-            sourceMapNames = sourceMapData.sourceMapNames;
-            decodingIndex = 0;
-            prevNameIndex = 0;
-            decodeOfEncodedMapping = {
-                emittedLine: 1,
-                emittedColumn: 1,
-                sourceLine: 1,
-                sourceColumn: 1,
-                sourceIndex: 0,
-            };
-            errorDecodeOfEncodedMapping = undefined;
-        }
-
-        function isSourceMappingSegmentEnd() {
-            if (decodingIndex === sourceMapMappings.length) {
-                return true;
-            }
-
-            if (sourceMapMappings.charAt(decodingIndex) === ",") {
-                return true;
-            }
-
-            if (sourceMapMappings.charAt(decodingIndex) === ";") {
-                return true;
-            }
-
-            return false;
-        }
-
-        export function decodeNextEncodedSourceMapSpan() {
-            errorDecodeOfEncodedMapping = undefined;
-
-            function createErrorIfCondition(condition: boolean, errormsg: string) {
-                if (errorDecodeOfEncodedMapping) {
-                    // there was existing error:
-                    return true;
-                }
-
-                if (condition) {
-                    errorDecodeOfEncodedMapping = errormsg;
-                }
-
-                return condition;
-            }
-
-            function base64VLQFormatDecode() {
-                function base64FormatDecode() {
-                    return "ABCDEFGHIJKLMNOPQRSTUVWXYZabcdefghijklmnopqrstuvwxyz0123456789+/".indexOf(sourceMapMappings.charAt(decodingIndex));
-                }
-
-                let moreDigits = true;
-                let shiftCount = 0;
-                let value = 0;
-
-                for (; moreDigits; decodingIndex++) {
-                    if (createErrorIfCondition(decodingIndex >= sourceMapMappings.length, "Error in decoding base64VLQFormatDecode, past the mapping string")) {
-                        return;
-                    }
-
-                    // 6 digit number
-                    const currentByte = base64FormatDecode();
-
-                    // If msb is set, we still have more bits to continue
-                    moreDigits = (currentByte & 32) !== 0;
-
-                    // least significant 5 bits are the next msbs in the final value.
-                    value = value | ((currentByte & 31) << shiftCount);
-                    shiftCount += 5;
-                }
-
-                // Least significant bit if 1 represents negative and rest of the msb is actual absolute value
-                if ((value & 1) === 0) {
-                    // + number
-                    value = value >> 1;
-                }
-                else {
-                    // - number
-                    value = value >> 1;
-                    value = -value;
-                }
-
-                return value;
-            }
-
-            while (decodingIndex < sourceMapMappings.length) {
-                if (sourceMapMappings.charAt(decodingIndex) === ";") {
-                    // New line
-                    decodeOfEncodedMapping.emittedLine++;
-                    decodeOfEncodedMapping.emittedColumn = 1;
-                    decodingIndex++;
-                    continue;
-                }
-
-                if (sourceMapMappings.charAt(decodingIndex) === ",") {
-                    // Next entry is on same line - no action needed
-                    decodingIndex++;
-                    continue;
-                }
-
-                // Read the current span
-                // 1. Column offset from prev read jsColumn
-                decodeOfEncodedMapping.emittedColumn += base64VLQFormatDecode();
-                // Incorrect emittedColumn dont support this map
-                if (createErrorIfCondition(decodeOfEncodedMapping.emittedColumn < 1, "Invalid emittedColumn found")) {
-                    return { error: errorDecodeOfEncodedMapping, sourceMapSpan: decodeOfEncodedMapping };
-                }
-                // Dont support reading mappings that dont have information about original source and its line numbers
-                if (createErrorIfCondition(isSourceMappingSegmentEnd(), "Unsupported Error Format: No entries after emitted column")) {
-                    return { error: errorDecodeOfEncodedMapping, sourceMapSpan: decodeOfEncodedMapping };
-                }
-
-                // 2. Relative sourceIndex
-                decodeOfEncodedMapping.sourceIndex += base64VLQFormatDecode();
-                // Incorrect sourceIndex dont support this map
-                if (createErrorIfCondition(decodeOfEncodedMapping.sourceIndex < 0, "Invalid sourceIndex found")) {
-                    return { error: errorDecodeOfEncodedMapping, sourceMapSpan: decodeOfEncodedMapping };
-                }
-                // Dont support reading mappings that dont have information about original source span
-                if (createErrorIfCondition(isSourceMappingSegmentEnd(), "Unsupported Error Format: No entries after sourceIndex")) {
-                    return { error: errorDecodeOfEncodedMapping, sourceMapSpan: decodeOfEncodedMapping };
-                }
-
-                // 3. Relative sourceLine 0 based
-                decodeOfEncodedMapping.sourceLine += base64VLQFormatDecode();
-                // Incorrect sourceLine dont support this map
-                if (createErrorIfCondition(decodeOfEncodedMapping.sourceLine < 1, "Invalid sourceLine found")) {
-                    return { error: errorDecodeOfEncodedMapping, sourceMapSpan: decodeOfEncodedMapping };
-                }
-                // Dont support reading mappings that dont have information about original source and its line numbers
-                if (createErrorIfCondition(isSourceMappingSegmentEnd(), "Unsupported Error Format: No entries after emitted Line")) {
-                    return { error: errorDecodeOfEncodedMapping, sourceMapSpan: decodeOfEncodedMapping };
-                }
-
-                // 4. Relative sourceColumn 0 based
-                decodeOfEncodedMapping.sourceColumn += base64VLQFormatDecode();
-                // Incorrect sourceColumn dont support this map
-                if (createErrorIfCondition(decodeOfEncodedMapping.sourceColumn < 1, "Invalid sourceLine found")) {
-                    return { error: errorDecodeOfEncodedMapping, sourceMapSpan: decodeOfEncodedMapping };
-                }
-                // 5. Check if there is name:
-                if (!isSourceMappingSegmentEnd()) {
-                    prevNameIndex += base64VLQFormatDecode();
-                    decodeOfEncodedMapping.nameIndex = prevNameIndex;
-                    // Incorrect nameIndex dont support this map
-                    if (createErrorIfCondition(decodeOfEncodedMapping.nameIndex < 0 || decodeOfEncodedMapping.nameIndex >= sourceMapNames.length, "Invalid name index for the source map entry")) {
-                        return { error: errorDecodeOfEncodedMapping, sourceMapSpan: decodeOfEncodedMapping };
-                    }
-                }
-                // Dont support reading mappings that dont have information about original source and its line numbers
-                if (createErrorIfCondition(!isSourceMappingSegmentEnd(), "Unsupported Error Format: There are more entries after " + (decodeOfEncodedMapping.nameIndex === -1 ? "sourceColumn" : "nameIndex"))) {
-                    return { error: errorDecodeOfEncodedMapping, sourceMapSpan: decodeOfEncodedMapping };
-                }
-
-                // Populated the entry
-                return { error: errorDecodeOfEncodedMapping, sourceMapSpan: decodeOfEncodedMapping };
-            }
-
-            createErrorIfCondition(/*condition*/ true, "No encoded entry found");
-        }
-
-        export function hasCompletedDecoding() {
-            return decodingIndex === sourceMapMappings.length;
-        }
-
-        export function getRemainingDecodeString() {
-            return sourceMapMappings.substr(decodingIndex);
-        }
-    }
-
-    namespace SourceMapSpanWriter {
-        let sourceMapRecorder: Compiler.WriterAggregator;
-        let sourceMapSources: string[];
-        let sourceMapNames: string[];
-
-        let jsFile: documents.TextDocument;
-        let jsLineMap: ReadonlyArray<number>;
-        let tsCode: string;
-        let tsLineMap: number[];
-
-        let spansOnSingleLine: SourceMapSpanWithDecodeErrors[];
-        let prevWrittenSourcePos: number;
-        let prevWrittenJsLine: number;
-        let spanMarkerContinues: boolean;
-
-        export function initializeSourceMapSpanWriter(sourceMapRecordWriter: Compiler.WriterAggregator, sourceMapData: ts.SourceMapData, currentJsFile: documents.TextDocument) {
-            sourceMapRecorder = sourceMapRecordWriter;
-            sourceMapSources = sourceMapData.sourceMapSources;
-            sourceMapNames = sourceMapData.sourceMapNames;
-
-            jsFile = currentJsFile;
-            jsLineMap = jsFile.lineStarts;
-
-            spansOnSingleLine = [];
-            prevWrittenSourcePos = 0;
-            prevWrittenJsLine = 0;
-            spanMarkerContinues = false;
-
-            SourceMapDecoder.initializeSourceMapDecoding(sourceMapData);
-
-            sourceMapRecorder.WriteLine("===================================================================");
-            sourceMapRecorder.WriteLine("JsFile: " + sourceMapData.sourceMapFile);
-            sourceMapRecorder.WriteLine("mapUrl: " + sourceMapData.jsSourceMappingURL);
-            sourceMapRecorder.WriteLine("sourceRoot: " + sourceMapData.sourceMapSourceRoot);
-            sourceMapRecorder.WriteLine("sources: " + sourceMapData.sourceMapSources);
-            if (sourceMapData.sourceMapSourcesContent) {
-                sourceMapRecorder.WriteLine("sourcesContent: " + JSON.stringify(sourceMapData.sourceMapSourcesContent));
-            }
-            sourceMapRecorder.WriteLine("===================================================================");
-        }
-
-        function getSourceMapSpanString(mapEntry: ts.SourceMapSpan, getAbsentNameIndex?: boolean) {
-            let mapString = "Emitted(" + mapEntry.emittedLine + ", " + mapEntry.emittedColumn + ") Source(" + mapEntry.sourceLine + ", " + mapEntry.sourceColumn + ") + SourceIndex(" + mapEntry.sourceIndex + ")";
-            if (mapEntry.nameIndex >= 0 && mapEntry.nameIndex < sourceMapNames.length) {
-                mapString += " name (" + sourceMapNames[mapEntry.nameIndex] + ")";
-            }
-            else {
-                if ((mapEntry.nameIndex && mapEntry.nameIndex !== -1) || getAbsentNameIndex) {
-                    mapString += " nameIndex (" + mapEntry.nameIndex + ")";
-                }
-            }
-
-            return mapString;
-        }
-
-        export function recordSourceMapSpan(sourceMapSpan: ts.SourceMapSpan) {
-            // verify the decoded span is same as the new span
-            const decodeResult = SourceMapDecoder.decodeNextEncodedSourceMapSpan();
-            let decodeErrors: string[];
-            if (decodeResult.error
-                || decodeResult.sourceMapSpan.emittedLine   !== sourceMapSpan.emittedLine
-                || decodeResult.sourceMapSpan.emittedColumn !== sourceMapSpan.emittedColumn
-                || decodeResult.sourceMapSpan.sourceLine    !== sourceMapSpan.sourceLine
-                || decodeResult.sourceMapSpan.sourceColumn  !== sourceMapSpan.sourceColumn
-                || decodeResult.sourceMapSpan.sourceIndex   !== sourceMapSpan.sourceIndex
-                || decodeResult.sourceMapSpan.nameIndex     !== sourceMapSpan.nameIndex) {
-                if (decodeResult.error) {
-                    decodeErrors = ["!!^^ !!^^ There was decoding error in the sourcemap at this location: " + decodeResult.error];
-                }
-                else {
-                    decodeErrors = ["!!^^ !!^^ The decoded span from sourcemap's mapping entry does not match what was encoded for this span:"];
-                }
-                decodeErrors.push("!!^^ !!^^ Decoded span from sourcemap's mappings entry: " + getSourceMapSpanString(decodeResult.sourceMapSpan, /*getAbsentNameIndex*/ true) + " Span encoded by the emitter:" + getSourceMapSpanString(sourceMapSpan, /*getAbsentNameIndex*/ true));
-            }
-
-            if (spansOnSingleLine.length && spansOnSingleLine[0].sourceMapSpan.emittedLine !== sourceMapSpan.emittedLine) {
-                // On different line from the one that we have been recording till now,
-                writeRecordedSpans();
-                spansOnSingleLine = [];
-            }
-            spansOnSingleLine.push({ sourceMapSpan, decodeErrors });
-        }
-
-        export function recordNewSourceFileSpan(sourceMapSpan: ts.SourceMapSpan, newSourceFileCode: string) {
-            assert.isTrue(spansOnSingleLine.length === 0 || spansOnSingleLine[0].sourceMapSpan.emittedLine !== sourceMapSpan.emittedLine, "new file source map span should be on new line. We currently handle only that scenario");
-            recordSourceMapSpan(sourceMapSpan);
-
-            assert.isTrue(spansOnSingleLine.length === 1);
-            sourceMapRecorder.WriteLine("-------------------------------------------------------------------");
-            sourceMapRecorder.WriteLine("emittedFile:" + jsFile.file);
-            sourceMapRecorder.WriteLine("sourceFile:" + sourceMapSources[spansOnSingleLine[0].sourceMapSpan.sourceIndex]);
-            sourceMapRecorder.WriteLine("-------------------------------------------------------------------");
-
-            tsLineMap = ts.computeLineStarts(newSourceFileCode);
-            tsCode = newSourceFileCode;
-            prevWrittenSourcePos = 0;
-        }
-
-        export function close() {
-            // Write the lines pending on the single line
-            writeRecordedSpans();
-
-            if (!SourceMapDecoder.hasCompletedDecoding()) {
-                sourceMapRecorder.WriteLine("!!!! **** There are more source map entries in the sourceMap's mapping than what was encoded");
-                sourceMapRecorder.WriteLine("!!!! **** Remaining decoded string: " + SourceMapDecoder.getRemainingDecodeString());
-
-            }
-
-            // write remaining js lines
-            writeJsFileLines(jsLineMap.length);
-        }
-
-        function getTextOfLine(line: number, lineMap: ReadonlyArray<number>, code: string) {
-            const startPos = lineMap[line];
-            const endPos = lineMap[line + 1];
-            const text = code.substring(startPos, endPos);
-            return line === 0 ? core.removeByteOrderMark(text) : text;
-        }
-
-        function writeJsFileLines(endJsLine: number) {
-            for (; prevWrittenJsLine < endJsLine; prevWrittenJsLine++) {
-                sourceMapRecorder.Write(">>>" + getTextOfLine(prevWrittenJsLine, jsLineMap, jsFile.text));
-            }
-        }
-
-        function writeRecordedSpans() {
-            const markerIds: string[] = [];
-
-            function getMarkerId(markerIndex: number) {
-                let markerId = "";
-                if (spanMarkerContinues) {
-                    assert.isTrue(markerIndex === 0);
-                    markerId = "1->";
-                }
-                else {
-                    markerId = "" + (markerIndex + 1);
-                    if (markerId.length < 2) {
-                        markerId = markerId + " ";
-                    }
-                    markerId += ">";
-                }
-                return markerId;
-            }
-
-            let prevEmittedCol: number;
-            function iterateSpans(fn: (currentSpan: SourceMapSpanWithDecodeErrors, index: number) => void) {
-                prevEmittedCol = 1;
-                for (let i = 0; i < spansOnSingleLine.length; i++) {
-                    fn(spansOnSingleLine[i], i);
-                    prevEmittedCol = spansOnSingleLine[i].sourceMapSpan.emittedColumn;
-                }
-            }
-
-            function writeSourceMapIndent(indentLength: number, indentPrefix: string) {
-                sourceMapRecorder.Write(indentPrefix);
-                for (let i = 1; i < indentLength; i++) {
-                    sourceMapRecorder.Write(" ");
-                }
-            }
-
-            function writeSourceMapMarker(currentSpan: SourceMapSpanWithDecodeErrors, index: number, endColumn = currentSpan.sourceMapSpan.emittedColumn, endContinues?: boolean) {
-                const markerId = getMarkerId(index);
-                markerIds.push(markerId);
-
-                writeSourceMapIndent(prevEmittedCol, markerId);
-
-                for (let i = prevEmittedCol; i < endColumn; i++) {
-                    sourceMapRecorder.Write("^");
-                }
-                if (endContinues) {
-                    sourceMapRecorder.Write("->");
-                }
-                sourceMapRecorder.WriteLine("");
-                spanMarkerContinues = endContinues;
-            }
-
-            function writeSourceMapSourceText(currentSpan: SourceMapSpanWithDecodeErrors, index: number) {
-                const sourcePos = tsLineMap[currentSpan.sourceMapSpan.sourceLine - 1] + (currentSpan.sourceMapSpan.sourceColumn - 1);
-                let sourceText = "";
-                if (prevWrittenSourcePos < sourcePos) {
-                    // Position that goes forward, get text
-                    sourceText = tsCode.substring(prevWrittenSourcePos, sourcePos);
-                }
-
-                if (currentSpan.decodeErrors) {
-                    // If there are decode errors, write
-                    for (const decodeError of currentSpan.decodeErrors) {
-                        writeSourceMapIndent(prevEmittedCol, markerIds[index]);
-                        sourceMapRecorder.WriteLine(decodeError);
-                    }
-                }
-
-                const tsCodeLineMap = ts.computeLineStarts(sourceText);
-                for (let i = 0; i < tsCodeLineMap.length; i++) {
-                    writeSourceMapIndent(prevEmittedCol, i === 0 ? markerIds[index] : "  >");
-                    sourceMapRecorder.Write(getTextOfLine(i, tsCodeLineMap, sourceText));
-                    if (i === tsCodeLineMap.length - 1) {
-                        sourceMapRecorder.WriteLine("");
-                    }
-                }
-
-                prevWrittenSourcePos = sourcePos;
-            }
-
-            function writeSpanDetails(currentSpan: SourceMapSpanWithDecodeErrors, index: number) {
-                sourceMapRecorder.WriteLine(markerIds[index] + getSourceMapSpanString(currentSpan.sourceMapSpan));
-            }
-
-            if (spansOnSingleLine.length) {
-                const currentJsLine = spansOnSingleLine[0].sourceMapSpan.emittedLine;
-
-                // Write js line
-                writeJsFileLines(currentJsLine);
-
-                // Emit markers
-                iterateSpans(writeSourceMapMarker);
-
-                const jsFileText = getTextOfLine(currentJsLine, jsLineMap, jsFile.text);
-                if (prevEmittedCol < jsFileText.length) {
-                    // There is remaining text on this line that will be part of next source span so write marker that continues
-                    writeSourceMapMarker(/*currentSpan*/ undefined, spansOnSingleLine.length, /*endColumn*/ jsFileText.length, /*endContinues*/ true);
-                }
-
-                // Emit Source text
-                iterateSpans(writeSourceMapSourceText);
-
-                // Emit column number etc
-                iterateSpans(writeSpanDetails);
-
-                sourceMapRecorder.WriteLine("---");
-            }
-        }
-    }
-
-<<<<<<< HEAD
-    export function getSourceMapRecord(sourceMapDataList: ReadonlyArray<ts.SourceMapData>, program: ts.Program, jsFiles: Iterable<documents.TextDocument>) {
-=======
-    export function getSourceMapRecord(sourceMapDataList: ts.SourceMapData[], program: ts.Program, jsFiles: Compiler.GeneratedFile[], declarationFiles: Compiler.GeneratedFile[]) {
->>>>>>> c645f175
-        const sourceMapRecorder = new Compiler.WriterAggregator();
-        const generatedFiles = Array.from(jsFiles);
-        for (let i = 0; i < sourceMapDataList.length; i++) {
-            const sourceMapData = sourceMapDataList[i];
-            let prevSourceFile: ts.SourceFile;
-            let currentFile: Compiler.GeneratedFile;
-            if (ts.endsWith(sourceMapData.sourceMapFile, ts.Extension.Dts)) {
-                if (sourceMapDataList.length > jsFiles.length) {
-                    currentFile = declarationFiles[Math.floor(i / 2)]; // When both kinds of source map are present, they alternate js/dts
-                }
-                else {
-                    currentFile = declarationFiles[i];
-                }
-            }
-            else {
-                if (sourceMapDataList.length > jsFiles.length) {
-                    currentFile = jsFiles[Math.floor(i / 2)];
-                }
-                else {
-                    currentFile = jsFiles[i];
-                }
-            }
-
-<<<<<<< HEAD
-            SourceMapSpanWriter.initializeSourceMapSpanWriter(sourceMapRecorder, sourceMapData, generatedFiles[i]);
-=======
-            SourceMapSpanWriter.initializeSourceMapSpanWriter(sourceMapRecorder, sourceMapData, currentFile);
->>>>>>> c645f175
-            for (const decodedSourceMapping of sourceMapData.sourceMapDecodedMappings) {
-                const currentSourceFile = program.getSourceFile(sourceMapData.inputSourceFileNames[decodedSourceMapping.sourceIndex]);
-                if (currentSourceFile !== prevSourceFile) {
-                    SourceMapSpanWriter.recordNewSourceFileSpan(decodedSourceMapping, currentSourceFile.text);
-                    prevSourceFile = currentSourceFile;
-                }
-                else {
-                    SourceMapSpanWriter.recordSourceMapSpan(decodedSourceMapping);
-                }
-            }
-            SourceMapSpanWriter.close(); // If the last spans werent emitted, emit them
-        }
-        sourceMapRecorder.Close();
-        return sourceMapRecorder.lines.join("\r\n");
-    }
-}
+//
+// Copyright (c) Microsoft Corporation.  All rights reserved.
+//
+// Licensed under the Apache License, Version 2.0 (the "License");
+// you may not use this file except in compliance with the License.
+// You may obtain a copy of the License at
+//   http://www.apache.org/licenses/LICENSE-2.0
+//
+// Unless required by applicable law or agreed to in writing, software
+// distributed under the License is distributed on an "AS IS" BASIS,
+// WITHOUT WARRANTIES OR CONDITIONS OF ANY KIND, either express or implied.
+// See the License for the specific language governing permissions and
+// limitations under the License.
+//
+
+///<reference path="harness.ts"/>
+
+namespace Harness.SourceMapRecorder {
+
+    interface SourceMapSpanWithDecodeErrors {
+        sourceMapSpan: ts.SourceMapSpan;
+        decodeErrors: string[];
+    }
+
+    namespace SourceMapDecoder {
+        let sourceMapMappings: string;
+        let sourceMapNames: string[];
+        let decodingIndex: number;
+        let prevNameIndex: number;
+        let decodeOfEncodedMapping: ts.SourceMapSpan;
+        let errorDecodeOfEncodedMapping: string;
+
+        export function initializeSourceMapDecoding(sourceMapData: ts.SourceMapData) {
+            sourceMapMappings = sourceMapData.sourceMapMappings;
+            sourceMapNames = sourceMapData.sourceMapNames;
+            decodingIndex = 0;
+            prevNameIndex = 0;
+            decodeOfEncodedMapping = {
+                emittedLine: 1,
+                emittedColumn: 1,
+                sourceLine: 1,
+                sourceColumn: 1,
+                sourceIndex: 0,
+            };
+            errorDecodeOfEncodedMapping = undefined;
+        }
+
+        function isSourceMappingSegmentEnd() {
+            if (decodingIndex === sourceMapMappings.length) {
+                return true;
+            }
+
+            if (sourceMapMappings.charAt(decodingIndex) === ",") {
+                return true;
+            }
+
+            if (sourceMapMappings.charAt(decodingIndex) === ";") {
+                return true;
+            }
+
+            return false;
+        }
+
+        export function decodeNextEncodedSourceMapSpan() {
+            errorDecodeOfEncodedMapping = undefined;
+
+            function createErrorIfCondition(condition: boolean, errormsg: string) {
+                if (errorDecodeOfEncodedMapping) {
+                    // there was existing error:
+                    return true;
+                }
+
+                if (condition) {
+                    errorDecodeOfEncodedMapping = errormsg;
+                }
+
+                return condition;
+            }
+
+            function base64VLQFormatDecode() {
+                function base64FormatDecode() {
+                    return "ABCDEFGHIJKLMNOPQRSTUVWXYZabcdefghijklmnopqrstuvwxyz0123456789+/".indexOf(sourceMapMappings.charAt(decodingIndex));
+                }
+
+                let moreDigits = true;
+                let shiftCount = 0;
+                let value = 0;
+
+                for (; moreDigits; decodingIndex++) {
+                    if (createErrorIfCondition(decodingIndex >= sourceMapMappings.length, "Error in decoding base64VLQFormatDecode, past the mapping string")) {
+                        return;
+                    }
+
+                    // 6 digit number
+                    const currentByte = base64FormatDecode();
+
+                    // If msb is set, we still have more bits to continue
+                    moreDigits = (currentByte & 32) !== 0;
+
+                    // least significant 5 bits are the next msbs in the final value.
+                    value = value | ((currentByte & 31) << shiftCount);
+                    shiftCount += 5;
+                }
+
+                // Least significant bit if 1 represents negative and rest of the msb is actual absolute value
+                if ((value & 1) === 0) {
+                    // + number
+                    value = value >> 1;
+                }
+                else {
+                    // - number
+                    value = value >> 1;
+                    value = -value;
+                }
+
+                return value;
+            }
+
+            while (decodingIndex < sourceMapMappings.length) {
+                if (sourceMapMappings.charAt(decodingIndex) === ";") {
+                    // New line
+                    decodeOfEncodedMapping.emittedLine++;
+                    decodeOfEncodedMapping.emittedColumn = 1;
+                    decodingIndex++;
+                    continue;
+                }
+
+                if (sourceMapMappings.charAt(decodingIndex) === ",") {
+                    // Next entry is on same line - no action needed
+                    decodingIndex++;
+                    continue;
+                }
+
+                // Read the current span
+                // 1. Column offset from prev read jsColumn
+                decodeOfEncodedMapping.emittedColumn += base64VLQFormatDecode();
+                // Incorrect emittedColumn dont support this map
+                if (createErrorIfCondition(decodeOfEncodedMapping.emittedColumn < 1, "Invalid emittedColumn found")) {
+                    return { error: errorDecodeOfEncodedMapping, sourceMapSpan: decodeOfEncodedMapping };
+                }
+                // Dont support reading mappings that dont have information about original source and its line numbers
+                if (createErrorIfCondition(isSourceMappingSegmentEnd(), "Unsupported Error Format: No entries after emitted column")) {
+                    return { error: errorDecodeOfEncodedMapping, sourceMapSpan: decodeOfEncodedMapping };
+                }
+
+                // 2. Relative sourceIndex
+                decodeOfEncodedMapping.sourceIndex += base64VLQFormatDecode();
+                // Incorrect sourceIndex dont support this map
+                if (createErrorIfCondition(decodeOfEncodedMapping.sourceIndex < 0, "Invalid sourceIndex found")) {
+                    return { error: errorDecodeOfEncodedMapping, sourceMapSpan: decodeOfEncodedMapping };
+                }
+                // Dont support reading mappings that dont have information about original source span
+                if (createErrorIfCondition(isSourceMappingSegmentEnd(), "Unsupported Error Format: No entries after sourceIndex")) {
+                    return { error: errorDecodeOfEncodedMapping, sourceMapSpan: decodeOfEncodedMapping };
+                }
+
+                // 3. Relative sourceLine 0 based
+                decodeOfEncodedMapping.sourceLine += base64VLQFormatDecode();
+                // Incorrect sourceLine dont support this map
+                if (createErrorIfCondition(decodeOfEncodedMapping.sourceLine < 1, "Invalid sourceLine found")) {
+                    return { error: errorDecodeOfEncodedMapping, sourceMapSpan: decodeOfEncodedMapping };
+                }
+                // Dont support reading mappings that dont have information about original source and its line numbers
+                if (createErrorIfCondition(isSourceMappingSegmentEnd(), "Unsupported Error Format: No entries after emitted Line")) {
+                    return { error: errorDecodeOfEncodedMapping, sourceMapSpan: decodeOfEncodedMapping };
+                }
+
+                // 4. Relative sourceColumn 0 based
+                decodeOfEncodedMapping.sourceColumn += base64VLQFormatDecode();
+                // Incorrect sourceColumn dont support this map
+                if (createErrorIfCondition(decodeOfEncodedMapping.sourceColumn < 1, "Invalid sourceLine found")) {
+                    return { error: errorDecodeOfEncodedMapping, sourceMapSpan: decodeOfEncodedMapping };
+                }
+                // 5. Check if there is name:
+                if (!isSourceMappingSegmentEnd()) {
+                    prevNameIndex += base64VLQFormatDecode();
+                    decodeOfEncodedMapping.nameIndex = prevNameIndex;
+                    // Incorrect nameIndex dont support this map
+                    if (createErrorIfCondition(decodeOfEncodedMapping.nameIndex < 0 || decodeOfEncodedMapping.nameIndex >= sourceMapNames.length, "Invalid name index for the source map entry")) {
+                        return { error: errorDecodeOfEncodedMapping, sourceMapSpan: decodeOfEncodedMapping };
+                    }
+                }
+                // Dont support reading mappings that dont have information about original source and its line numbers
+                if (createErrorIfCondition(!isSourceMappingSegmentEnd(), "Unsupported Error Format: There are more entries after " + (decodeOfEncodedMapping.nameIndex === -1 ? "sourceColumn" : "nameIndex"))) {
+                    return { error: errorDecodeOfEncodedMapping, sourceMapSpan: decodeOfEncodedMapping };
+                }
+
+                // Populated the entry
+                return { error: errorDecodeOfEncodedMapping, sourceMapSpan: decodeOfEncodedMapping };
+            }
+
+            createErrorIfCondition(/*condition*/ true, "No encoded entry found");
+        }
+
+        export function hasCompletedDecoding() {
+            return decodingIndex === sourceMapMappings.length;
+        }
+
+        export function getRemainingDecodeString() {
+            return sourceMapMappings.substr(decodingIndex);
+        }
+    }
+
+    namespace SourceMapSpanWriter {
+        let sourceMapRecorder: Compiler.WriterAggregator;
+        let sourceMapSources: string[];
+        let sourceMapNames: string[];
+
+        let jsFile: documents.TextDocument;
+        let jsLineMap: ReadonlyArray<number>;
+        let tsCode: string;
+        let tsLineMap: number[];
+
+        let spansOnSingleLine: SourceMapSpanWithDecodeErrors[];
+        let prevWrittenSourcePos: number;
+        let prevWrittenJsLine: number;
+        let spanMarkerContinues: boolean;
+
+        export function initializeSourceMapSpanWriter(sourceMapRecordWriter: Compiler.WriterAggregator, sourceMapData: ts.SourceMapData, currentJsFile: documents.TextDocument) {
+            sourceMapRecorder = sourceMapRecordWriter;
+            sourceMapSources = sourceMapData.sourceMapSources;
+            sourceMapNames = sourceMapData.sourceMapNames;
+
+            jsFile = currentJsFile;
+            jsLineMap = jsFile.lineStarts;
+
+            spansOnSingleLine = [];
+            prevWrittenSourcePos = 0;
+            prevWrittenJsLine = 0;
+            spanMarkerContinues = false;
+
+            SourceMapDecoder.initializeSourceMapDecoding(sourceMapData);
+
+            sourceMapRecorder.WriteLine("===================================================================");
+            sourceMapRecorder.WriteLine("JsFile: " + sourceMapData.sourceMapFile);
+            sourceMapRecorder.WriteLine("mapUrl: " + sourceMapData.jsSourceMappingURL);
+            sourceMapRecorder.WriteLine("sourceRoot: " + sourceMapData.sourceMapSourceRoot);
+            sourceMapRecorder.WriteLine("sources: " + sourceMapData.sourceMapSources);
+            if (sourceMapData.sourceMapSourcesContent) {
+                sourceMapRecorder.WriteLine("sourcesContent: " + JSON.stringify(sourceMapData.sourceMapSourcesContent));
+            }
+            sourceMapRecorder.WriteLine("===================================================================");
+        }
+
+        function getSourceMapSpanString(mapEntry: ts.SourceMapSpan, getAbsentNameIndex?: boolean) {
+            let mapString = "Emitted(" + mapEntry.emittedLine + ", " + mapEntry.emittedColumn + ") Source(" + mapEntry.sourceLine + ", " + mapEntry.sourceColumn + ") + SourceIndex(" + mapEntry.sourceIndex + ")";
+            if (mapEntry.nameIndex >= 0 && mapEntry.nameIndex < sourceMapNames.length) {
+                mapString += " name (" + sourceMapNames[mapEntry.nameIndex] + ")";
+            }
+            else {
+                if ((mapEntry.nameIndex && mapEntry.nameIndex !== -1) || getAbsentNameIndex) {
+                    mapString += " nameIndex (" + mapEntry.nameIndex + ")";
+                }
+            }
+
+            return mapString;
+        }
+
+        export function recordSourceMapSpan(sourceMapSpan: ts.SourceMapSpan) {
+            // verify the decoded span is same as the new span
+            const decodeResult = SourceMapDecoder.decodeNextEncodedSourceMapSpan();
+            let decodeErrors: string[];
+            if (decodeResult.error
+                || decodeResult.sourceMapSpan.emittedLine   !== sourceMapSpan.emittedLine
+                || decodeResult.sourceMapSpan.emittedColumn !== sourceMapSpan.emittedColumn
+                || decodeResult.sourceMapSpan.sourceLine    !== sourceMapSpan.sourceLine
+                || decodeResult.sourceMapSpan.sourceColumn  !== sourceMapSpan.sourceColumn
+                || decodeResult.sourceMapSpan.sourceIndex   !== sourceMapSpan.sourceIndex
+                || decodeResult.sourceMapSpan.nameIndex     !== sourceMapSpan.nameIndex) {
+                if (decodeResult.error) {
+                    decodeErrors = ["!!^^ !!^^ There was decoding error in the sourcemap at this location: " + decodeResult.error];
+                }
+                else {
+                    decodeErrors = ["!!^^ !!^^ The decoded span from sourcemap's mapping entry does not match what was encoded for this span:"];
+                }
+                decodeErrors.push("!!^^ !!^^ Decoded span from sourcemap's mappings entry: " + getSourceMapSpanString(decodeResult.sourceMapSpan, /*getAbsentNameIndex*/ true) + " Span encoded by the emitter:" + getSourceMapSpanString(sourceMapSpan, /*getAbsentNameIndex*/ true));
+            }
+
+            if (spansOnSingleLine.length && spansOnSingleLine[0].sourceMapSpan.emittedLine !== sourceMapSpan.emittedLine) {
+                // On different line from the one that we have been recording till now,
+                writeRecordedSpans();
+                spansOnSingleLine = [];
+            }
+            spansOnSingleLine.push({ sourceMapSpan, decodeErrors });
+        }
+
+        export function recordNewSourceFileSpan(sourceMapSpan: ts.SourceMapSpan, newSourceFileCode: string) {
+            assert.isTrue(spansOnSingleLine.length === 0 || spansOnSingleLine[0].sourceMapSpan.emittedLine !== sourceMapSpan.emittedLine, "new file source map span should be on new line. We currently handle only that scenario");
+            recordSourceMapSpan(sourceMapSpan);
+
+            assert.isTrue(spansOnSingleLine.length === 1);
+            sourceMapRecorder.WriteLine("-------------------------------------------------------------------");
+            sourceMapRecorder.WriteLine("emittedFile:" + jsFile.file);
+            sourceMapRecorder.WriteLine("sourceFile:" + sourceMapSources[spansOnSingleLine[0].sourceMapSpan.sourceIndex]);
+            sourceMapRecorder.WriteLine("-------------------------------------------------------------------");
+
+            tsLineMap = ts.computeLineStarts(newSourceFileCode);
+            tsCode = newSourceFileCode;
+            prevWrittenSourcePos = 0;
+        }
+
+        export function close() {
+            // Write the lines pending on the single line
+            writeRecordedSpans();
+
+            if (!SourceMapDecoder.hasCompletedDecoding()) {
+                sourceMapRecorder.WriteLine("!!!! **** There are more source map entries in the sourceMap's mapping than what was encoded");
+                sourceMapRecorder.WriteLine("!!!! **** Remaining decoded string: " + SourceMapDecoder.getRemainingDecodeString());
+
+            }
+
+            // write remaining js lines
+            writeJsFileLines(jsLineMap.length);
+        }
+
+        function getTextOfLine(line: number, lineMap: ReadonlyArray<number>, code: string) {
+            const startPos = lineMap[line];
+            const endPos = lineMap[line + 1];
+            const text = code.substring(startPos, endPos);
+            return line === 0 ? core.removeByteOrderMark(text) : text;
+        }
+
+        function writeJsFileLines(endJsLine: number) {
+            for (; prevWrittenJsLine < endJsLine; prevWrittenJsLine++) {
+                sourceMapRecorder.Write(">>>" + getTextOfLine(prevWrittenJsLine, jsLineMap, jsFile.text));
+            }
+        }
+
+        function writeRecordedSpans() {
+            const markerIds: string[] = [];
+
+            function getMarkerId(markerIndex: number) {
+                let markerId = "";
+                if (spanMarkerContinues) {
+                    assert.isTrue(markerIndex === 0);
+                    markerId = "1->";
+                }
+                else {
+                    markerId = "" + (markerIndex + 1);
+                    if (markerId.length < 2) {
+                        markerId = markerId + " ";
+                    }
+                    markerId += ">";
+                }
+                return markerId;
+            }
+
+            let prevEmittedCol: number;
+            function iterateSpans(fn: (currentSpan: SourceMapSpanWithDecodeErrors, index: number) => void) {
+                prevEmittedCol = 1;
+                for (let i = 0; i < spansOnSingleLine.length; i++) {
+                    fn(spansOnSingleLine[i], i);
+                    prevEmittedCol = spansOnSingleLine[i].sourceMapSpan.emittedColumn;
+                }
+            }
+
+            function writeSourceMapIndent(indentLength: number, indentPrefix: string) {
+                sourceMapRecorder.Write(indentPrefix);
+                for (let i = 1; i < indentLength; i++) {
+                    sourceMapRecorder.Write(" ");
+                }
+            }
+
+            function writeSourceMapMarker(currentSpan: SourceMapSpanWithDecodeErrors, index: number, endColumn = currentSpan.sourceMapSpan.emittedColumn, endContinues?: boolean) {
+                const markerId = getMarkerId(index);
+                markerIds.push(markerId);
+
+                writeSourceMapIndent(prevEmittedCol, markerId);
+
+                for (let i = prevEmittedCol; i < endColumn; i++) {
+                    sourceMapRecorder.Write("^");
+                }
+                if (endContinues) {
+                    sourceMapRecorder.Write("->");
+                }
+                sourceMapRecorder.WriteLine("");
+                spanMarkerContinues = endContinues;
+            }
+
+            function writeSourceMapSourceText(currentSpan: SourceMapSpanWithDecodeErrors, index: number) {
+                const sourcePos = tsLineMap[currentSpan.sourceMapSpan.sourceLine - 1] + (currentSpan.sourceMapSpan.sourceColumn - 1);
+                let sourceText = "";
+                if (prevWrittenSourcePos < sourcePos) {
+                    // Position that goes forward, get text
+                    sourceText = tsCode.substring(prevWrittenSourcePos, sourcePos);
+                }
+
+                if (currentSpan.decodeErrors) {
+                    // If there are decode errors, write
+                    for (const decodeError of currentSpan.decodeErrors) {
+                        writeSourceMapIndent(prevEmittedCol, markerIds[index]);
+                        sourceMapRecorder.WriteLine(decodeError);
+                    }
+                }
+
+                const tsCodeLineMap = ts.computeLineStarts(sourceText);
+                for (let i = 0; i < tsCodeLineMap.length; i++) {
+                    writeSourceMapIndent(prevEmittedCol, i === 0 ? markerIds[index] : "  >");
+                    sourceMapRecorder.Write(getTextOfLine(i, tsCodeLineMap, sourceText));
+                    if (i === tsCodeLineMap.length - 1) {
+                        sourceMapRecorder.WriteLine("");
+                    }
+                }
+
+                prevWrittenSourcePos = sourcePos;
+            }
+
+            function writeSpanDetails(currentSpan: SourceMapSpanWithDecodeErrors, index: number) {
+                sourceMapRecorder.WriteLine(markerIds[index] + getSourceMapSpanString(currentSpan.sourceMapSpan));
+            }
+
+            if (spansOnSingleLine.length) {
+                const currentJsLine = spansOnSingleLine[0].sourceMapSpan.emittedLine;
+
+                // Write js line
+                writeJsFileLines(currentJsLine);
+
+                // Emit markers
+                iterateSpans(writeSourceMapMarker);
+
+                const jsFileText = getTextOfLine(currentJsLine, jsLineMap, jsFile.text);
+                if (prevEmittedCol < jsFileText.length) {
+                    // There is remaining text on this line that will be part of next source span so write marker that continues
+                    writeSourceMapMarker(/*currentSpan*/ undefined, spansOnSingleLine.length, /*endColumn*/ jsFileText.length, /*endContinues*/ true);
+                }
+
+                // Emit Source text
+                iterateSpans(writeSourceMapSourceText);
+
+                // Emit column number etc
+                iterateSpans(writeSpanDetails);
+
+                sourceMapRecorder.WriteLine("---");
+            }
+        }
+    }
+
+    export function getSourceMapRecord(sourceMapDataList: ReadonlyArray<ts.SourceMapData>, program: ts.Program, jsFiles: ReadonlyArray<documents.TextDocument>, declarationFiles: ReadonlyArray<documents.TextDocument>) {
+        const sourceMapRecorder = new Compiler.WriterAggregator();
+
+        for (let i = 0; i < sourceMapDataList.length; i++) {
+            const sourceMapData = sourceMapDataList[i];
+            let prevSourceFile: ts.SourceFile;
+            let currentFile: documents.TextDocument;
+            if (ts.endsWith(sourceMapData.sourceMapFile, ts.Extension.Dts)) {
+                if (sourceMapDataList.length > jsFiles.length) {
+                    currentFile = declarationFiles[Math.floor(i / 2)]; // When both kinds of source map are present, they alternate js/dts
+                }
+                else {
+                    currentFile = declarationFiles[i];
+                }
+            }
+            else {
+                if (sourceMapDataList.length > jsFiles.length) {
+                    currentFile = jsFiles[Math.floor(i / 2)];
+                }
+                else {
+                    currentFile = jsFiles[i];
+                }
+            }
+
+            SourceMapSpanWriter.initializeSourceMapSpanWriter(sourceMapRecorder, sourceMapData, currentFile);
+            for (const decodedSourceMapping of sourceMapData.sourceMapDecodedMappings) {
+                const currentSourceFile = program.getSourceFile(sourceMapData.inputSourceFileNames[decodedSourceMapping.sourceIndex]);
+                if (currentSourceFile !== prevSourceFile) {
+                    SourceMapSpanWriter.recordNewSourceFileSpan(decodedSourceMapping, currentSourceFile.text);
+                    prevSourceFile = currentSourceFile;
+                }
+                else {
+                    SourceMapSpanWriter.recordSourceMapSpan(decodedSourceMapping);
+                }
+            }
+            SourceMapSpanWriter.close(); // If the last spans werent emitted, emit them
+        }
+        sourceMapRecorder.Close();
+        return sourceMapRecorder.lines.join("\r\n");
+    }
+}