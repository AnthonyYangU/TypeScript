--- conflicted
+++ resolved
@@ -1,1150 +1,1137 @@
-/// <reference path="..\services\services.ts" />
-/// <reference path="utilities.ts"/>
-/// <reference path="scriptInfo.ts"/>
-/// <reference path="lsHost.ts"/>
-/// <reference path="typingsCache.ts"/>
-/// <reference path="builder.ts"/>
-
-namespace ts.server {
-
-    export enum ProjectKind {
-        Inferred,
-        Configured,
-        External
-    }
-
-    /* @internal */
-    export function countEachFileTypes(infos: ScriptInfo[]): FileStats {
-        const result = { js: 0, jsx: 0, ts: 0, tsx: 0, dts: 0 };
-        for (const info of infos) {
-            switch (info.scriptKind) {
-                case ScriptKind.JS:
-                    result.js += 1;
-                    break;
-                case ScriptKind.JSX:
-                    result.jsx += 1;
-                    break;
-                case ScriptKind.TS:
-                    fileExtensionIs(info.fileName, Extension.Dts)
-                        ? result.dts += 1
-                        : result.ts += 1;
-                    break;
-                case ScriptKind.TSX:
-                    result.tsx += 1;
-                    break;
-            }
-        }
-        return result;
-    }
-
-    function hasOneOrMoreJsAndNoTsFiles(project: Project) {
-        const counts = countEachFileTypes(project.getScriptInfos());
-        return counts.js > 0 && counts.ts === 0 && counts.tsx === 0;
-    }
-
-    export function allRootFilesAreJsOrDts(project: Project): boolean {
-        const counts = countEachFileTypes(project.getRootScriptInfos());
-        return counts.ts === 0 && counts.tsx === 0;
-    }
-
-    export function allFilesAreJsOrDts(project: Project): boolean {
-        const counts = countEachFileTypes(project.getScriptInfos());
-        return counts.ts === 0 && counts.tsx === 0;
-    }
-
-    /* @internal */
-    export interface ProjectFilesWithTSDiagnostics extends protocol.ProjectFiles {
-        projectErrors: Diagnostic[];
-    }
-
-    export class UnresolvedImportsMap {
-        readonly perFileMap = createFileMap<ReadonlyArray<string>>();
-        private version = 0;
-
-        public clear() {
-            this.perFileMap.clear();
-            this.version = 0;
-        }
-
-        public getVersion() {
-            return this.version;
-        }
-
-        public remove(path: Path) {
-            this.perFileMap.remove(path);
-            this.version++;
-        }
-
-        public get(path: Path) {
-            return this.perFileMap.get(path);
-        }
-
-        public set(path: Path, value: ReadonlyArray<string>) {
-            this.perFileMap.set(path, value);
-            this.version++;
-        }
-    }
-
-    export interface PluginCreateInfo {
-        project: Project;
-        languageService: LanguageService;
-        languageServiceHost: LanguageServiceHost;
-        serverHost: ServerHost;
-        config: any;
-    }
-
-    export interface PluginModule {
-        create(createInfo: PluginCreateInfo): LanguageService;
-        getExternalFiles?(proj: Project): string[];
-    }
-
-    export interface PluginModuleFactory {
-        (mod: { typescript: typeof ts }): PluginModule;
-    }
-
-    export abstract class Project {
-        private rootFiles: ScriptInfo[] = [];
-        private rootFilesMap: FileMap<ScriptInfo> = createFileMap<ScriptInfo>();
-        private program: ts.Program;
-        private externalFiles: SortedReadonlyArray<string>;
-
-        private cachedUnresolvedImportsPerFile = new UnresolvedImportsMap();
-        private lastCachedUnresolvedImportsList: SortedReadonlyArray<string>;
-
-        // wrapper over the real language service that will suppress all semantic operations
-        protected languageService: LanguageService;
-
-        public languageServiceEnabled = true;
-
-        protected lsHost: LSHost;
-
-        builder: Builder;
-        /**
-         * Set of files names that were updated since the last call to getChangesSinceVersion.
-         */
-        private updatedFileNames: Map<string>;
-        /**
-         * Set of files that was returned from the last call to getChangesSinceVersion.
-         */
-        private lastReportedFileNames: Map<string>;
-        /**
-         * Last version that was reported.
-         */
-        private lastReportedVersion = 0;
-        /**
-         * Current project structure version.
-         * This property is changed in 'updateGraph' based on the set of files in program
-         */
-        private projectStructureVersion = 0;
-        /**
-         * Current version of the project state. It is changed when:
-         * - new root file was added/removed
-         * - edit happen in some file that is currently included in the project.
-         * This property is different from projectStructureVersion since in most cases edits don't affect set of files in the project
-         */
-        private projectStateVersion = 0;
-
-        private typingFiles: SortedReadonlyArray<string>;
-
-        protected projectErrors: Diagnostic[];
-
-        public typesVersion = 0;
-
-        private typeAcquisition: TypeAcquisition;
-
-        public isNonTsProject() {
-            this.updateGraph();
-            return allFilesAreJsOrDts(this);
-        }
-
-        public isJsOnlyProject() {
-            this.updateGraph();
-            return hasOneOrMoreJsAndNoTsFiles(this);
-        }
-
-        public getCachedUnresolvedImportsPerFile_TestOnly() {
-            return this.cachedUnresolvedImportsPerFile;
-        }
-
-        public static resolveModule(moduleName: string, initialDir: string, host: ServerHost, log: (message: string) => void): {} {
-            const resolvedPath = normalizeSlashes(host.resolvePath(combinePaths(initialDir, "node_modules")));
-            log(`Loading ${moduleName} from ${initialDir} (resolved to ${resolvedPath})`);
-            const result = host.require(resolvedPath, moduleName);
-            if (result.error) {
-                log(`Failed to load module: ${JSON.stringify(result.error)}`);
-                return undefined;
-            }
-            return result.module;
-        }
-
-        constructor(
-            private readonly projectName: string,
-            readonly projectKind: ProjectKind,
-            readonly projectService: ProjectService,
-            private documentRegistry: ts.DocumentRegistry,
-            hasExplicitListOfFiles: boolean,
-            languageServiceEnabled: boolean,
-            private compilerOptions: CompilerOptions,
-            public compileOnSaveEnabled: boolean) {
-
-            if (!this.compilerOptions) {
-                this.compilerOptions = ts.getDefaultCompilerOptions();
-                this.compilerOptions.allowNonTsExtensions = true;
-                this.compilerOptions.allowJs = true;
-            }
-            else if (hasExplicitListOfFiles || this.compilerOptions.allowJs) {
-                // If files are listed explicitly or allowJs is specified, allow all extensions
-                this.compilerOptions.allowNonTsExtensions = true;
-            }
-
-            this.setInternalCompilerOptionsForEmittingJsFiles();
-
-            this.lsHost = new LSHost(this.projectService.host, this, this.projectService.cancellationToken);
-            this.lsHost.setCompilationSettings(this.compilerOptions);
-
-            this.languageService = ts.createLanguageService(this.lsHost, this.documentRegistry);
-
-            if (!languageServiceEnabled) {
-                this.disableLanguageService();
-            }
-
-            this.builder = createBuilder(this);
-            this.markAsDirty();
-        }
-
-        private setInternalCompilerOptionsForEmittingJsFiles() {
-            if (this.projectKind === ProjectKind.Inferred || this.projectKind === ProjectKind.External) {
-                this.compilerOptions.noEmitForJsFiles = true;
-            }
-        }
-
-        getProjectErrors() {
-            return this.projectErrors;
-        }
-
-        getLanguageService(ensureSynchronized = true): LanguageService {
-            if (ensureSynchronized) {
-                this.updateGraph();
-            }
-            return this.languageService;
-        }
-
-        getCompileOnSaveAffectedFileList(scriptInfo: ScriptInfo): string[] {
-            if (!this.languageServiceEnabled) {
-                return [];
-            }
-            this.updateGraph();
-            return this.builder.getFilesAffectedBy(scriptInfo);
-        }
-
-        getProjectVersion() {
-            return this.projectStateVersion.toString();
-        }
-
-        enableLanguageService() {
-            if (this.languageServiceEnabled) {
-                return;
-            }
-            this.languageServiceEnabled = true;
-            this.projectService.onUpdateLanguageServiceStateForProject(this, /*languageServiceEnabled*/ true);
-        }
-
-        disableLanguageService() {
-            if (!this.languageServiceEnabled) {
-                return;
-            }
-            this.languageService.cleanupSemanticCache();
-            this.languageServiceEnabled = false;
-            this.projectService.onUpdateLanguageServiceStateForProject(this, /*languageServiceEnabled*/ false);
-        }
-
-        getProjectName() {
-            return this.projectName;
-        }
-        abstract getProjectRootPath(): string | undefined;
-
-        getExternalFiles(): SortedReadonlyArray<string> {
-            return emptyArray as SortedReadonlyArray<string>;
-        }
-
-        getSourceFile(path: Path) {
-            if (!this.program) {
-                return undefined;
-            }
-            return this.program.getSourceFileByPath(path);
-        }
-
-        updateTypes() {
-            this.typesVersion++;
-            this.markAsDirty();
-            this.updateGraph();
-        }
-
-        close() {
-            if (this.program) {
-                // if we have a program - release all files that are enlisted in program
-                for (const f of this.program.getSourceFiles()) {
-                    const info = this.projectService.getScriptInfo(f.fileName);
-                    info.detachFromProject(this);
-                }
-            }
-            if (!this.program || !this.languageServiceEnabled) {
-                // release all root files either if there is no program or language service is disabled.
-                // in the latter case set of root files can be larger than the set of files in program.
-                for (const root of this.rootFiles) {
-                    root.detachFromProject(this);
-                }
-            }
-            this.rootFiles = undefined;
-            this.rootFilesMap = undefined;
-            this.program = undefined;
-            this.builder = undefined;
-            this.cachedUnresolvedImportsPerFile = undefined;
-            this.projectErrors = undefined;
-            this.lsHost.dispose();
-            this.lsHost = undefined;
-
-            // signal language service to release source files acquired from document registry
-            this.languageService.dispose();
-            this.languageService = undefined;
-        }
-
-        getCompilerOptions() {
-            return this.compilerOptions;
-        }
-
-        hasRoots() {
-            return this.rootFiles && this.rootFiles.length > 0;
-        }
-
-        getRootFiles() {
-            return this.rootFiles && this.rootFiles.map(info => info.fileName);
-        }
-
-        getRootFilesLSHost() {
-            const result: string[] = [];
-            if (this.rootFiles) {
-                for (const f of this.rootFiles) {
-                    if (this.languageServiceEnabled || f.isScriptOpen()) {
-                        // if language service is disabled - process only files that are open
-                        result.push(f.fileName);
-                    }
-                }
-                if (this.typingFiles) {
-                    for (const f of this.typingFiles) {
-                        result.push(f);
-                    }
-                }
-            }
-            return result;
-        }
-
-        getRootScriptInfos() {
-            return this.rootFiles;
-        }
-
-        getScriptInfos() {
-            if (!this.languageServiceEnabled) {
-                // if language service is not enabled - return just root files
-                return this.rootFiles;
-            }
-            return map(this.program.getSourceFiles(), sourceFile => {
-                const scriptInfo = this.projectService.getScriptInfoForPath(sourceFile.path);
-                if (!scriptInfo) {
-                    Debug.assert(false, `scriptInfo for a file '${sourceFile.fileName}' is missing.`);
-                }
-                return scriptInfo;
-            });
-        }
-
-        getFileEmitOutput(info: ScriptInfo, emitOnlyDtsFiles: boolean) {
-            if (!this.languageServiceEnabled) {
-                return undefined;
-            }
-            return this.getLanguageService().getEmitOutput(info.fileName, emitOnlyDtsFiles);
-        }
-
-        getFileNames(excludeFilesFromExternalLibraries?: boolean) {
-            if (!this.program) {
-                return [];
-            }
-
-            if (!this.languageServiceEnabled) {
-                // if language service is disabled assume that all files in program are root files + default library
-                let rootFiles = this.getRootFiles();
-                if (this.compilerOptions) {
-                    const defaultLibrary = getDefaultLibFilePath(this.compilerOptions);
-                    if (defaultLibrary) {
-                        (rootFiles || (rootFiles = [])).push(asNormalizedPath(defaultLibrary));
-                    }
-                }
-                return rootFiles;
-            }
-            const result: NormalizedPath[] = [];
-            for (const f of this.program.getSourceFiles()) {
-                if (excludeFilesFromExternalLibraries && this.program.isSourceFileFromExternalLibrary(f)) {
-                    continue;
-                }
-                result.push(asNormalizedPath(f.fileName));
-            }
-            return result;
-        }
-
-        getAllEmittableFiles() {
-            if (!this.languageServiceEnabled) {
-                return [];
-            }
-            const defaultLibraryFileName = getDefaultLibFileName(this.compilerOptions);
-            const infos = this.getScriptInfos();
-            const result: string[] = [];
-            for (const info of infos) {
-                if (getBaseFileName(info.fileName) !== defaultLibraryFileName && shouldEmitFile(info)) {
-                    result.push(info.fileName);
-                }
-            }
-            return result;
-        }
-
-        containsScriptInfo(info: ScriptInfo): boolean {
-            return this.isRoot(info) || (this.program && this.program.getSourceFileByPath(info.path) !== undefined);
-        }
-
-        containsFile(filename: NormalizedPath, requireOpen?: boolean) {
-            const info = this.projectService.getScriptInfoForNormalizedPath(filename);
-            if (info && (info.isScriptOpen() || !requireOpen)) {
-                return this.containsScriptInfo(info);
-            }
-        }
-
-        isRoot(info: ScriptInfo) {
-            return this.rootFilesMap && this.rootFilesMap.contains(info.path);
-        }
-
-        // add a root file to project
-        addRoot(info: ScriptInfo) {
-            if (!this.isRoot(info)) {
-                this.rootFiles.push(info);
-                this.rootFilesMap.set(info.path, info);
-                info.attachToProject(this);
-
-                this.markAsDirty();
-            }
-        }
-
-        removeFile(info: ScriptInfo, detachFromProject = true) {
-            if (this.isRoot(info)) {
-                this.removeRoot(info);
-            }
-            this.lsHost.notifyFileRemoved(info);
-            this.cachedUnresolvedImportsPerFile.remove(info.path);
-
-            if (detachFromProject) {
-                info.detachFromProject(this);
-            }
-
-            this.markAsDirty();
-        }
-
-        registerFileUpdate(fileName: string) {
-            (this.updatedFileNames || (this.updatedFileNames = createMap<string>())).set(fileName, fileName);
-        }
-
-        markAsDirty() {
-            this.projectStateVersion++;
-        }
-
-        private extractUnresolvedImportsFromSourceFile(file: SourceFile, result: string[]) {
-            const cached = this.cachedUnresolvedImportsPerFile.get(file.path);
-            if (cached) {
-                // found cached result - use it and return
-                for (const f of cached) {
-                    result.push(f);
-                }
-                return;
-            }
-            let unresolvedImports: string[];
-            if (file.resolvedModules) {
-                file.resolvedModules.forEach((resolvedModule, name) => {
-                    // pick unresolved non-relative names
-                    if (!resolvedModule && !isExternalModuleNameRelative(name)) {
-                        // for non-scoped names extract part up-to the first slash
-                        // for scoped names - extract up to the second slash
-                        let trimmed = name.trim();
-                        let i = trimmed.indexOf("/");
-                        if (i !== -1 && trimmed.charCodeAt(0) === CharacterCodes.at) {
-                            i = trimmed.indexOf("/", i + 1);
-                        }
-                        if (i !== -1) {
-                            trimmed = trimmed.substr(0, i);
-                        }
-                        (unresolvedImports || (unresolvedImports = [])).push(trimmed);
-                        result.push(trimmed);
-                    }
-                });
-            }
-            this.cachedUnresolvedImportsPerFile.set(file.path, unresolvedImports || emptyArray);
-        }
-
-        /**
-         * Updates set of files that contribute to this project
-         * @returns: true if set of files in the project stays the same and false - otherwise.
-         */
-        updateGraph(): boolean {
-            this.lsHost.startRecordingFilesWithChangedResolutions();
-
-            let hasChanges = this.updateGraphWorker();
-
-            const changedFiles: ReadonlyArray<Path> = this.lsHost.finishRecordingFilesWithChangedResolutions() || emptyArray;
-
-            for (const file of changedFiles) {
-                // delete cached information for changed files
-                this.cachedUnresolvedImportsPerFile.remove(file);
-            }
-
-            // 1. no changes in structure, no changes in unresolved imports - do nothing
-            // 2. no changes in structure, unresolved imports were changed - collect unresolved imports for all files
-            // (can reuse cached imports for files that were not changed)
-            // 3. new files were added/removed, but compilation settings stays the same - collect unresolved imports for all new/modified files
-            // (can reuse cached imports for files that were not changed)
-            // 4. compilation settings were changed in the way that might affect module resolution - drop all caches and collect all data from the scratch
-            let unresolvedImports: SortedReadonlyArray<string>;
-            if (hasChanges || changedFiles.length) {
-                const result: string[] = [];
-                for (const sourceFile of this.program.getSourceFiles()) {
-                    this.extractUnresolvedImportsFromSourceFile(sourceFile, result);
-                }
-                this.lastCachedUnresolvedImportsList = toSortedReadonlyArray(result);
-            }
-            unresolvedImports = this.lastCachedUnresolvedImportsList;
-
-            const cachedTypings = this.projectService.typingsCache.getTypingsForProject(this, unresolvedImports, hasChanges);
-            if (this.setTypings(cachedTypings)) {
-                hasChanges = this.updateGraphWorker() || hasChanges;
-            }
-
-            // update builder only if language service is enabled
-            // otherwise tell it to drop its internal state
-            if (this.languageServiceEnabled) {
-                this.builder.onProjectUpdateGraph();
-            }
-            else {
-                this.builder.clear();
-            }
-
-            if (hasChanges) {
-                this.projectStructureVersion++;
-            }
-            return !hasChanges;
-        }
-
-        private setTypings(typings: SortedReadonlyArray<string>): boolean {
-            if (arrayIsEqualTo(this.typingFiles, typings)) {
-                return false;
-            }
-            this.typingFiles = typings;
-            this.markAsDirty();
-            return true;
-        }
-
-        private updateGraphWorker() {
-            const oldProgram = this.program;
-            this.program = this.languageService.getProgram();
-
-            let hasChanges = false;
-            // bump up the version if
-            // - oldProgram is not set - this is a first time updateGraph is called
-            // - newProgram is different from the old program and structure of the old program was not reused.
-            if (!oldProgram || (this.program !== oldProgram && !(oldProgram.structureIsReused & StructureIsReused.Completely))) {
-                hasChanges = true;
-                if (oldProgram) {
-                    for (const f of oldProgram.getSourceFiles()) {
-                        if (this.program.getSourceFileByPath(f.path)) {
-                            continue;
-                        }
-                        // new program does not contain this file - detach it from the project
-                        const scriptInfoToDetach = this.projectService.getScriptInfo(f.fileName);
-                        if (scriptInfoToDetach) {
-                            scriptInfoToDetach.detachFromProject(this);
-                        }
-                    }
-                }
-            }
-
-            const oldExternalFiles = this.externalFiles || emptyArray as SortedReadonlyArray<string>;
-            this.externalFiles = this.getExternalFiles();
-            enumerateInsertsAndDeletes(this.externalFiles, oldExternalFiles,
-                // Ensure a ScriptInfo is created for new external files. This is performed indirectly
-                // by the LSHost for files in the program when the program is retrieved above but
-                // the program doesn't contain external files so this must be done explicitly.
-                inserted => {
-                    const scriptInfo = this.projectService.getOrCreateScriptInfo(inserted, /*openedByClient*/ false);
-                    scriptInfo.attachToProject(this);
-                },
-                removed => {
-                    const scriptInfoToDetach = this.projectService.getScriptInfo(removed);
-                    if (scriptInfoToDetach) {
-                        scriptInfoToDetach.detachFromProject(this);
-                    }
-                });
-
-            return hasChanges;
-        }
-
-        getScriptInfoLSHost(fileName: string) {
-            const scriptInfo = this.projectService.getOrCreateScriptInfo(fileName, /*openedByClient*/ false);
-            if (scriptInfo) {
-                scriptInfo.attachToProject(this);
-            }
-            return scriptInfo;
-        }
-
-        getScriptInfoForNormalizedPath(fileName: NormalizedPath) {
-            const scriptInfo = this.projectService.getOrCreateScriptInfoForNormalizedPath(fileName, /*openedByClient*/ false);
-            if (scriptInfo && !scriptInfo.isAttached(this)) {
-                return Errors.ThrowProjectDoesNotContainDocument(fileName, this);
-            }
-            return scriptInfo;
-        }
-
-        getScriptInfo(uncheckedFileName: string) {
-            return this.getScriptInfoForNormalizedPath(toNormalizedPath(uncheckedFileName));
-        }
-
-        filesToString() {
-            if (!this.program) {
-                return "";
-            }
-            let strBuilder = "";
-            for (const file of this.program.getSourceFiles()) {
-                strBuilder += `${file.fileName}\n`;
-            }
-            return strBuilder;
-        }
-
-        setCompilerOptions(compilerOptions: CompilerOptions) {
-            if (compilerOptions) {
-                compilerOptions.allowNonTsExtensions = true;
-                if (changesAffectModuleResolution(this.compilerOptions, compilerOptions)) {
-                    // reset cached unresolved imports if changes in compiler options affected module resolution
-                    this.cachedUnresolvedImportsPerFile.clear();
-                    this.lastCachedUnresolvedImportsList = undefined;
-                }
-                this.compilerOptions = compilerOptions;
-                this.setInternalCompilerOptionsForEmittingJsFiles();
-                this.lsHost.setCompilationSettings(compilerOptions);
-
-                this.markAsDirty();
-            }
-        }
-
-        setTypeAcquisition(newTypeAcquisition: TypeAcquisition): void {
-            if (!newTypeAcquisition) {
-                if (this.projectKind !== ProjectKind.Configured) {
-                    // set default typings options for inferred projects and external projects
-                    newTypeAcquisition = {
-                        enable: allRootFilesAreJsOrDts(this),
-                        include: [],
-                        exclude: []
-                    };
-                }
-            }
-            else {
-                if (newTypeAcquisition.enable === undefined) {
-                    if (this.projectKind !== ProjectKind.Configured) {
-                        // if autoDiscovery was not specified by the caller - set it based on the content of the project
-                        newTypeAcquisition.enable = allRootFilesAreJsOrDts(this);
-                    }
-                }
-                if (!newTypeAcquisition.include) {
-                    newTypeAcquisition.include = [];
-                }
-                if (!newTypeAcquisition.exclude) {
-                    newTypeAcquisition.exclude = [];
-                }
-            }
-            this.typeAcquisition = newTypeAcquisition;
-        }
-
-        getTypeAcquisition() {
-            return this.typeAcquisition;
-        }
-
-        reloadScript(filename: NormalizedPath, tempFileName?: NormalizedPath): boolean {
-            const script = this.projectService.getScriptInfoForNormalizedPath(filename);
-            if (script) {
-                Debug.assert(script.isAttached(this));
-                script.reloadFromFile(tempFileName);
-                return true;
-            }
-            return false;
-        }
-
-        /* @internal */
-        getChangesSinceVersion(lastKnownVersion?: number): ProjectFilesWithTSDiagnostics {
-            this.updateGraph();
-
-            const info = {
-                projectName: this.getProjectName(),
-                version: this.projectStructureVersion,
-                isInferred: this.projectKind === ProjectKind.Inferred,
-                options: this.getCompilerOptions(),
-                languageServiceDisabled: !this.languageServiceEnabled
-            };
-            const updatedFileNames = this.updatedFileNames;
-            this.updatedFileNames = undefined;
-            // check if requested version is the same that we have reported last time
-            if (this.lastReportedFileNames && lastKnownVersion === this.lastReportedVersion) {
-                // if current structure version is the same - return info without any changes
-                if (this.projectStructureVersion === this.lastReportedVersion && !updatedFileNames) {
-                    return { info, projectErrors: this.projectErrors };
-                }
-                // compute and return the difference
-                const lastReportedFileNames = this.lastReportedFileNames;
-                const currentFiles = arrayToMap(this.getFileNames(), x => x);
-
-                const added: string[] = [];
-                const removed: string[] = [];
-                const updated: string[] = updatedFileNames ? arrayFrom(updatedFileNames.keys()) : [];
-
-                forEachKey(currentFiles, id => {
-                    if (!lastReportedFileNames.has(id)) {
-                        added.push(id);
-                    }
-                });
-                forEachKey(lastReportedFileNames, id => {
-                    if (!currentFiles.has(id)) {
-                        removed.push(id);
-                    }
-                });
-                this.lastReportedFileNames = currentFiles;
-                this.lastReportedVersion = this.projectStructureVersion;
-                return { info, changes: { added, removed, updated }, projectErrors: this.projectErrors };
-            }
-            else {
-                // unknown version - return everything
-                const projectFileNames = this.getFileNames();
-                this.lastReportedFileNames = arrayToMap(projectFileNames, x => x);
-                this.lastReportedVersion = this.projectStructureVersion;
-                return { info, files: projectFileNames, projectErrors: this.projectErrors };
-            }
-        }
-
-        getReferencedFiles(path: Path): Path[] {
-            if (!this.languageServiceEnabled) {
-                return [];
-            }
-
-            const sourceFile = this.getSourceFile(path);
-            if (!sourceFile) {
-                return [];
-            }
-            // We need to use a set here since the code can contain the same import twice,
-            // but that will only be one dependency.
-            // To avoid invernal conversion, the key of the referencedFiles map must be of type Path
-            const referencedFiles = createMap<boolean>();
-            if (sourceFile.imports && sourceFile.imports.length > 0) {
-                const checker: TypeChecker = this.program.getTypeChecker();
-                for (const importName of sourceFile.imports) {
-                    const symbol = checker.getSymbolAtLocation(importName);
-                    if (symbol && symbol.declarations && symbol.declarations[0]) {
-                        const declarationSourceFile = symbol.declarations[0].getSourceFile();
-                        if (declarationSourceFile) {
-                            referencedFiles.set(declarationSourceFile.path, true);
-                        }
-                    }
-                }
-            }
-
-            const currentDirectory = getDirectoryPath(path);
-            const getCanonicalFileName = createGetCanonicalFileName(this.projectService.host.useCaseSensitiveFileNames);
-            // Handle triple slash references
-            if (sourceFile.referencedFiles && sourceFile.referencedFiles.length > 0) {
-                for (const referencedFile of sourceFile.referencedFiles) {
-                    const referencedPath = toPath(referencedFile.fileName, currentDirectory, getCanonicalFileName);
-                    referencedFiles.set(referencedPath, true);
-                }
-            }
-
-            // Handle type reference directives
-            if (sourceFile.resolvedTypeReferenceDirectiveNames) {
-                sourceFile.resolvedTypeReferenceDirectiveNames.forEach((resolvedTypeReferenceDirective) => {
-                    if (!resolvedTypeReferenceDirective) {
-                        return;
-                    }
-
-                    const fileName = resolvedTypeReferenceDirective.resolvedFileName;
-                    const typeFilePath = toPath(fileName, currentDirectory, getCanonicalFileName);
-                    referencedFiles.set(typeFilePath, true);
-                });
-            }
-
-            const allFileNames = arrayFrom(referencedFiles.keys()) as Path[];
-            return filter(allFileNames, file => this.projectService.host.fileExists(file));
-        }
-
-        // remove a root file from project
-        protected removeRoot(info: ScriptInfo): void {
-            orderedRemoveItem(this.rootFiles, info);
-            this.rootFilesMap.remove(info.path);
-        }
-    }
-
-    /**
-     * If a file is opened and no tsconfig (or jsconfig) is found,
-     * the file and its imports/references are put into an InferredProject.
-     */
-    export class InferredProject extends Project {
-
-        private static newName = (() => {
-            let nextId = 1;
-            return () => {
-                const id = nextId;
-                nextId++;
-                return makeInferredProjectName(id);
-            };
-        })();
-
-        private _isJsInferredProject = false;
-
-        toggleJsInferredProject(isJsInferredProject: boolean) {
-            if (isJsInferredProject !== this._isJsInferredProject) {
-                this._isJsInferredProject = isJsInferredProject;
-                this.setCompilerOptions();
-            }
-        }
-
-        setCompilerOptions(options?: CompilerOptions) {
-            // Avoid manipulating the given options directly
-            const newOptions = options ? clone(options) : this.getCompilerOptions();
-            if (!newOptions) {
-                return;
-            }
-
-            if (this._isJsInferredProject && typeof newOptions.maxNodeModuleJsDepth !== "number") {
-                newOptions.maxNodeModuleJsDepth = 2;
-            }
-            else if (!this._isJsInferredProject) {
-                newOptions.maxNodeModuleJsDepth = undefined;
-            }
-            newOptions.allowJs = true;
-            super.setCompilerOptions(newOptions);
-        }
-
-        // Used to keep track of what directories are watched for this project
-        directoriesWatchedForTsconfig: string[] = [];
-
-        constructor(projectService: ProjectService, documentRegistry: ts.DocumentRegistry, compilerOptions: CompilerOptions) {
-            super(InferredProject.newName(),
-                ProjectKind.Inferred,
-                projectService,
-                documentRegistry,
-                /*files*/ undefined,
-                /*languageServiceEnabled*/ true,
-                compilerOptions,
-                /*compileOnSaveEnabled*/ false);
-        }
-
-        addRoot(info: ScriptInfo) {
-            if (!this._isJsInferredProject && info.isJavaScript()) {
-                this.toggleJsInferredProject(/*isJsInferredProject*/ true);
-            }
-            super.addRoot(info);
-        }
-
-        removeRoot(info: ScriptInfo) {
-            if (this._isJsInferredProject && info.isJavaScript()) {
-                if (filter(this.getRootScriptInfos(), info => info.isJavaScript()).length === 0) {
-                    this.toggleJsInferredProject(/*isJsInferredProject*/ false);
-                }
-            }
-            super.removeRoot(info);
-        }
-
-        getProjectRootPath() {
-            // Single inferred project does not have a project root.
-            if (this.projectService.useSingleInferredProject) {
-                return undefined;
-            }
-            const rootFiles = this.getRootFiles();
-            return getDirectoryPath(rootFiles[0]);
-        }
-
-        close() {
-            super.close();
-
-            for (const directory of this.directoriesWatchedForTsconfig) {
-                this.projectService.stopWatchingDirectory(directory);
-            }
-        }
-    }
-
-    /**
-     * If a file is opened, the server will look for a tsconfig (or jsconfig)
-     * and if successfull create a ConfiguredProject for it.
-     * Otherwise it will create an InferredProject.
-     */
-    export class ConfiguredProject extends Project {
-        private projectFileWatcher: FileWatcher;
-        private directoryWatcher: FileWatcher;
-        private directoriesWatchedForWildcards: Map<FileWatcher>;
-        private typeRootsWatchers: FileWatcher[];
-        readonly canonicalConfigFilePath: NormalizedPath;
-
-        private plugins: PluginModule[] = [];
-
-        /** Used for configured projects which may have multiple open roots */
-        openRefCount = 0;
-
-        constructor(configFileName: NormalizedPath,
-            projectService: ProjectService,
-            documentRegistry: ts.DocumentRegistry,
-            hasExplicitListOfFiles: boolean,
-            compilerOptions: CompilerOptions,
-            private wildcardDirectories: Map<WatchDirectoryFlags>,
-            languageServiceEnabled: boolean,
-            public compileOnSaveEnabled: boolean) {
-            super(configFileName, ProjectKind.Configured, projectService, documentRegistry, hasExplicitListOfFiles, languageServiceEnabled, compilerOptions, compileOnSaveEnabled);
-            this.canonicalConfigFilePath = asNormalizedPath(projectService.toCanonicalFileName(configFileName));
-            this.enablePlugins();
-        }
-
-        getConfigFilePath() {
-            return this.getProjectName();
-        }
-
-        enablePlugins() {
-            const host = this.projectService.host;
-            const options = this.getCompilerOptions();
-
-            if (!host.require) {
-                this.projectService.logger.info("Plugins were requested but not running in environment that supports 'require'. Nothing will be loaded");
-                return;
-            }
-
-            // Search our peer node_modules, then any globally-specified probe paths
-            // ../../.. to walk from X/node_modules/typescript/lib/tsserver.js to X/node_modules/
-            const searchPaths = [combinePaths(host.getExecutingFilePath(), "../../.."), ...this.projectService.pluginProbeLocations];
-
-            if (this.projectService.allowLocalPluginLoads) {
-                const local = getDirectoryPath(this.canonicalConfigFilePath);
-                this.projectService.logger.info(`Local plugin loading enabled; adding ${local} to search paths`);
-                searchPaths.unshift(local);
-            }
-
-            // Enable tsconfig-specified plugins
-            if (options.plugins) {
-                for (const pluginConfigEntry of options.plugins) {
-                    this.enablePlugin(pluginConfigEntry, searchPaths);
-                }
-            }
-
-            if (this.projectService.globalPlugins) {
-                // Enable global plugins with synthetic configuration entries
-                for (const globalPluginName of this.projectService.globalPlugins) {
-                    // Skip already-locally-loaded plugins
-                    if (options.plugins && options.plugins.some(p => p.name === globalPluginName)) continue;
-
-                    // Provide global: true so plugins can detect why they can't find their config
-                    this.enablePlugin({ name: globalPluginName, global: true } as PluginImport, searchPaths);
-                }
-            }
-        }
-
-        private enablePlugin(pluginConfigEntry: PluginImport, searchPaths: string[]) {
-            const log = (message: string) => {
-                this.projectService.logger.info(message);
-            };
-
-            for (const searchPath of searchPaths) {
-                const resolvedModule = <PluginModuleFactory>Project.resolveModule(pluginConfigEntry.name, searchPath, this.projectService.host, log);
-                if (resolvedModule) {
-                    this.enableProxy(resolvedModule, pluginConfigEntry);
-                    return;
-                }
-            }
-            this.projectService.logger.info(`Couldn't find ${pluginConfigEntry.name} anywhere in paths: ${searchPaths.join(",")}`);
-        }
-
-        private enableProxy(pluginModuleFactory: PluginModuleFactory, configEntry: PluginImport) {
-            try {
-                if (typeof pluginModuleFactory !== "function") {
-                    this.projectService.logger.info(`Skipped loading plugin ${configEntry.name} because it did expose a proper factory function`);
-                    return;
-                }
-
-                const info: PluginCreateInfo = {
-                    config: configEntry,
-                    project: this,
-                    languageService: this.languageService,
-                    languageServiceHost: this.lsHost,
-                    serverHost: this.projectService.host
-                };
-
-                const pluginModule = pluginModuleFactory({ typescript: ts });
-                this.languageService = pluginModule.create(info);
-                this.plugins.push(pluginModule);
-            }
-            catch (e) {
-                this.projectService.logger.info(`Plugin activation failed: ${e}`);
-            }
-        }
-
-        getProjectRootPath() {
-            return getDirectoryPath(this.getConfigFilePath());
-        }
-
-        setProjectErrors(projectErrors: Diagnostic[]) {
-            this.projectErrors = projectErrors;
-        }
-
-<<<<<<< HEAD
-        getExternalFiles(): string[] {
-            const items: string[] = [];
-            for (const plugin of this.plugins) {
-                if (typeof plugin.getExternalFiles === "function") {
-                    try {
-                        items.push(...plugin.getExternalFiles(this));
-                    }
-                    catch (e) {
-                        this.projectService.logger.info(`A plugin threw an exception in getExternalFiles: ${e}`);
-                    }
-=======
-        setTypeAcquisition(newTypeAcquisition: TypeAcquisition): void {
-            this.typeAcquisition = newTypeAcquisition;
-        }
-
-        getTypeAcquisition() {
-            return this.typeAcquisition;
-        }
-
-        getExternalFiles(): SortedReadonlyArray<string> {
-            return toSortedReadonlyArray(flatMap(this.plugins, plugin => {
-                if (typeof plugin.getExternalFiles !== "function") return;
-                try {
-                    return plugin.getExternalFiles(this);
->>>>>>> 096f8ccf
-                }
-                catch (e) {
-                    this.projectService.logger.info(`A plugin threw an exception in getExternalFiles: ${e}`);
-                }
-            }));
-        }
-
-        watchConfigFile(callback: (project: ConfiguredProject) => void) {
-            this.projectFileWatcher = this.projectService.host.watchFile(this.getConfigFilePath(), _ => callback(this));
-        }
-
-        watchTypeRoots(callback: (project: ConfiguredProject, path: string) => void) {
-            const roots = this.getEffectiveTypeRoots();
-            const watchers: FileWatcher[] = [];
-            for (const root of roots) {
-                this.projectService.logger.info(`Add type root watcher for: ${root}`);
-                watchers.push(this.projectService.host.watchDirectory(root, path => callback(this, path), /*recursive*/ false));
-            }
-            this.typeRootsWatchers = watchers;
-        }
-
-        watchConfigDirectory(callback: (project: ConfiguredProject, path: string) => void) {
-            if (this.directoryWatcher) {
-                return;
-            }
-
-            const directoryToWatch = getDirectoryPath(this.getConfigFilePath());
-            this.projectService.logger.info(`Add recursive watcher for: ${directoryToWatch}`);
-            this.directoryWatcher = this.projectService.host.watchDirectory(directoryToWatch, path => callback(this, path), /*recursive*/ true);
-        }
-
-        watchWildcards(callback: (project: ConfiguredProject, path: string) => void) {
-            if (!this.wildcardDirectories) {
-                return;
-            }
-            const configDirectoryPath = getDirectoryPath(this.getConfigFilePath());
-
-            this.directoriesWatchedForWildcards = createMap<FileWatcher>();
-            this.wildcardDirectories.forEach((flag, directory) => {
-                if (comparePaths(configDirectoryPath, directory, ".", !this.projectService.host.useCaseSensitiveFileNames) !== Comparison.EqualTo) {
-                    const recursive = (flag & WatchDirectoryFlags.Recursive) !== 0;
-                    this.projectService.logger.info(`Add ${recursive ? "recursive " : ""}watcher for: ${directory}`);
-                    this.directoriesWatchedForWildcards.set(directory, this.projectService.host.watchDirectory(
-                        directory,
-                        path => callback(this, path),
-                        recursive
-                    ));
-                }
-            });
-        }
-
-        stopWatchingDirectory() {
-            if (this.directoryWatcher) {
-                this.directoryWatcher.close();
-                this.directoryWatcher = undefined;
-            }
-        }
-
-        close() {
-            super.close();
-
-            if (this.projectFileWatcher) {
-                this.projectFileWatcher.close();
-                this.projectFileWatcher = undefined;
-            }
-
-            if (this.typeRootsWatchers) {
-                for (const watcher of this.typeRootsWatchers) {
-                    watcher.close();
-                }
-                this.typeRootsWatchers = undefined;
-            }
-
-            this.directoriesWatchedForWildcards.forEach(watcher => {
-                watcher.close();
-            });
-            this.directoriesWatchedForWildcards = undefined;
-
-            this.stopWatchingDirectory();
-        }
-
-        addOpenRef() {
-            this.openRefCount++;
-        }
-
-        deleteOpenRef() {
-            this.openRefCount--;
-            return this.openRefCount;
-        }
-
-        getEffectiveTypeRoots() {
-            return ts.getEffectiveTypeRoots(this.getCompilerOptions(), this.projectService.host) || [];
-        }
-    }
-
-    /**
-     * Project whose configuration is handled externally, such as in a '.csproj'.
-     * These are created only if a host explicitly calls `openExternalProject`.
-     */
-    export class ExternalProject extends Project {
-        constructor(public externalProjectName: string,
-            projectService: ProjectService,
-            documentRegistry: ts.DocumentRegistry,
-            compilerOptions: CompilerOptions,
-            languageServiceEnabled: boolean,
-            public compileOnSaveEnabled: boolean,
-            private readonly projectFilePath?: string) {
-            super(externalProjectName, ProjectKind.External, projectService, documentRegistry, /*hasExplicitListOfFiles*/ true, languageServiceEnabled, compilerOptions, compileOnSaveEnabled);
-        }
-
-        getProjectRootPath() {
-            if (this.projectFilePath) {
-                return getDirectoryPath(this.projectFilePath);
-            }
-            // if the projectFilePath is not given, we make the assumption that the project name
-            // is the path of the project file. AS the project name is provided by VS, we need to
-            // normalize slashes before using it as a file name.
-            return getDirectoryPath(normalizeSlashes(this.getProjectName()));
-        }
-
-        setProjectErrors(projectErrors: Diagnostic[]) {
-            this.projectErrors = projectErrors;
-        }
-    }
-}
+/// <reference path="..\services\services.ts" />
+/// <reference path="utilities.ts"/>
+/// <reference path="scriptInfo.ts"/>
+/// <reference path="lsHost.ts"/>
+/// <reference path="typingsCache.ts"/>
+/// <reference path="builder.ts"/>
+
+namespace ts.server {
+
+    export enum ProjectKind {
+        Inferred,
+        Configured,
+        External
+    }
+
+    /* @internal */
+    export function countEachFileTypes(infos: ScriptInfo[]): FileStats {
+        const result = { js: 0, jsx: 0, ts: 0, tsx: 0, dts: 0 };
+        for (const info of infos) {
+            switch (info.scriptKind) {
+                case ScriptKind.JS:
+                    result.js += 1;
+                    break;
+                case ScriptKind.JSX:
+                    result.jsx += 1;
+                    break;
+                case ScriptKind.TS:
+                    fileExtensionIs(info.fileName, Extension.Dts)
+                        ? result.dts += 1
+                        : result.ts += 1;
+                    break;
+                case ScriptKind.TSX:
+                    result.tsx += 1;
+                    break;
+            }
+        }
+        return result;
+    }
+
+    function hasOneOrMoreJsAndNoTsFiles(project: Project) {
+        const counts = countEachFileTypes(project.getScriptInfos());
+        return counts.js > 0 && counts.ts === 0 && counts.tsx === 0;
+    }
+
+    export function allRootFilesAreJsOrDts(project: Project): boolean {
+        const counts = countEachFileTypes(project.getRootScriptInfos());
+        return counts.ts === 0 && counts.tsx === 0;
+    }
+
+    export function allFilesAreJsOrDts(project: Project): boolean {
+        const counts = countEachFileTypes(project.getScriptInfos());
+        return counts.ts === 0 && counts.tsx === 0;
+    }
+
+    /* @internal */
+    export interface ProjectFilesWithTSDiagnostics extends protocol.ProjectFiles {
+        projectErrors: Diagnostic[];
+    }
+
+    export class UnresolvedImportsMap {
+        readonly perFileMap = createFileMap<ReadonlyArray<string>>();
+        private version = 0;
+
+        public clear() {
+            this.perFileMap.clear();
+            this.version = 0;
+        }
+
+        public getVersion() {
+            return this.version;
+        }
+
+        public remove(path: Path) {
+            this.perFileMap.remove(path);
+            this.version++;
+        }
+
+        public get(path: Path) {
+            return this.perFileMap.get(path);
+        }
+
+        public set(path: Path, value: ReadonlyArray<string>) {
+            this.perFileMap.set(path, value);
+            this.version++;
+        }
+    }
+
+    export interface PluginCreateInfo {
+        project: Project;
+        languageService: LanguageService;
+        languageServiceHost: LanguageServiceHost;
+        serverHost: ServerHost;
+        config: any;
+    }
+
+    export interface PluginModule {
+        create(createInfo: PluginCreateInfo): LanguageService;
+        getExternalFiles?(proj: Project): string[];
+    }
+
+    export interface PluginModuleFactory {
+        (mod: { typescript: typeof ts }): PluginModule;
+    }
+
+    export abstract class Project {
+        private rootFiles: ScriptInfo[] = [];
+        private rootFilesMap: FileMap<ScriptInfo> = createFileMap<ScriptInfo>();
+        private program: ts.Program;
+        private externalFiles: SortedReadonlyArray<string>;
+
+        private cachedUnresolvedImportsPerFile = new UnresolvedImportsMap();
+        private lastCachedUnresolvedImportsList: SortedReadonlyArray<string>;
+
+        // wrapper over the real language service that will suppress all semantic operations
+        protected languageService: LanguageService;
+
+        public languageServiceEnabled = true;
+
+        protected lsHost: LSHost;
+
+        builder: Builder;
+        /**
+         * Set of files names that were updated since the last call to getChangesSinceVersion.
+         */
+        private updatedFileNames: Map<string>;
+        /**
+         * Set of files that was returned from the last call to getChangesSinceVersion.
+         */
+        private lastReportedFileNames: Map<string>;
+        /**
+         * Last version that was reported.
+         */
+        private lastReportedVersion = 0;
+        /**
+         * Current project structure version.
+         * This property is changed in 'updateGraph' based on the set of files in program
+         */
+        private projectStructureVersion = 0;
+        /**
+         * Current version of the project state. It is changed when:
+         * - new root file was added/removed
+         * - edit happen in some file that is currently included in the project.
+         * This property is different from projectStructureVersion since in most cases edits don't affect set of files in the project
+         */
+        private projectStateVersion = 0;
+
+        private typingFiles: SortedReadonlyArray<string>;
+
+        protected projectErrors: Diagnostic[];
+
+        public typesVersion = 0;
+
+        typeAcquisition: TypeAcquisition;
+
+        public isNonTsProject() {
+            this.updateGraph();
+            return allFilesAreJsOrDts(this);
+        }
+
+        public isJsOnlyProject() {
+            this.updateGraph();
+            return hasOneOrMoreJsAndNoTsFiles(this);
+        }
+
+        public getCachedUnresolvedImportsPerFile_TestOnly() {
+            return this.cachedUnresolvedImportsPerFile;
+        }
+
+        public static resolveModule(moduleName: string, initialDir: string, host: ServerHost, log: (message: string) => void): {} {
+            const resolvedPath = normalizeSlashes(host.resolvePath(combinePaths(initialDir, "node_modules")));
+            log(`Loading ${moduleName} from ${initialDir} (resolved to ${resolvedPath})`);
+            const result = host.require(resolvedPath, moduleName);
+            if (result.error) {
+                log(`Failed to load module: ${JSON.stringify(result.error)}`);
+                return undefined;
+            }
+            return result.module;
+        }
+
+        constructor(
+            private readonly projectName: string,
+            readonly projectKind: ProjectKind,
+            readonly projectService: ProjectService,
+            private documentRegistry: ts.DocumentRegistry,
+            hasExplicitListOfFiles: boolean,
+            languageServiceEnabled: boolean,
+            private compilerOptions: CompilerOptions,
+            public compileOnSaveEnabled: boolean) {
+
+            if (!this.compilerOptions) {
+                this.compilerOptions = ts.getDefaultCompilerOptions();
+                this.compilerOptions.allowNonTsExtensions = true;
+                this.compilerOptions.allowJs = true;
+            }
+            else if (hasExplicitListOfFiles || this.compilerOptions.allowJs) {
+                // If files are listed explicitly or allowJs is specified, allow all extensions
+                this.compilerOptions.allowNonTsExtensions = true;
+            }
+
+            this.setInternalCompilerOptionsForEmittingJsFiles();
+
+            this.lsHost = new LSHost(this.projectService.host, this, this.projectService.cancellationToken);
+            this.lsHost.setCompilationSettings(this.compilerOptions);
+
+            this.languageService = ts.createLanguageService(this.lsHost, this.documentRegistry);
+
+            if (!languageServiceEnabled) {
+                this.disableLanguageService();
+            }
+
+            this.builder = createBuilder(this);
+            this.markAsDirty();
+        }
+
+        private setInternalCompilerOptionsForEmittingJsFiles() {
+            if (this.projectKind === ProjectKind.Inferred || this.projectKind === ProjectKind.External) {
+                this.compilerOptions.noEmitForJsFiles = true;
+            }
+        }
+
+        getProjectErrors() {
+            return this.projectErrors;
+        }
+
+        getLanguageService(ensureSynchronized = true): LanguageService {
+            if (ensureSynchronized) {
+                this.updateGraph();
+            }
+            return this.languageService;
+        }
+
+        getCompileOnSaveAffectedFileList(scriptInfo: ScriptInfo): string[] {
+            if (!this.languageServiceEnabled) {
+                return [];
+            }
+            this.updateGraph();
+            return this.builder.getFilesAffectedBy(scriptInfo);
+        }
+
+        getProjectVersion() {
+            return this.projectStateVersion.toString();
+        }
+
+        enableLanguageService() {
+            if (this.languageServiceEnabled) {
+                return;
+            }
+            this.languageServiceEnabled = true;
+            this.projectService.onUpdateLanguageServiceStateForProject(this, /*languageServiceEnabled*/ true);
+        }
+
+        disableLanguageService() {
+            if (!this.languageServiceEnabled) {
+                return;
+            }
+            this.languageService.cleanupSemanticCache();
+            this.languageServiceEnabled = false;
+            this.projectService.onUpdateLanguageServiceStateForProject(this, /*languageServiceEnabled*/ false);
+        }
+
+        getProjectName() {
+            return this.projectName;
+        }
+        abstract getProjectRootPath(): string | undefined;
+
+        getExternalFiles(): SortedReadonlyArray<string> {
+            return emptyArray as SortedReadonlyArray<string>;
+        }
+
+        getSourceFile(path: Path) {
+            if (!this.program) {
+                return undefined;
+            }
+            return this.program.getSourceFileByPath(path);
+        }
+
+        updateTypes() {
+            this.typesVersion++;
+            this.markAsDirty();
+            this.updateGraph();
+        }
+
+        close() {
+            if (this.program) {
+                // if we have a program - release all files that are enlisted in program
+                for (const f of this.program.getSourceFiles()) {
+                    const info = this.projectService.getScriptInfo(f.fileName);
+                    info.detachFromProject(this);
+                }
+            }
+            if (!this.program || !this.languageServiceEnabled) {
+                // release all root files either if there is no program or language service is disabled.
+                // in the latter case set of root files can be larger than the set of files in program.
+                for (const root of this.rootFiles) {
+                    root.detachFromProject(this);
+                }
+            }
+            this.rootFiles = undefined;
+            this.rootFilesMap = undefined;
+            this.program = undefined;
+            this.builder = undefined;
+            this.cachedUnresolvedImportsPerFile = undefined;
+            this.projectErrors = undefined;
+            this.lsHost.dispose();
+            this.lsHost = undefined;
+
+            // signal language service to release source files acquired from document registry
+            this.languageService.dispose();
+            this.languageService = undefined;
+        }
+
+        getCompilerOptions() {
+            return this.compilerOptions;
+        }
+
+        hasRoots() {
+            return this.rootFiles && this.rootFiles.length > 0;
+        }
+
+        getRootFiles() {
+            return this.rootFiles && this.rootFiles.map(info => info.fileName);
+        }
+
+        getRootFilesLSHost() {
+            const result: string[] = [];
+            if (this.rootFiles) {
+                for (const f of this.rootFiles) {
+                    if (this.languageServiceEnabled || f.isScriptOpen()) {
+                        // if language service is disabled - process only files that are open
+                        result.push(f.fileName);
+                    }
+                }
+                if (this.typingFiles) {
+                    for (const f of this.typingFiles) {
+                        result.push(f);
+                    }
+                }
+            }
+            return result;
+        }
+
+        getRootScriptInfos() {
+            return this.rootFiles;
+        }
+
+        getScriptInfos() {
+            if (!this.languageServiceEnabled) {
+                // if language service is not enabled - return just root files
+                return this.rootFiles;
+            }
+            return map(this.program.getSourceFiles(), sourceFile => {
+                const scriptInfo = this.projectService.getScriptInfoForPath(sourceFile.path);
+                if (!scriptInfo) {
+                    Debug.assert(false, `scriptInfo for a file '${sourceFile.fileName}' is missing.`);
+                }
+                return scriptInfo;
+            });
+        }
+
+        getFileEmitOutput(info: ScriptInfo, emitOnlyDtsFiles: boolean) {
+            if (!this.languageServiceEnabled) {
+                return undefined;
+            }
+            return this.getLanguageService().getEmitOutput(info.fileName, emitOnlyDtsFiles);
+        }
+
+        getFileNames(excludeFilesFromExternalLibraries?: boolean) {
+            if (!this.program) {
+                return [];
+            }
+
+            if (!this.languageServiceEnabled) {
+                // if language service is disabled assume that all files in program are root files + default library
+                let rootFiles = this.getRootFiles();
+                if (this.compilerOptions) {
+                    const defaultLibrary = getDefaultLibFilePath(this.compilerOptions);
+                    if (defaultLibrary) {
+                        (rootFiles || (rootFiles = [])).push(asNormalizedPath(defaultLibrary));
+                    }
+                }
+                return rootFiles;
+            }
+            const result: NormalizedPath[] = [];
+            for (const f of this.program.getSourceFiles()) {
+                if (excludeFilesFromExternalLibraries && this.program.isSourceFileFromExternalLibrary(f)) {
+                    continue;
+                }
+                result.push(asNormalizedPath(f.fileName));
+            }
+            return result;
+        }
+
+        getAllEmittableFiles() {
+            if (!this.languageServiceEnabled) {
+                return [];
+            }
+            const defaultLibraryFileName = getDefaultLibFileName(this.compilerOptions);
+            const infos = this.getScriptInfos();
+            const result: string[] = [];
+            for (const info of infos) {
+                if (getBaseFileName(info.fileName) !== defaultLibraryFileName && shouldEmitFile(info)) {
+                    result.push(info.fileName);
+                }
+            }
+            return result;
+        }
+
+        containsScriptInfo(info: ScriptInfo): boolean {
+            return this.isRoot(info) || (this.program && this.program.getSourceFileByPath(info.path) !== undefined);
+        }
+
+        containsFile(filename: NormalizedPath, requireOpen?: boolean) {
+            const info = this.projectService.getScriptInfoForNormalizedPath(filename);
+            if (info && (info.isScriptOpen() || !requireOpen)) {
+                return this.containsScriptInfo(info);
+            }
+        }
+
+        isRoot(info: ScriptInfo) {
+            return this.rootFilesMap && this.rootFilesMap.contains(info.path);
+        }
+
+        // add a root file to project
+        addRoot(info: ScriptInfo) {
+            if (!this.isRoot(info)) {
+                this.rootFiles.push(info);
+                this.rootFilesMap.set(info.path, info);
+                info.attachToProject(this);
+
+                this.markAsDirty();
+            }
+        }
+
+        removeFile(info: ScriptInfo, detachFromProject = true) {
+            if (this.isRoot(info)) {
+                this.removeRoot(info);
+            }
+            this.lsHost.notifyFileRemoved(info);
+            this.cachedUnresolvedImportsPerFile.remove(info.path);
+
+            if (detachFromProject) {
+                info.detachFromProject(this);
+            }
+
+            this.markAsDirty();
+        }
+
+        registerFileUpdate(fileName: string) {
+            (this.updatedFileNames || (this.updatedFileNames = createMap<string>())).set(fileName, fileName);
+        }
+
+        markAsDirty() {
+            this.projectStateVersion++;
+        }
+
+        private extractUnresolvedImportsFromSourceFile(file: SourceFile, result: string[]) {
+            const cached = this.cachedUnresolvedImportsPerFile.get(file.path);
+            if (cached) {
+                // found cached result - use it and return
+                for (const f of cached) {
+                    result.push(f);
+                }
+                return;
+            }
+            let unresolvedImports: string[];
+            if (file.resolvedModules) {
+                file.resolvedModules.forEach((resolvedModule, name) => {
+                    // pick unresolved non-relative names
+                    if (!resolvedModule && !isExternalModuleNameRelative(name)) {
+                        // for non-scoped names extract part up-to the first slash
+                        // for scoped names - extract up to the second slash
+                        let trimmed = name.trim();
+                        let i = trimmed.indexOf("/");
+                        if (i !== -1 && trimmed.charCodeAt(0) === CharacterCodes.at) {
+                            i = trimmed.indexOf("/", i + 1);
+                        }
+                        if (i !== -1) {
+                            trimmed = trimmed.substr(0, i);
+                        }
+                        (unresolvedImports || (unresolvedImports = [])).push(trimmed);
+                        result.push(trimmed);
+                    }
+                });
+            }
+            this.cachedUnresolvedImportsPerFile.set(file.path, unresolvedImports || emptyArray);
+        }
+
+        /**
+         * Updates set of files that contribute to this project
+         * @returns: true if set of files in the project stays the same and false - otherwise.
+         */
+        updateGraph(): boolean {
+            this.lsHost.startRecordingFilesWithChangedResolutions();
+
+            let hasChanges = this.updateGraphWorker();
+
+            const changedFiles: ReadonlyArray<Path> = this.lsHost.finishRecordingFilesWithChangedResolutions() || emptyArray;
+
+            for (const file of changedFiles) {
+                // delete cached information for changed files
+                this.cachedUnresolvedImportsPerFile.remove(file);
+            }
+
+            // 1. no changes in structure, no changes in unresolved imports - do nothing
+            // 2. no changes in structure, unresolved imports were changed - collect unresolved imports for all files
+            // (can reuse cached imports for files that were not changed)
+            // 3. new files were added/removed, but compilation settings stays the same - collect unresolved imports for all new/modified files
+            // (can reuse cached imports for files that were not changed)
+            // 4. compilation settings were changed in the way that might affect module resolution - drop all caches and collect all data from the scratch
+            let unresolvedImports: SortedReadonlyArray<string>;
+            if (hasChanges || changedFiles.length) {
+                const result: string[] = [];
+                for (const sourceFile of this.program.getSourceFiles()) {
+                    this.extractUnresolvedImportsFromSourceFile(sourceFile, result);
+                }
+                this.lastCachedUnresolvedImportsList = toSortedReadonlyArray(result);
+            }
+            unresolvedImports = this.lastCachedUnresolvedImportsList;
+
+            const cachedTypings = this.projectService.typingsCache.getTypingsForProject(this, unresolvedImports, hasChanges);
+            if (this.setTypings(cachedTypings)) {
+                hasChanges = this.updateGraphWorker() || hasChanges;
+            }
+
+            // update builder only if language service is enabled
+            // otherwise tell it to drop its internal state
+            if (this.languageServiceEnabled) {
+                this.builder.onProjectUpdateGraph();
+            }
+            else {
+                this.builder.clear();
+            }
+
+            if (hasChanges) {
+                this.projectStructureVersion++;
+            }
+            return !hasChanges;
+        }
+
+        private setTypings(typings: SortedReadonlyArray<string>): boolean {
+            if (arrayIsEqualTo(this.typingFiles, typings)) {
+                return false;
+            }
+            this.typingFiles = typings;
+            this.markAsDirty();
+            return true;
+        }
+
+        private updateGraphWorker() {
+            const oldProgram = this.program;
+            this.program = this.languageService.getProgram();
+
+            let hasChanges = false;
+            // bump up the version if
+            // - oldProgram is not set - this is a first time updateGraph is called
+            // - newProgram is different from the old program and structure of the old program was not reused.
+            if (!oldProgram || (this.program !== oldProgram && !(oldProgram.structureIsReused & StructureIsReused.Completely))) {
+                hasChanges = true;
+                if (oldProgram) {
+                    for (const f of oldProgram.getSourceFiles()) {
+                        if (this.program.getSourceFileByPath(f.path)) {
+                            continue;
+                        }
+                        // new program does not contain this file - detach it from the project
+                        const scriptInfoToDetach = this.projectService.getScriptInfo(f.fileName);
+                        if (scriptInfoToDetach) {
+                            scriptInfoToDetach.detachFromProject(this);
+                        }
+                    }
+                }
+            }
+
+            const oldExternalFiles = this.externalFiles || emptyArray as SortedReadonlyArray<string>;
+            this.externalFiles = this.getExternalFiles();
+            enumerateInsertsAndDeletes(this.externalFiles, oldExternalFiles,
+                // Ensure a ScriptInfo is created for new external files. This is performed indirectly
+                // by the LSHost for files in the program when the program is retrieved above but
+                // the program doesn't contain external files so this must be done explicitly.
+                inserted => {
+                    const scriptInfo = this.projectService.getOrCreateScriptInfo(inserted, /*openedByClient*/ false);
+                    scriptInfo.attachToProject(this);
+                },
+                removed => {
+                    const scriptInfoToDetach = this.projectService.getScriptInfo(removed);
+                    if (scriptInfoToDetach) {
+                        scriptInfoToDetach.detachFromProject(this);
+                    }
+                });
+
+            return hasChanges;
+        }
+
+        getScriptInfoLSHost(fileName: string) {
+            const scriptInfo = this.projectService.getOrCreateScriptInfo(fileName, /*openedByClient*/ false);
+            if (scriptInfo) {
+                scriptInfo.attachToProject(this);
+            }
+            return scriptInfo;
+        }
+
+        getScriptInfoForNormalizedPath(fileName: NormalizedPath) {
+            const scriptInfo = this.projectService.getOrCreateScriptInfoForNormalizedPath(fileName, /*openedByClient*/ false);
+            if (scriptInfo && !scriptInfo.isAttached(this)) {
+                return Errors.ThrowProjectDoesNotContainDocument(fileName, this);
+            }
+            return scriptInfo;
+        }
+
+        getScriptInfo(uncheckedFileName: string) {
+            return this.getScriptInfoForNormalizedPath(toNormalizedPath(uncheckedFileName));
+        }
+
+        filesToString() {
+            if (!this.program) {
+                return "";
+            }
+            let strBuilder = "";
+            for (const file of this.program.getSourceFiles()) {
+                strBuilder += `${file.fileName}\n`;
+            }
+            return strBuilder;
+        }
+
+        setCompilerOptions(compilerOptions: CompilerOptions) {
+            if (compilerOptions) {
+                compilerOptions.allowNonTsExtensions = true;
+                if (changesAffectModuleResolution(this.compilerOptions, compilerOptions)) {
+                    // reset cached unresolved imports if changes in compiler options affected module resolution
+                    this.cachedUnresolvedImportsPerFile.clear();
+                    this.lastCachedUnresolvedImportsList = undefined;
+                }
+                this.compilerOptions = compilerOptions;
+                this.setInternalCompilerOptionsForEmittingJsFiles();
+                this.lsHost.setCompilationSettings(compilerOptions);
+
+                this.markAsDirty();
+            }
+        }
+
+        setTypeAcquisition(newTypeAcquisition: TypeAcquisition): void {
+            if (!newTypeAcquisition) {
+                if (this.projectKind !== ProjectKind.Configured) {
+                    // set default typings options for inferred projects and external projects
+                    newTypeAcquisition = {
+                        enable: allRootFilesAreJsOrDts(this),
+                        include: [],
+                        exclude: []
+                    };
+                }
+            }
+            else {
+                if (newTypeAcquisition.enable === undefined) {
+                    if (this.projectKind !== ProjectKind.Configured) {
+                        // if autoDiscovery was not specified by the caller - set it based on the content of the project
+                        newTypeAcquisition.enable = allRootFilesAreJsOrDts(this);
+                    }
+                }
+                if (!newTypeAcquisition.include) {
+                    newTypeAcquisition.include = [];
+                }
+                if (!newTypeAcquisition.exclude) {
+                    newTypeAcquisition.exclude = [];
+                }
+            }
+            this.typeAcquisition = newTypeAcquisition;
+        }
+
+        getTypeAcquisition() {
+            return this.typeAcquisition;
+        }
+
+        reloadScript(filename: NormalizedPath, tempFileName?: NormalizedPath): boolean {
+            const script = this.projectService.getScriptInfoForNormalizedPath(filename);
+            if (script) {
+                Debug.assert(script.isAttached(this));
+                script.reloadFromFile(tempFileName);
+                return true;
+            }
+            return false;
+        }
+
+        /* @internal */
+        getChangesSinceVersion(lastKnownVersion?: number): ProjectFilesWithTSDiagnostics {
+            this.updateGraph();
+
+            const info = {
+                projectName: this.getProjectName(),
+                version: this.projectStructureVersion,
+                isInferred: this.projectKind === ProjectKind.Inferred,
+                options: this.getCompilerOptions(),
+                languageServiceDisabled: !this.languageServiceEnabled
+            };
+            const updatedFileNames = this.updatedFileNames;
+            this.updatedFileNames = undefined;
+            // check if requested version is the same that we have reported last time
+            if (this.lastReportedFileNames && lastKnownVersion === this.lastReportedVersion) {
+                // if current structure version is the same - return info without any changes
+                if (this.projectStructureVersion === this.lastReportedVersion && !updatedFileNames) {
+                    return { info, projectErrors: this.projectErrors };
+                }
+                // compute and return the difference
+                const lastReportedFileNames = this.lastReportedFileNames;
+                const currentFiles = arrayToMap(this.getFileNames(), x => x);
+
+                const added: string[] = [];
+                const removed: string[] = [];
+                const updated: string[] = updatedFileNames ? arrayFrom(updatedFileNames.keys()) : [];
+
+                forEachKey(currentFiles, id => {
+                    if (!lastReportedFileNames.has(id)) {
+                        added.push(id);
+                    }
+                });
+                forEachKey(lastReportedFileNames, id => {
+                    if (!currentFiles.has(id)) {
+                        removed.push(id);
+                    }
+                });
+                this.lastReportedFileNames = currentFiles;
+                this.lastReportedVersion = this.projectStructureVersion;
+                return { info, changes: { added, removed, updated }, projectErrors: this.projectErrors };
+            }
+            else {
+                // unknown version - return everything
+                const projectFileNames = this.getFileNames();
+                this.lastReportedFileNames = arrayToMap(projectFileNames, x => x);
+                this.lastReportedVersion = this.projectStructureVersion;
+                return { info, files: projectFileNames, projectErrors: this.projectErrors };
+            }
+        }
+
+        getReferencedFiles(path: Path): Path[] {
+            if (!this.languageServiceEnabled) {
+                return [];
+            }
+
+            const sourceFile = this.getSourceFile(path);
+            if (!sourceFile) {
+                return [];
+            }
+            // We need to use a set here since the code can contain the same import twice,
+            // but that will only be one dependency.
+            // To avoid invernal conversion, the key of the referencedFiles map must be of type Path
+            const referencedFiles = createMap<boolean>();
+            if (sourceFile.imports && sourceFile.imports.length > 0) {
+                const checker: TypeChecker = this.program.getTypeChecker();
+                for (const importName of sourceFile.imports) {
+                    const symbol = checker.getSymbolAtLocation(importName);
+                    if (symbol && symbol.declarations && symbol.declarations[0]) {
+                        const declarationSourceFile = symbol.declarations[0].getSourceFile();
+                        if (declarationSourceFile) {
+                            referencedFiles.set(declarationSourceFile.path, true);
+                        }
+                    }
+                }
+            }
+
+            const currentDirectory = getDirectoryPath(path);
+            const getCanonicalFileName = createGetCanonicalFileName(this.projectService.host.useCaseSensitiveFileNames);
+            // Handle triple slash references
+            if (sourceFile.referencedFiles && sourceFile.referencedFiles.length > 0) {
+                for (const referencedFile of sourceFile.referencedFiles) {
+                    const referencedPath = toPath(referencedFile.fileName, currentDirectory, getCanonicalFileName);
+                    referencedFiles.set(referencedPath, true);
+                }
+            }
+
+            // Handle type reference directives
+            if (sourceFile.resolvedTypeReferenceDirectiveNames) {
+                sourceFile.resolvedTypeReferenceDirectiveNames.forEach((resolvedTypeReferenceDirective) => {
+                    if (!resolvedTypeReferenceDirective) {
+                        return;
+                    }
+
+                    const fileName = resolvedTypeReferenceDirective.resolvedFileName;
+                    const typeFilePath = toPath(fileName, currentDirectory, getCanonicalFileName);
+                    referencedFiles.set(typeFilePath, true);
+                });
+            }
+
+            const allFileNames = arrayFrom(referencedFiles.keys()) as Path[];
+            return filter(allFileNames, file => this.projectService.host.fileExists(file));
+        }
+
+        // remove a root file from project
+        protected removeRoot(info: ScriptInfo): void {
+            orderedRemoveItem(this.rootFiles, info);
+            this.rootFilesMap.remove(info.path);
+        }
+    }
+
+    /**
+     * If a file is opened and no tsconfig (or jsconfig) is found,
+     * the file and its imports/references are put into an InferredProject.
+     */
+    export class InferredProject extends Project {
+
+        private static newName = (() => {
+            let nextId = 1;
+            return () => {
+                const id = nextId;
+                nextId++;
+                return makeInferredProjectName(id);
+            };
+        })();
+
+        private _isJsInferredProject = false;
+
+        toggleJsInferredProject(isJsInferredProject: boolean) {
+            if (isJsInferredProject !== this._isJsInferredProject) {
+                this._isJsInferredProject = isJsInferredProject;
+                this.setCompilerOptions();
+            }
+        }
+
+        setCompilerOptions(options?: CompilerOptions) {
+            // Avoid manipulating the given options directly
+            const newOptions = options ? clone(options) : this.getCompilerOptions();
+            if (!newOptions) {
+                return;
+            }
+
+            if (this._isJsInferredProject && typeof newOptions.maxNodeModuleJsDepth !== "number") {
+                newOptions.maxNodeModuleJsDepth = 2;
+            }
+            else if (!this._isJsInferredProject) {
+                newOptions.maxNodeModuleJsDepth = undefined;
+            }
+            newOptions.allowJs = true;
+            super.setCompilerOptions(newOptions);
+        }
+
+        // Used to keep track of what directories are watched for this project
+        directoriesWatchedForTsconfig: string[] = [];
+
+        constructor(projectService: ProjectService, documentRegistry: ts.DocumentRegistry, compilerOptions: CompilerOptions) {
+            super(InferredProject.newName(),
+                ProjectKind.Inferred,
+                projectService,
+                documentRegistry,
+                /*files*/ undefined,
+                /*languageServiceEnabled*/ true,
+                compilerOptions,
+                /*compileOnSaveEnabled*/ false);
+        }
+
+        addRoot(info: ScriptInfo) {
+            if (!this._isJsInferredProject && info.isJavaScript()) {
+                this.toggleJsInferredProject(/*isJsInferredProject*/ true);
+            }
+            super.addRoot(info);
+        }
+
+        removeRoot(info: ScriptInfo) {
+            if (this._isJsInferredProject && info.isJavaScript()) {
+                if (filter(this.getRootScriptInfos(), info => info.isJavaScript()).length === 0) {
+                    this.toggleJsInferredProject(/*isJsInferredProject*/ false);
+                }
+            }
+            super.removeRoot(info);
+        }
+
+        getProjectRootPath() {
+            // Single inferred project does not have a project root.
+            if (this.projectService.useSingleInferredProject) {
+                return undefined;
+            }
+            const rootFiles = this.getRootFiles();
+            return getDirectoryPath(rootFiles[0]);
+        }
+
+        close() {
+            super.close();
+
+            for (const directory of this.directoriesWatchedForTsconfig) {
+                this.projectService.stopWatchingDirectory(directory);
+            }
+        }
+    }
+
+    /**
+     * If a file is opened, the server will look for a tsconfig (or jsconfig)
+     * and if successfull create a ConfiguredProject for it.
+     * Otherwise it will create an InferredProject.
+     */
+    export class ConfiguredProject extends Project {
+        private projectFileWatcher: FileWatcher;
+        private directoryWatcher: FileWatcher;
+        private directoriesWatchedForWildcards: Map<FileWatcher>;
+        private typeRootsWatchers: FileWatcher[];
+        readonly canonicalConfigFilePath: NormalizedPath;
+
+        private plugins: PluginModule[] = [];
+
+        /** Used for configured projects which may have multiple open roots */
+        openRefCount = 0;
+
+        constructor(configFileName: NormalizedPath,
+            projectService: ProjectService,
+            documentRegistry: ts.DocumentRegistry,
+            hasExplicitListOfFiles: boolean,
+            compilerOptions: CompilerOptions,
+            private wildcardDirectories: Map<WatchDirectoryFlags>,
+            languageServiceEnabled: boolean,
+            public compileOnSaveEnabled: boolean) {
+            super(configFileName, ProjectKind.Configured, projectService, documentRegistry, hasExplicitListOfFiles, languageServiceEnabled, compilerOptions, compileOnSaveEnabled);
+            this.canonicalConfigFilePath = asNormalizedPath(projectService.toCanonicalFileName(configFileName));
+            this.enablePlugins();
+        }
+
+        getConfigFilePath() {
+            return this.getProjectName();
+        }
+
+        enablePlugins() {
+            const host = this.projectService.host;
+            const options = this.getCompilerOptions();
+
+            if (!host.require) {
+                this.projectService.logger.info("Plugins were requested but not running in environment that supports 'require'. Nothing will be loaded");
+                return;
+            }
+
+            // Search our peer node_modules, then any globally-specified probe paths
+            // ../../.. to walk from X/node_modules/typescript/lib/tsserver.js to X/node_modules/
+            const searchPaths = [combinePaths(host.getExecutingFilePath(), "../../.."), ...this.projectService.pluginProbeLocations];
+
+            if (this.projectService.allowLocalPluginLoads) {
+                const local = getDirectoryPath(this.canonicalConfigFilePath);
+                this.projectService.logger.info(`Local plugin loading enabled; adding ${local} to search paths`);
+                searchPaths.unshift(local);
+            }
+
+            // Enable tsconfig-specified plugins
+            if (options.plugins) {
+                for (const pluginConfigEntry of options.plugins) {
+                    this.enablePlugin(pluginConfigEntry, searchPaths);
+                }
+            }
+
+            if (this.projectService.globalPlugins) {
+                // Enable global plugins with synthetic configuration entries
+                for (const globalPluginName of this.projectService.globalPlugins) {
+                    // Skip already-locally-loaded plugins
+                    if (options.plugins && options.plugins.some(p => p.name === globalPluginName)) continue;
+
+                    // Provide global: true so plugins can detect why they can't find their config
+                    this.enablePlugin({ name: globalPluginName, global: true } as PluginImport, searchPaths);
+                }
+            }
+        }
+
+        private enablePlugin(pluginConfigEntry: PluginImport, searchPaths: string[]) {
+            const log = (message: string) => {
+                this.projectService.logger.info(message);
+            };
+
+            for (const searchPath of searchPaths) {
+                const resolvedModule = <PluginModuleFactory>Project.resolveModule(pluginConfigEntry.name, searchPath, this.projectService.host, log);
+                if (resolvedModule) {
+                    this.enableProxy(resolvedModule, pluginConfigEntry);
+                    return;
+                }
+            }
+            this.projectService.logger.info(`Couldn't find ${pluginConfigEntry.name} anywhere in paths: ${searchPaths.join(",")}`);
+        }
+
+        private enableProxy(pluginModuleFactory: PluginModuleFactory, configEntry: PluginImport) {
+            try {
+                if (typeof pluginModuleFactory !== "function") {
+                    this.projectService.logger.info(`Skipped loading plugin ${configEntry.name} because it did expose a proper factory function`);
+                    return;
+                }
+
+                const info: PluginCreateInfo = {
+                    config: configEntry,
+                    project: this,
+                    languageService: this.languageService,
+                    languageServiceHost: this.lsHost,
+                    serverHost: this.projectService.host
+                };
+
+                const pluginModule = pluginModuleFactory({ typescript: ts });
+                this.languageService = pluginModule.create(info);
+                this.plugins.push(pluginModule);
+            }
+            catch (e) {
+                this.projectService.logger.info(`Plugin activation failed: ${e}`);
+            }
+        }
+
+        getProjectRootPath() {
+            return getDirectoryPath(this.getConfigFilePath());
+        }
+
+        setProjectErrors(projectErrors: Diagnostic[]) {
+            this.projectErrors = projectErrors;
+        }
+
+        setTypeAcquisition(newTypeAcquisition: TypeAcquisition): void {
+            this.typeAcquisition = newTypeAcquisition;
+        }
+
+        getTypeAcquisition() {
+            return this.typeAcquisition;
+        }
+
+        getExternalFiles(): SortedReadonlyArray<string> {
+            return toSortedReadonlyArray(flatMap(this.plugins, plugin => {
+                if (typeof plugin.getExternalFiles !== "function") return;
+                try {
+                    return plugin.getExternalFiles(this);
+                }
+                catch (e) {
+                    this.projectService.logger.info(`A plugin threw an exception in getExternalFiles: ${e}`);
+                }
+            }));
+        }
+
+        watchConfigFile(callback: (project: ConfiguredProject) => void) {
+            this.projectFileWatcher = this.projectService.host.watchFile(this.getConfigFilePath(), _ => callback(this));
+        }
+
+        watchTypeRoots(callback: (project: ConfiguredProject, path: string) => void) {
+            const roots = this.getEffectiveTypeRoots();
+            const watchers: FileWatcher[] = [];
+            for (const root of roots) {
+                this.projectService.logger.info(`Add type root watcher for: ${root}`);
+                watchers.push(this.projectService.host.watchDirectory(root, path => callback(this, path), /*recursive*/ false));
+            }
+            this.typeRootsWatchers = watchers;
+        }
+
+        watchConfigDirectory(callback: (project: ConfiguredProject, path: string) => void) {
+            if (this.directoryWatcher) {
+                return;
+            }
+
+            const directoryToWatch = getDirectoryPath(this.getConfigFilePath());
+            this.projectService.logger.info(`Add recursive watcher for: ${directoryToWatch}`);
+            this.directoryWatcher = this.projectService.host.watchDirectory(directoryToWatch, path => callback(this, path), /*recursive*/ true);
+        }
+
+        watchWildcards(callback: (project: ConfiguredProject, path: string) => void) {
+            if (!this.wildcardDirectories) {
+                return;
+            }
+            const configDirectoryPath = getDirectoryPath(this.getConfigFilePath());
+
+            this.directoriesWatchedForWildcards = createMap<FileWatcher>();
+            this.wildcardDirectories.forEach((flag, directory) => {
+                if (comparePaths(configDirectoryPath, directory, ".", !this.projectService.host.useCaseSensitiveFileNames) !== Comparison.EqualTo) {
+                    const recursive = (flag & WatchDirectoryFlags.Recursive) !== 0;
+                    this.projectService.logger.info(`Add ${recursive ? "recursive " : ""}watcher for: ${directory}`);
+                    this.directoriesWatchedForWildcards.set(directory, this.projectService.host.watchDirectory(
+                        directory,
+                        path => callback(this, path),
+                        recursive
+                    ));
+                }
+            });
+        }
+
+        stopWatchingDirectory() {
+            if (this.directoryWatcher) {
+                this.directoryWatcher.close();
+                this.directoryWatcher = undefined;
+            }
+        }
+
+        close() {
+            super.close();
+
+            if (this.projectFileWatcher) {
+                this.projectFileWatcher.close();
+                this.projectFileWatcher = undefined;
+            }
+
+            if (this.typeRootsWatchers) {
+                for (const watcher of this.typeRootsWatchers) {
+                    watcher.close();
+                }
+                this.typeRootsWatchers = undefined;
+            }
+
+            this.directoriesWatchedForWildcards.forEach(watcher => {
+                watcher.close();
+            });
+            this.directoriesWatchedForWildcards = undefined;
+
+            this.stopWatchingDirectory();
+        }
+
+        addOpenRef() {
+            this.openRefCount++;
+        }
+
+        deleteOpenRef() {
+            this.openRefCount--;
+            return this.openRefCount;
+        }
+
+        getEffectiveTypeRoots() {
+            return ts.getEffectiveTypeRoots(this.getCompilerOptions(), this.projectService.host) || [];
+        }
+    }
+
+    /**
+     * Project whose configuration is handled externally, such as in a '.csproj'.
+     * These are created only if a host explicitly calls `openExternalProject`.
+     */
+    export class ExternalProject extends Project {
+        constructor(public externalProjectName: string,
+            projectService: ProjectService,
+            documentRegistry: ts.DocumentRegistry,
+            compilerOptions: CompilerOptions,
+            languageServiceEnabled: boolean,
+            public compileOnSaveEnabled: boolean,
+            private readonly projectFilePath?: string) {
+            super(externalProjectName, ProjectKind.External, projectService, documentRegistry, /*hasExplicitListOfFiles*/ true, languageServiceEnabled, compilerOptions, compileOnSaveEnabled);
+        }
+
+        getProjectRootPath() {
+            if (this.projectFilePath) {
+                return getDirectoryPath(this.projectFilePath);
+            }
+            // if the projectFilePath is not given, we make the assumption that the project name
+            // is the path of the project file. AS the project name is provided by VS, we need to
+            // normalize slashes before using it as a file name.
+            return getDirectoryPath(normalizeSlashes(this.getProjectName()));
+        }
+
+        setProjectErrors(projectErrors: Diagnostic[]) {
+            this.projectErrors = projectErrors;
+        }
+    }
+}