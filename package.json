--- conflicted
+++ resolved
@@ -50,10 +50,10 @@
         "@types/source-map-support": "^0.4.0",
         "@types/through2": "latest",
         "@types/xml2js": "^0.4.0",
+        "xml2js": "^0.4.19",
         "browser-resolve": "^1.11.2",
         "browserify": "latest",
         "chai": "latest",
-        "colors": "latest",
         "convert-source-map": "latest",
         "del": "latest",
         "gulp": "3.X",
@@ -80,14 +80,9 @@
         "ts-node": "latest",
         "tslint": "latest",
         "typemock": "file:scripts/typemock",
-        "typescript": "next",
         "vinyl": "latest",
-<<<<<<< HEAD
-        "xml2js": "^0.4.19"
-=======
         "chalk": "latest",
         "typescript": "next"
->>>>>>> 2efc92d1
     },
     "scripts": {
         "pretest": "jake tests",
