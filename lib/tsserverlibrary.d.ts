--- conflicted
+++ resolved
@@ -705,10 +705,7 @@
     }
     interface TypingsInstalledTelemetryEventPayload {
         installedPackages: string;
-<<<<<<< HEAD
-=======
         installSuccess: boolean;
->>>>>>> c90a40c5
     }
     interface NavBarResponse extends Response {
         body?: NavigationBarItem[];
@@ -1032,134 +1029,6 @@
         ThisType = 167,
         TypeOperator = 168,
         IndexedAccessType = 169,
-<<<<<<< HEAD
-        LiteralType = 170,
-        ObjectBindingPattern = 171,
-        ArrayBindingPattern = 172,
-        BindingElement = 173,
-        ArrayLiteralExpression = 174,
-        ObjectLiteralExpression = 175,
-        PropertyAccessExpression = 176,
-        ElementAccessExpression = 177,
-        CallExpression = 178,
-        NewExpression = 179,
-        TaggedTemplateExpression = 180,
-        TypeAssertionExpression = 181,
-        ParenthesizedExpression = 182,
-        FunctionExpression = 183,
-        ArrowFunction = 184,
-        DeleteExpression = 185,
-        TypeOfExpression = 186,
-        VoidExpression = 187,
-        AwaitExpression = 188,
-        PrefixUnaryExpression = 189,
-        PostfixUnaryExpression = 190,
-        BinaryExpression = 191,
-        ConditionalExpression = 192,
-        TemplateExpression = 193,
-        YieldExpression = 194,
-        SpreadElement = 195,
-        ClassExpression = 196,
-        OmittedExpression = 197,
-        ExpressionWithTypeArguments = 198,
-        AsExpression = 199,
-        NonNullExpression = 200,
-        TemplateSpan = 201,
-        SemicolonClassElement = 202,
-        Block = 203,
-        VariableStatement = 204,
-        EmptyStatement = 205,
-        ExpressionStatement = 206,
-        IfStatement = 207,
-        DoStatement = 208,
-        WhileStatement = 209,
-        ForStatement = 210,
-        ForInStatement = 211,
-        ForOfStatement = 212,
-        ContinueStatement = 213,
-        BreakStatement = 214,
-        ReturnStatement = 215,
-        WithStatement = 216,
-        SwitchStatement = 217,
-        LabeledStatement = 218,
-        ThrowStatement = 219,
-        TryStatement = 220,
-        DebuggerStatement = 221,
-        VariableDeclaration = 222,
-        VariableDeclarationList = 223,
-        FunctionDeclaration = 224,
-        ClassDeclaration = 225,
-        InterfaceDeclaration = 226,
-        TypeAliasDeclaration = 227,
-        EnumDeclaration = 228,
-        ModuleDeclaration = 229,
-        ModuleBlock = 230,
-        CaseBlock = 231,
-        NamespaceExportDeclaration = 232,
-        ImportEqualsDeclaration = 233,
-        ImportDeclaration = 234,
-        ImportClause = 235,
-        NamespaceImport = 236,
-        NamedImports = 237,
-        ImportSpecifier = 238,
-        ExportAssignment = 239,
-        ExportDeclaration = 240,
-        NamedExports = 241,
-        ExportSpecifier = 242,
-        MissingDeclaration = 243,
-        ExternalModuleReference = 244,
-        JsxElement = 245,
-        JsxSelfClosingElement = 246,
-        JsxOpeningElement = 247,
-        JsxClosingElement = 248,
-        JsxAttribute = 249,
-        JsxSpreadAttribute = 250,
-        JsxExpression = 251,
-        CaseClause = 252,
-        DefaultClause = 253,
-        HeritageClause = 254,
-        CatchClause = 255,
-        PropertyAssignment = 256,
-        ShorthandPropertyAssignment = 257,
-        SpreadAssignment = 258,
-        EnumMember = 259,
-        SourceFile = 260,
-        JSDocTypeExpression = 261,
-        JSDocAllType = 262,
-        JSDocUnknownType = 263,
-        JSDocArrayType = 264,
-        JSDocUnionType = 265,
-        JSDocTupleType = 266,
-        JSDocNullableType = 267,
-        JSDocNonNullableType = 268,
-        JSDocRecordType = 269,
-        JSDocRecordMember = 270,
-        JSDocTypeReference = 271,
-        JSDocOptionalType = 272,
-        JSDocFunctionType = 273,
-        JSDocVariadicType = 274,
-        JSDocConstructorType = 275,
-        JSDocThisType = 276,
-        JSDocComment = 277,
-        JSDocTag = 278,
-        JSDocParameterTag = 279,
-        JSDocReturnTag = 280,
-        JSDocTypeTag = 281,
-        JSDocTemplateTag = 282,
-        JSDocTypedefTag = 283,
-        JSDocPropertyTag = 284,
-        JSDocTypeLiteral = 285,
-        JSDocLiteralType = 286,
-        JSDocNullKeyword = 287,
-        JSDocUndefinedKeyword = 288,
-        JSDocNeverKeyword = 289,
-        SyntaxList = 290,
-        NotEmittedStatement = 291,
-        PartiallyEmittedExpression = 292,
-        MergeDeclarationMarker = 293,
-        EndOfDeclarationMarker = 294,
-        Count = 295,
-=======
         MappedType = 170,
         LiteralType = 171,
         ObjectBindingPattern = 172,
@@ -1287,7 +1156,6 @@
         MergeDeclarationMarker = 294,
         EndOfDeclarationMarker = 295,
         Count = 296,
->>>>>>> c90a40c5
         FirstAssignment = 57,
         LastAssignment = 69,
         FirstCompoundAssignment = 58,
@@ -1299,11 +1167,7 @@
         FirstFutureReservedWord = 107,
         LastFutureReservedWord = 115,
         FirstTypeNode = 156,
-<<<<<<< HEAD
-        LastTypeNode = 170,
-=======
         LastTypeNode = 171,
->>>>>>> c90a40c5
         FirstPunctuation = 16,
         LastPunctuation = 69,
         FirstToken = 0,
@@ -1317,17 +1181,10 @@
         FirstBinaryOperator = 26,
         LastBinaryOperator = 69,
         FirstNode = 141,
-<<<<<<< HEAD
-        FirstJSDocNode = 261,
-        LastJSDocNode = 286,
-        FirstJSDocTagNode = 277,
-        LastJSDocTagNode = 289,
-=======
         FirstJSDocNode = 262,
         LastJSDocNode = 287,
         FirstJSDocTagNode = 278,
         LastJSDocTagNode = 290,
->>>>>>> c90a40c5
     }
     const enum NodeFlags {
         None = 0,
@@ -1426,10 +1283,7 @@
     type EqualsGreaterThanToken = Token<SyntaxKind.EqualsGreaterThanToken>;
     type EndOfFileToken = Token<SyntaxKind.EndOfFileToken>;
     type AtToken = Token<SyntaxKind.AtToken>;
-<<<<<<< HEAD
-=======
     type ReadonlyToken = Token<SyntaxKind.ReadonlyKeyword>;
->>>>>>> c90a40c5
     type Modifier = Token<SyntaxKind.AbstractKeyword> | Token<SyntaxKind.AsyncKeyword> | Token<SyntaxKind.ConstKeyword> | Token<SyntaxKind.DeclareKeyword> | Token<SyntaxKind.DefaultKeyword> | Token<SyntaxKind.ExportKeyword> | Token<SyntaxKind.PublicKeyword> | Token<SyntaxKind.PrivateKeyword> | Token<SyntaxKind.ProtectedKeyword> | Token<SyntaxKind.ReadonlyKeyword> | Token<SyntaxKind.StaticKeyword>;
     type ModifiersArray = NodeArray<Modifier>;
     const enum GeneratedIdentifierKind {
@@ -1689,7 +1543,13 @@
         objectType: TypeNode;
         indexType: TypeNode;
     }
-<<<<<<< HEAD
+    interface MappedTypeNode extends TypeNode, Declaration {
+        kind: SyntaxKind.MappedType;
+        readonlyToken?: ReadonlyToken;
+        typeParameter: TypeParameterDeclaration;
+        questionToken?: QuestionToken;
+        type?: TypeNode;
+    }
     interface LiteralTypeNode extends TypeNode {
         kind: SyntaxKind.LiteralType;
         literal: Expression;
@@ -2124,449 +1984,6 @@
         heritageClauses?: NodeArray<HeritageClause>;
         members: NodeArray<ClassElement>;
     }
-=======
-    interface MappedTypeNode extends TypeNode, Declaration {
-        kind: SyntaxKind.MappedType;
-        readonlyToken?: ReadonlyToken;
-        typeParameter: TypeParameterDeclaration;
-        questionToken?: QuestionToken;
-        type?: TypeNode;
-    }
-    interface LiteralTypeNode extends TypeNode {
-        kind: SyntaxKind.LiteralType;
-        literal: Expression;
-    }
-    interface StringLiteral extends LiteralExpression {
-        kind: SyntaxKind.StringLiteral;
-        textSourceNode?: Identifier | StringLiteral;
-    }
-    interface Expression extends Node {
-        _expressionBrand: any;
-        contextualType?: Type;
-    }
-    interface OmittedExpression extends Expression {
-        kind: SyntaxKind.OmittedExpression;
-    }
-    interface PartiallyEmittedExpression extends LeftHandSideExpression {
-        kind: SyntaxKind.PartiallyEmittedExpression;
-        expression: Expression;
-    }
-    interface UnaryExpression extends Expression {
-        _unaryExpressionBrand: any;
-    }
-    interface IncrementExpression extends UnaryExpression {
-        _incrementExpressionBrand: any;
-    }
-    type PrefixUnaryOperator = SyntaxKind.PlusPlusToken | SyntaxKind.MinusMinusToken | SyntaxKind.PlusToken | SyntaxKind.MinusToken | SyntaxKind.TildeToken | SyntaxKind.ExclamationToken;
-    interface PrefixUnaryExpression extends IncrementExpression {
-        kind: SyntaxKind.PrefixUnaryExpression;
-        operator: PrefixUnaryOperator;
-        operand: UnaryExpression;
-    }
-    type PostfixUnaryOperator = SyntaxKind.PlusPlusToken | SyntaxKind.MinusMinusToken;
-    interface PostfixUnaryExpression extends IncrementExpression {
-        kind: SyntaxKind.PostfixUnaryExpression;
-        operand: LeftHandSideExpression;
-        operator: PostfixUnaryOperator;
-    }
-    interface LeftHandSideExpression extends IncrementExpression {
-        _leftHandSideExpressionBrand: any;
-    }
-    interface MemberExpression extends LeftHandSideExpression {
-        _memberExpressionBrand: any;
-    }
-    interface PrimaryExpression extends MemberExpression {
-        _primaryExpressionBrand: any;
-    }
-    interface NullLiteral extends PrimaryExpression {
-        kind: SyntaxKind.NullKeyword;
-    }
-    interface BooleanLiteral extends PrimaryExpression {
-        kind: SyntaxKind.TrueKeyword | SyntaxKind.FalseKeyword;
-    }
-    interface ThisExpression extends PrimaryExpression {
-        kind: SyntaxKind.ThisKeyword;
-    }
-    interface SuperExpression extends PrimaryExpression {
-        kind: SyntaxKind.SuperKeyword;
-    }
-    interface DeleteExpression extends UnaryExpression {
-        kind: SyntaxKind.DeleteExpression;
-        expression: UnaryExpression;
-    }
-    interface TypeOfExpression extends UnaryExpression {
-        kind: SyntaxKind.TypeOfExpression;
-        expression: UnaryExpression;
-    }
-    interface VoidExpression extends UnaryExpression {
-        kind: SyntaxKind.VoidExpression;
-        expression: UnaryExpression;
-    }
-    interface AwaitExpression extends UnaryExpression {
-        kind: SyntaxKind.AwaitExpression;
-        expression: UnaryExpression;
-    }
-    interface YieldExpression extends Expression {
-        kind: SyntaxKind.YieldExpression;
-        asteriskToken?: AsteriskToken;
-        expression?: Expression;
-    }
-    type ExponentiationOperator = SyntaxKind.AsteriskAsteriskToken;
-    type MultiplicativeOperator = SyntaxKind.AsteriskToken | SyntaxKind.SlashToken | SyntaxKind.PercentToken;
-    type MultiplicativeOperatorOrHigher = ExponentiationOperator | MultiplicativeOperator;
-    type AdditiveOperator = SyntaxKind.PlusToken | SyntaxKind.MinusToken;
-    type AdditiveOperatorOrHigher = MultiplicativeOperatorOrHigher | AdditiveOperator;
-    type ShiftOperator = SyntaxKind.LessThanLessThanToken | SyntaxKind.GreaterThanGreaterThanToken | SyntaxKind.GreaterThanGreaterThanGreaterThanToken;
-    type ShiftOperatorOrHigher = AdditiveOperatorOrHigher | ShiftOperator;
-    type RelationalOperator = SyntaxKind.LessThanToken | SyntaxKind.LessThanEqualsToken | SyntaxKind.GreaterThanToken | SyntaxKind.GreaterThanEqualsToken | SyntaxKind.InstanceOfKeyword | SyntaxKind.InKeyword;
-    type RelationalOperatorOrHigher = ShiftOperatorOrHigher | RelationalOperator;
-    type EqualityOperator = SyntaxKind.EqualsEqualsToken | SyntaxKind.EqualsEqualsEqualsToken | SyntaxKind.ExclamationEqualsEqualsToken | SyntaxKind.ExclamationEqualsToken;
-    type EqualityOperatorOrHigher = RelationalOperatorOrHigher | EqualityOperator;
-    type BitwiseOperator = SyntaxKind.AmpersandToken | SyntaxKind.BarToken | SyntaxKind.CaretToken;
-    type BitwiseOperatorOrHigher = EqualityOperatorOrHigher | BitwiseOperator;
-    type LogicalOperator = SyntaxKind.AmpersandAmpersandToken | SyntaxKind.BarBarToken;
-    type LogicalOperatorOrHigher = BitwiseOperatorOrHigher | LogicalOperator;
-    type CompoundAssignmentOperator = SyntaxKind.PlusEqualsToken | SyntaxKind.MinusEqualsToken | SyntaxKind.AsteriskAsteriskEqualsToken | SyntaxKind.AsteriskEqualsToken | SyntaxKind.SlashEqualsToken | SyntaxKind.PercentEqualsToken | SyntaxKind.AmpersandEqualsToken | SyntaxKind.BarEqualsToken | SyntaxKind.CaretEqualsToken | SyntaxKind.LessThanLessThanEqualsToken | SyntaxKind.GreaterThanGreaterThanGreaterThanEqualsToken | SyntaxKind.GreaterThanGreaterThanEqualsToken;
-    type AssignmentOperator = SyntaxKind.EqualsToken | CompoundAssignmentOperator;
-    type AssignmentOperatorOrHigher = LogicalOperatorOrHigher | AssignmentOperator;
-    type BinaryOperator = AssignmentOperatorOrHigher | SyntaxKind.CommaToken;
-    type BinaryOperatorToken = Token<BinaryOperator>;
-    interface BinaryExpression extends Expression, Declaration {
-        kind: SyntaxKind.BinaryExpression;
-        left: Expression;
-        operatorToken: BinaryOperatorToken;
-        right: Expression;
-    }
-    interface AssignmentExpression extends BinaryExpression {
-        left: LeftHandSideExpression;
-        operatorToken: Token<SyntaxKind.EqualsToken>;
-    }
-    interface ObjectDestructuringAssignment extends AssignmentExpression {
-        left: ObjectLiteralExpression;
-    }
-    interface ArrayDestructuringAssignment extends AssignmentExpression {
-        left: ArrayLiteralExpression;
-    }
-    type DestructuringAssignment = ObjectDestructuringAssignment | ArrayDestructuringAssignment;
-    interface ConditionalExpression extends Expression {
-        kind: SyntaxKind.ConditionalExpression;
-        condition: Expression;
-        questionToken: QuestionToken;
-        whenTrue: Expression;
-        colonToken: ColonToken;
-        whenFalse: Expression;
-    }
-    type FunctionBody = Block;
-    type ConciseBody = FunctionBody | Expression;
-    interface FunctionExpression extends PrimaryExpression, FunctionLikeDeclaration {
-        kind: SyntaxKind.FunctionExpression;
-        name?: Identifier;
-        body: FunctionBody;
-    }
-    interface ArrowFunction extends Expression, FunctionLikeDeclaration {
-        kind: SyntaxKind.ArrowFunction;
-        equalsGreaterThanToken: EqualsGreaterThanToken;
-        body: ConciseBody;
-    }
-    interface LiteralLikeNode extends Node {
-        text: string;
-        isUnterminated?: boolean;
-        hasExtendedUnicodeEscape?: boolean;
-        isOctalLiteral?: boolean;
-    }
-    interface LiteralExpression extends LiteralLikeNode, PrimaryExpression {
-        _literalExpressionBrand: any;
-    }
-    interface RegularExpressionLiteral extends LiteralExpression {
-        kind: SyntaxKind.RegularExpressionLiteral;
-    }
-    interface NoSubstitutionTemplateLiteral extends LiteralExpression {
-        kind: SyntaxKind.NoSubstitutionTemplateLiteral;
-    }
-    interface NumericLiteral extends LiteralExpression {
-        kind: SyntaxKind.NumericLiteral;
-        trailingComment?: string;
-    }
-    interface TemplateHead extends LiteralLikeNode {
-        kind: SyntaxKind.TemplateHead;
-    }
-    interface TemplateMiddle extends LiteralLikeNode {
-        kind: SyntaxKind.TemplateMiddle;
-    }
-    interface TemplateTail extends LiteralLikeNode {
-        kind: SyntaxKind.TemplateTail;
-    }
-    type TemplateLiteral = TemplateExpression | NoSubstitutionTemplateLiteral;
-    interface TemplateExpression extends PrimaryExpression {
-        kind: SyntaxKind.TemplateExpression;
-        head: TemplateHead;
-        templateSpans: NodeArray<TemplateSpan>;
-    }
-    interface TemplateSpan extends Node {
-        kind: SyntaxKind.TemplateSpan;
-        expression: Expression;
-        literal: TemplateMiddle | TemplateTail;
-    }
-    interface ParenthesizedExpression extends PrimaryExpression {
-        kind: SyntaxKind.ParenthesizedExpression;
-        expression: Expression;
-    }
-    interface ArrayLiteralExpression extends PrimaryExpression {
-        kind: SyntaxKind.ArrayLiteralExpression;
-        elements: NodeArray<Expression>;
-        multiLine?: boolean;
-    }
-    interface SpreadElement extends Expression {
-        kind: SyntaxKind.SpreadElement;
-        expression: Expression;
-    }
-    interface ObjectLiteralExpressionBase<T extends ObjectLiteralElement> extends PrimaryExpression, Declaration {
-        properties: NodeArray<T>;
-    }
-    interface ObjectLiteralExpression extends ObjectLiteralExpressionBase<ObjectLiteralElementLike> {
-        kind: SyntaxKind.ObjectLiteralExpression;
-        multiLine?: boolean;
-    }
-    type EntityNameExpression = Identifier | PropertyAccessEntityNameExpression;
-    type EntityNameOrEntityNameExpression = EntityName | EntityNameExpression;
-    interface PropertyAccessExpression extends MemberExpression, Declaration {
-        kind: SyntaxKind.PropertyAccessExpression;
-        expression: LeftHandSideExpression;
-        name: Identifier;
-    }
-    interface SuperPropertyAccessExpression extends PropertyAccessExpression {
-        expression: SuperExpression;
-    }
-    interface PropertyAccessEntityNameExpression extends PropertyAccessExpression {
-        _propertyAccessExpressionLikeQualifiedNameBrand?: any;
-        expression: EntityNameExpression;
-    }
-    interface ElementAccessExpression extends MemberExpression {
-        kind: SyntaxKind.ElementAccessExpression;
-        expression: LeftHandSideExpression;
-        argumentExpression?: Expression;
-    }
-    interface SuperElementAccessExpression extends ElementAccessExpression {
-        expression: SuperExpression;
-    }
-    type SuperProperty = SuperPropertyAccessExpression | SuperElementAccessExpression;
-    interface CallExpression extends LeftHandSideExpression, Declaration {
-        kind: SyntaxKind.CallExpression;
-        expression: LeftHandSideExpression;
-        typeArguments?: NodeArray<TypeNode>;
-        arguments: NodeArray<Expression>;
-    }
-    interface SuperCall extends CallExpression {
-        expression: SuperExpression;
-    }
-    interface ExpressionWithTypeArguments extends TypeNode {
-        kind: SyntaxKind.ExpressionWithTypeArguments;
-        expression: LeftHandSideExpression;
-        typeArguments?: NodeArray<TypeNode>;
-    }
-    interface NewExpression extends PrimaryExpression, Declaration {
-        kind: SyntaxKind.NewExpression;
-        expression: LeftHandSideExpression;
-        typeArguments?: NodeArray<TypeNode>;
-        arguments: NodeArray<Expression>;
-    }
-    interface TaggedTemplateExpression extends MemberExpression {
-        kind: SyntaxKind.TaggedTemplateExpression;
-        tag: LeftHandSideExpression;
-        template: TemplateLiteral;
-    }
-    type CallLikeExpression = CallExpression | NewExpression | TaggedTemplateExpression | Decorator;
-    interface AsExpression extends Expression {
-        kind: SyntaxKind.AsExpression;
-        expression: Expression;
-        type: TypeNode;
-    }
-    interface TypeAssertion extends UnaryExpression {
-        kind: SyntaxKind.TypeAssertionExpression;
-        type: TypeNode;
-        expression: UnaryExpression;
-    }
-    type AssertionExpression = TypeAssertion | AsExpression;
-    interface NonNullExpression extends LeftHandSideExpression {
-        kind: SyntaxKind.NonNullExpression;
-        expression: Expression;
-    }
-    interface JsxElement extends PrimaryExpression {
-        kind: SyntaxKind.JsxElement;
-        openingElement: JsxOpeningElement;
-        children: NodeArray<JsxChild>;
-        closingElement: JsxClosingElement;
-    }
-    type JsxTagNameExpression = PrimaryExpression | PropertyAccessExpression;
-    interface JsxOpeningElement extends Expression {
-        kind: SyntaxKind.JsxOpeningElement;
-        tagName: JsxTagNameExpression;
-        attributes: NodeArray<JsxAttribute | JsxSpreadAttribute>;
-    }
-    interface JsxSelfClosingElement extends PrimaryExpression {
-        kind: SyntaxKind.JsxSelfClosingElement;
-        tagName: JsxTagNameExpression;
-        attributes: NodeArray<JsxAttribute | JsxSpreadAttribute>;
-    }
-    type JsxOpeningLikeElement = JsxSelfClosingElement | JsxOpeningElement;
-    type JsxAttributeLike = JsxAttribute | JsxSpreadAttribute;
-    interface JsxAttribute extends Node {
-        kind: SyntaxKind.JsxAttribute;
-        name: Identifier;
-        initializer?: StringLiteral | JsxExpression;
-    }
-    interface JsxSpreadAttribute extends Node {
-        kind: SyntaxKind.JsxSpreadAttribute;
-        expression: Expression;
-    }
-    interface JsxClosingElement extends Node {
-        kind: SyntaxKind.JsxClosingElement;
-        tagName: JsxTagNameExpression;
-    }
-    interface JsxExpression extends Expression {
-        kind: SyntaxKind.JsxExpression;
-        expression?: Expression;
-    }
-    interface JsxText extends Node {
-        kind: SyntaxKind.JsxText;
-    }
-    type JsxChild = JsxText | JsxExpression | JsxElement | JsxSelfClosingElement;
-    interface Statement extends Node {
-        _statementBrand: any;
-    }
-    interface NotEmittedStatement extends Statement {
-        kind: SyntaxKind.NotEmittedStatement;
-    }
-    interface EndOfDeclarationMarker extends Statement {
-        kind: SyntaxKind.EndOfDeclarationMarker;
-    }
-    interface MergeDeclarationMarker extends Statement {
-        kind: SyntaxKind.MergeDeclarationMarker;
-    }
-    interface EmptyStatement extends Statement {
-        kind: SyntaxKind.EmptyStatement;
-    }
-    interface DebuggerStatement extends Statement {
-        kind: SyntaxKind.DebuggerStatement;
-    }
-    interface MissingDeclaration extends DeclarationStatement, ClassElement, ObjectLiteralElement, TypeElement {
-        kind: SyntaxKind.MissingDeclaration;
-        name?: Identifier;
-    }
-    type BlockLike = SourceFile | Block | ModuleBlock | CaseClause;
-    interface Block extends Statement {
-        kind: SyntaxKind.Block;
-        statements: NodeArray<Statement>;
-        multiLine?: boolean;
-    }
-    interface VariableStatement extends Statement {
-        kind: SyntaxKind.VariableStatement;
-        declarationList: VariableDeclarationList;
-    }
-    interface ExpressionStatement extends Statement {
-        kind: SyntaxKind.ExpressionStatement;
-        expression: Expression;
-    }
-    interface IfStatement extends Statement {
-        kind: SyntaxKind.IfStatement;
-        expression: Expression;
-        thenStatement: Statement;
-        elseStatement?: Statement;
-    }
-    interface IterationStatement extends Statement {
-        statement: Statement;
-    }
-    interface DoStatement extends IterationStatement {
-        kind: SyntaxKind.DoStatement;
-        expression: Expression;
-    }
-    interface WhileStatement extends IterationStatement {
-        kind: SyntaxKind.WhileStatement;
-        expression: Expression;
-    }
-    type ForInitializer = VariableDeclarationList | Expression;
-    interface ForStatement extends IterationStatement {
-        kind: SyntaxKind.ForStatement;
-        initializer?: ForInitializer;
-        condition?: Expression;
-        incrementor?: Expression;
-    }
-    interface ForInStatement extends IterationStatement {
-        kind: SyntaxKind.ForInStatement;
-        initializer: ForInitializer;
-        expression: Expression;
-    }
-    interface ForOfStatement extends IterationStatement {
-        kind: SyntaxKind.ForOfStatement;
-        initializer: ForInitializer;
-        expression: Expression;
-    }
-    interface BreakStatement extends Statement {
-        kind: SyntaxKind.BreakStatement;
-        label?: Identifier;
-    }
-    interface ContinueStatement extends Statement {
-        kind: SyntaxKind.ContinueStatement;
-        label?: Identifier;
-    }
-    type BreakOrContinueStatement = BreakStatement | ContinueStatement;
-    interface ReturnStatement extends Statement {
-        kind: SyntaxKind.ReturnStatement;
-        expression?: Expression;
-    }
-    interface WithStatement extends Statement {
-        kind: SyntaxKind.WithStatement;
-        expression: Expression;
-        statement: Statement;
-    }
-    interface SwitchStatement extends Statement {
-        kind: SyntaxKind.SwitchStatement;
-        expression: Expression;
-        caseBlock: CaseBlock;
-        possiblyExhaustive?: boolean;
-    }
-    interface CaseBlock extends Node {
-        kind: SyntaxKind.CaseBlock;
-        clauses: NodeArray<CaseOrDefaultClause>;
-    }
-    interface CaseClause extends Node {
-        kind: SyntaxKind.CaseClause;
-        expression: Expression;
-        statements: NodeArray<Statement>;
-    }
-    interface DefaultClause extends Node {
-        kind: SyntaxKind.DefaultClause;
-        statements: NodeArray<Statement>;
-    }
-    type CaseOrDefaultClause = CaseClause | DefaultClause;
-    interface LabeledStatement extends Statement {
-        kind: SyntaxKind.LabeledStatement;
-        label: Identifier;
-        statement: Statement;
-    }
-    interface ThrowStatement extends Statement {
-        kind: SyntaxKind.ThrowStatement;
-        expression: Expression;
-    }
-    interface TryStatement extends Statement {
-        kind: SyntaxKind.TryStatement;
-        tryBlock: Block;
-        catchClause?: CatchClause;
-        finallyBlock?: Block;
-    }
-    interface CatchClause extends Node {
-        kind: SyntaxKind.CatchClause;
-        variableDeclaration: VariableDeclaration;
-        block: Block;
-    }
-    type DeclarationWithTypeParameters = SignatureDeclaration | ClassLikeDeclaration | InterfaceDeclaration | TypeAliasDeclaration;
-    interface ClassLikeDeclaration extends Declaration {
-        name?: Identifier;
-        typeParameters?: NodeArray<TypeParameterDeclaration>;
-        heritageClauses?: NodeArray<HeritageClause>;
-        members: NodeArray<ClassElement>;
-    }
->>>>>>> c90a40c5
     interface ClassDeclaration extends ClassLikeDeclaration, DeclarationStatement {
         kind: SyntaxKind.ClassDeclaration;
         name?: Identifier;
@@ -3309,10 +2726,7 @@
         resolvedSignature?: Signature;
         resolvedSymbol?: Symbol;
         resolvedIndexInfo?: IndexInfo;
-<<<<<<< HEAD
-=======
         maybeTypePredicate?: boolean;
->>>>>>> c90a40c5
         enumMemberValue?: number;
         isVisible?: boolean;
         hasReportedStatementInAmbientContext?: boolean;
@@ -3395,18 +2809,11 @@
         Reference = 4,
         Tuple = 8,
         Anonymous = 16,
-<<<<<<< HEAD
-        Instantiated = 32,
-        ObjectLiteral = 64,
-        EvolvingArray = 128,
-        ObjectLiteralPatternWithComputedProperties = 256,
-=======
         Mapped = 32,
         Instantiated = 64,
         ObjectLiteral = 128,
         EvolvingArray = 256,
         ObjectLiteralPatternWithComputedProperties = 512,
->>>>>>> c90a40c5
         ClassOrInterface = 3,
     }
     interface ObjectType extends Type {
@@ -3448,8 +2855,6 @@
         target?: AnonymousType;
         mapper?: TypeMapper;
     }
-<<<<<<< HEAD
-=======
     interface MappedType extends ObjectType {
         declaration: MappedTypeNode;
         typeParameter?: TypeParameter;
@@ -3457,7 +2862,6 @@
         templateType?: Type;
         mapper?: TypeMapper;
     }
->>>>>>> c90a40c5
     interface EvolvingArrayType extends ObjectType {
         elementType: Type;
         finalArrayType?: Type;
@@ -4270,10 +3674,7 @@
     function positionIsSynthesized(pos: number): boolean;
     function extensionIsTypeScript(ext: Extension): boolean;
     function extensionFromPath(path: string): Extension;
-<<<<<<< HEAD
-=======
     function tryGetExtensionFromPath(path: string): Extension | undefined;
->>>>>>> c90a40c5
 }
 declare namespace ts {
     type FileWatcherCallback = (fileName: string, removed?: boolean) => void;
@@ -7310,15 +6711,12 @@
             key: string;
             message: string;
         };
-<<<<<<< HEAD
-=======
         An_object_rest_element_must_be_an_identifier: {
             code: number;
             category: DiagnosticCategory;
             key: string;
             message: string;
         };
->>>>>>> c90a40c5
         Import_declaration_0_is_using_private_name_1: {
             code: number;
             category: DiagnosticCategory;
@@ -9523,11 +8921,7 @@
     function getExpressionAssociativity(expression: Expression): Associativity;
     function getOperatorAssociativity(kind: SyntaxKind, operator: SyntaxKind, hasArguments?: boolean): Associativity;
     function getExpressionPrecedence(expression: Expression): 0 | 1 | -1 | 2 | 4 | 3 | 16 | 10 | 5 | 6 | 11 | 8 | 19 | 18 | 17 | 15 | 14 | 13 | 12 | 9 | 7;
-<<<<<<< HEAD
-    function getOperator(expression: Expression): SyntaxKind.Unknown | SyntaxKind.EndOfFileToken | SyntaxKind.SingleLineCommentTrivia | SyntaxKind.MultiLineCommentTrivia | SyntaxKind.NewLineTrivia | SyntaxKind.WhitespaceTrivia | SyntaxKind.ShebangTrivia | SyntaxKind.ConflictMarkerTrivia | SyntaxKind.NumericLiteral | SyntaxKind.StringLiteral | SyntaxKind.JsxText | SyntaxKind.RegularExpressionLiteral | SyntaxKind.NoSubstitutionTemplateLiteral | SyntaxKind.TemplateHead | SyntaxKind.TemplateMiddle | SyntaxKind.TemplateTail | SyntaxKind.OpenBraceToken | SyntaxKind.CloseBraceToken | SyntaxKind.OpenParenToken | SyntaxKind.CloseParenToken | SyntaxKind.OpenBracketToken | SyntaxKind.CloseBracketToken | SyntaxKind.DotToken | SyntaxKind.DotDotDotToken | SyntaxKind.SemicolonToken | SyntaxKind.CommaToken | SyntaxKind.LessThanToken | SyntaxKind.LessThanSlashToken | SyntaxKind.GreaterThanToken | SyntaxKind.LessThanEqualsToken | SyntaxKind.GreaterThanEqualsToken | SyntaxKind.EqualsEqualsToken | SyntaxKind.ExclamationEqualsToken | SyntaxKind.EqualsEqualsEqualsToken | SyntaxKind.ExclamationEqualsEqualsToken | SyntaxKind.EqualsGreaterThanToken | SyntaxKind.PlusToken | SyntaxKind.MinusToken | SyntaxKind.AsteriskToken | SyntaxKind.AsteriskAsteriskToken | SyntaxKind.SlashToken | SyntaxKind.PercentToken | SyntaxKind.PlusPlusToken | SyntaxKind.MinusMinusToken | SyntaxKind.LessThanLessThanToken | SyntaxKind.GreaterThanGreaterThanToken | SyntaxKind.GreaterThanGreaterThanGreaterThanToken | SyntaxKind.AmpersandToken | SyntaxKind.BarToken | SyntaxKind.CaretToken | SyntaxKind.ExclamationToken | SyntaxKind.TildeToken | SyntaxKind.AmpersandAmpersandToken | SyntaxKind.BarBarToken | SyntaxKind.QuestionToken | SyntaxKind.ColonToken | SyntaxKind.AtToken | SyntaxKind.EqualsToken | SyntaxKind.PlusEqualsToken | SyntaxKind.MinusEqualsToken | SyntaxKind.AsteriskEqualsToken | SyntaxKind.AsteriskAsteriskEqualsToken | SyntaxKind.SlashEqualsToken | SyntaxKind.PercentEqualsToken | SyntaxKind.LessThanLessThanEqualsToken | SyntaxKind.GreaterThanGreaterThanEqualsToken | SyntaxKind.GreaterThanGreaterThanGreaterThanEqualsToken | SyntaxKind.AmpersandEqualsToken | SyntaxKind.BarEqualsToken | SyntaxKind.CaretEqualsToken | SyntaxKind.Identifier | SyntaxKind.BreakKeyword | SyntaxKind.CaseKeyword | SyntaxKind.CatchKeyword | SyntaxKind.ClassKeyword | SyntaxKind.ConstKeyword | SyntaxKind.ContinueKeyword | SyntaxKind.DebuggerKeyword | SyntaxKind.DefaultKeyword | SyntaxKind.DeleteKeyword | SyntaxKind.DoKeyword | SyntaxKind.ElseKeyword | SyntaxKind.EnumKeyword | SyntaxKind.ExportKeyword | SyntaxKind.ExtendsKeyword | SyntaxKind.FalseKeyword | SyntaxKind.FinallyKeyword | SyntaxKind.ForKeyword | SyntaxKind.FunctionKeyword | SyntaxKind.IfKeyword | SyntaxKind.ImportKeyword | SyntaxKind.InKeyword | SyntaxKind.InstanceOfKeyword | SyntaxKind.NewKeyword | SyntaxKind.NullKeyword | SyntaxKind.ReturnKeyword | SyntaxKind.SuperKeyword | SyntaxKind.SwitchKeyword | SyntaxKind.ThisKeyword | SyntaxKind.ThrowKeyword | SyntaxKind.TrueKeyword | SyntaxKind.TryKeyword | SyntaxKind.TypeOfKeyword | SyntaxKind.VarKeyword | SyntaxKind.VoidKeyword | SyntaxKind.WhileKeyword | SyntaxKind.WithKeyword | SyntaxKind.ImplementsKeyword | SyntaxKind.InterfaceKeyword | SyntaxKind.LetKeyword | SyntaxKind.PackageKeyword | SyntaxKind.PrivateKeyword | SyntaxKind.ProtectedKeyword | SyntaxKind.PublicKeyword | SyntaxKind.StaticKeyword | SyntaxKind.YieldKeyword | SyntaxKind.AbstractKeyword | SyntaxKind.AsKeyword | SyntaxKind.AnyKeyword | SyntaxKind.AsyncKeyword | SyntaxKind.AwaitKeyword | SyntaxKind.BooleanKeyword | SyntaxKind.ConstructorKeyword | SyntaxKind.DeclareKeyword | SyntaxKind.GetKeyword | SyntaxKind.IsKeyword | SyntaxKind.KeyOfKeyword | SyntaxKind.ModuleKeyword | SyntaxKind.NamespaceKeyword | SyntaxKind.NeverKeyword | SyntaxKind.ReadonlyKeyword | SyntaxKind.RequireKeyword | SyntaxKind.NumberKeyword | SyntaxKind.SetKeyword | SyntaxKind.StringKeyword | SyntaxKind.SymbolKeyword | SyntaxKind.TypeKeyword | SyntaxKind.UndefinedKeyword | SyntaxKind.FromKeyword | SyntaxKind.GlobalKeyword | SyntaxKind.OfKeyword | SyntaxKind.QualifiedName | SyntaxKind.ComputedPropertyName | SyntaxKind.TypeParameter | SyntaxKind.Parameter | SyntaxKind.Decorator | SyntaxKind.PropertySignature | SyntaxKind.PropertyDeclaration | SyntaxKind.MethodSignature | SyntaxKind.MethodDeclaration | SyntaxKind.Constructor | SyntaxKind.GetAccessor | SyntaxKind.SetAccessor | SyntaxKind.CallSignature | SyntaxKind.ConstructSignature | SyntaxKind.IndexSignature | SyntaxKind.TypePredicate | SyntaxKind.TypeReference | SyntaxKind.FunctionType | SyntaxKind.ConstructorType | SyntaxKind.TypeQuery | SyntaxKind.TypeLiteral | SyntaxKind.ArrayType | SyntaxKind.TupleType | SyntaxKind.UnionType | SyntaxKind.IntersectionType | SyntaxKind.ParenthesizedType | SyntaxKind.ThisType | SyntaxKind.TypeOperator | SyntaxKind.IndexedAccessType | SyntaxKind.LiteralType | SyntaxKind.ObjectBindingPattern | SyntaxKind.ArrayBindingPattern | SyntaxKind.BindingElement | SyntaxKind.ArrayLiteralExpression | SyntaxKind.ObjectLiteralExpression | SyntaxKind.PropertyAccessExpression | SyntaxKind.ElementAccessExpression | SyntaxKind.CallExpression | SyntaxKind.NewExpression | SyntaxKind.TaggedTemplateExpression | SyntaxKind.TypeAssertionExpression | SyntaxKind.ParenthesizedExpression | SyntaxKind.FunctionExpression | SyntaxKind.ArrowFunction | SyntaxKind.DeleteExpression | SyntaxKind.TypeOfExpression | SyntaxKind.VoidExpression | SyntaxKind.AwaitExpression | SyntaxKind.ConditionalExpression | SyntaxKind.TemplateExpression | SyntaxKind.YieldExpression | SyntaxKind.SpreadElement | SyntaxKind.ClassExpression | SyntaxKind.OmittedExpression | SyntaxKind.ExpressionWithTypeArguments | SyntaxKind.AsExpression | SyntaxKind.NonNullExpression | SyntaxKind.TemplateSpan | SyntaxKind.SemicolonClassElement | SyntaxKind.Block | SyntaxKind.VariableStatement | SyntaxKind.EmptyStatement | SyntaxKind.ExpressionStatement | SyntaxKind.IfStatement | SyntaxKind.DoStatement | SyntaxKind.WhileStatement | SyntaxKind.ForStatement | SyntaxKind.ForInStatement | SyntaxKind.ForOfStatement | SyntaxKind.ContinueStatement | SyntaxKind.BreakStatement | SyntaxKind.ReturnStatement | SyntaxKind.WithStatement | SyntaxKind.SwitchStatement | SyntaxKind.LabeledStatement | SyntaxKind.ThrowStatement | SyntaxKind.TryStatement | SyntaxKind.DebuggerStatement | SyntaxKind.VariableDeclaration | SyntaxKind.VariableDeclarationList | SyntaxKind.FunctionDeclaration | SyntaxKind.ClassDeclaration | SyntaxKind.InterfaceDeclaration | SyntaxKind.TypeAliasDeclaration | SyntaxKind.EnumDeclaration | SyntaxKind.ModuleDeclaration | SyntaxKind.ModuleBlock | SyntaxKind.CaseBlock | SyntaxKind.NamespaceExportDeclaration | SyntaxKind.ImportEqualsDeclaration | SyntaxKind.ImportDeclaration | SyntaxKind.ImportClause | SyntaxKind.NamespaceImport | SyntaxKind.NamedImports | SyntaxKind.ImportSpecifier | SyntaxKind.ExportAssignment | SyntaxKind.ExportDeclaration | SyntaxKind.NamedExports | SyntaxKind.ExportSpecifier | SyntaxKind.MissingDeclaration | SyntaxKind.ExternalModuleReference | SyntaxKind.JsxElement | SyntaxKind.JsxSelfClosingElement | SyntaxKind.JsxOpeningElement | SyntaxKind.JsxClosingElement | SyntaxKind.JsxAttribute | SyntaxKind.JsxSpreadAttribute | SyntaxKind.JsxExpression | SyntaxKind.CaseClause | SyntaxKind.DefaultClause | SyntaxKind.HeritageClause | SyntaxKind.CatchClause | SyntaxKind.PropertyAssignment | SyntaxKind.ShorthandPropertyAssignment | SyntaxKind.SpreadAssignment | SyntaxKind.EnumMember | SyntaxKind.SourceFile | SyntaxKind.JSDocTypeExpression | SyntaxKind.JSDocAllType | SyntaxKind.JSDocUnknownType | SyntaxKind.JSDocArrayType | SyntaxKind.JSDocUnionType | SyntaxKind.JSDocTupleType | SyntaxKind.JSDocNullableType | SyntaxKind.JSDocNonNullableType | SyntaxKind.JSDocRecordType | SyntaxKind.JSDocRecordMember | SyntaxKind.JSDocTypeReference | SyntaxKind.JSDocOptionalType | SyntaxKind.JSDocFunctionType | SyntaxKind.JSDocVariadicType | SyntaxKind.JSDocConstructorType | SyntaxKind.JSDocThisType | SyntaxKind.JSDocComment | SyntaxKind.JSDocTag | SyntaxKind.JSDocParameterTag | SyntaxKind.JSDocReturnTag | SyntaxKind.JSDocTypeTag | SyntaxKind.JSDocTemplateTag | SyntaxKind.JSDocTypedefTag | SyntaxKind.JSDocPropertyTag | SyntaxKind.JSDocTypeLiteral | SyntaxKind.JSDocLiteralType | SyntaxKind.JSDocNullKeyword | SyntaxKind.JSDocUndefinedKeyword | SyntaxKind.JSDocNeverKeyword | SyntaxKind.SyntaxList | SyntaxKind.NotEmittedStatement | SyntaxKind.PartiallyEmittedExpression | SyntaxKind.MergeDeclarationMarker | SyntaxKind.EndOfDeclarationMarker | SyntaxKind.Count;
-=======
     function getOperator(expression: Expression): SyntaxKind.Unknown | SyntaxKind.EndOfFileToken | SyntaxKind.SingleLineCommentTrivia | SyntaxKind.MultiLineCommentTrivia | SyntaxKind.NewLineTrivia | SyntaxKind.WhitespaceTrivia | SyntaxKind.ShebangTrivia | SyntaxKind.ConflictMarkerTrivia | SyntaxKind.NumericLiteral | SyntaxKind.StringLiteral | SyntaxKind.JsxText | SyntaxKind.RegularExpressionLiteral | SyntaxKind.NoSubstitutionTemplateLiteral | SyntaxKind.TemplateHead | SyntaxKind.TemplateMiddle | SyntaxKind.TemplateTail | SyntaxKind.OpenBraceToken | SyntaxKind.CloseBraceToken | SyntaxKind.OpenParenToken | SyntaxKind.CloseParenToken | SyntaxKind.OpenBracketToken | SyntaxKind.CloseBracketToken | SyntaxKind.DotToken | SyntaxKind.DotDotDotToken | SyntaxKind.SemicolonToken | SyntaxKind.CommaToken | SyntaxKind.LessThanToken | SyntaxKind.LessThanSlashToken | SyntaxKind.GreaterThanToken | SyntaxKind.LessThanEqualsToken | SyntaxKind.GreaterThanEqualsToken | SyntaxKind.EqualsEqualsToken | SyntaxKind.ExclamationEqualsToken | SyntaxKind.EqualsEqualsEqualsToken | SyntaxKind.ExclamationEqualsEqualsToken | SyntaxKind.EqualsGreaterThanToken | SyntaxKind.PlusToken | SyntaxKind.MinusToken | SyntaxKind.AsteriskToken | SyntaxKind.AsteriskAsteriskToken | SyntaxKind.SlashToken | SyntaxKind.PercentToken | SyntaxKind.PlusPlusToken | SyntaxKind.MinusMinusToken | SyntaxKind.LessThanLessThanToken | SyntaxKind.GreaterThanGreaterThanToken | SyntaxKind.GreaterThanGreaterThanGreaterThanToken | SyntaxKind.AmpersandToken | SyntaxKind.BarToken | SyntaxKind.CaretToken | SyntaxKind.ExclamationToken | SyntaxKind.TildeToken | SyntaxKind.AmpersandAmpersandToken | SyntaxKind.BarBarToken | SyntaxKind.QuestionToken | SyntaxKind.ColonToken | SyntaxKind.AtToken | SyntaxKind.EqualsToken | SyntaxKind.PlusEqualsToken | SyntaxKind.MinusEqualsToken | SyntaxKind.AsteriskEqualsToken | SyntaxKind.AsteriskAsteriskEqualsToken | SyntaxKind.SlashEqualsToken | SyntaxKind.PercentEqualsToken | SyntaxKind.LessThanLessThanEqualsToken | SyntaxKind.GreaterThanGreaterThanEqualsToken | SyntaxKind.GreaterThanGreaterThanGreaterThanEqualsToken | SyntaxKind.AmpersandEqualsToken | SyntaxKind.BarEqualsToken | SyntaxKind.CaretEqualsToken | SyntaxKind.Identifier | SyntaxKind.BreakKeyword | SyntaxKind.CaseKeyword | SyntaxKind.CatchKeyword | SyntaxKind.ClassKeyword | SyntaxKind.ConstKeyword | SyntaxKind.ContinueKeyword | SyntaxKind.DebuggerKeyword | SyntaxKind.DefaultKeyword | SyntaxKind.DeleteKeyword | SyntaxKind.DoKeyword | SyntaxKind.ElseKeyword | SyntaxKind.EnumKeyword | SyntaxKind.ExportKeyword | SyntaxKind.ExtendsKeyword | SyntaxKind.FalseKeyword | SyntaxKind.FinallyKeyword | SyntaxKind.ForKeyword | SyntaxKind.FunctionKeyword | SyntaxKind.IfKeyword | SyntaxKind.ImportKeyword | SyntaxKind.InKeyword | SyntaxKind.InstanceOfKeyword | SyntaxKind.NewKeyword | SyntaxKind.NullKeyword | SyntaxKind.ReturnKeyword | SyntaxKind.SuperKeyword | SyntaxKind.SwitchKeyword | SyntaxKind.ThisKeyword | SyntaxKind.ThrowKeyword | SyntaxKind.TrueKeyword | SyntaxKind.TryKeyword | SyntaxKind.TypeOfKeyword | SyntaxKind.VarKeyword | SyntaxKind.VoidKeyword | SyntaxKind.WhileKeyword | SyntaxKind.WithKeyword | SyntaxKind.ImplementsKeyword | SyntaxKind.InterfaceKeyword | SyntaxKind.LetKeyword | SyntaxKind.PackageKeyword | SyntaxKind.PrivateKeyword | SyntaxKind.ProtectedKeyword | SyntaxKind.PublicKeyword | SyntaxKind.StaticKeyword | SyntaxKind.YieldKeyword | SyntaxKind.AbstractKeyword | SyntaxKind.AsKeyword | SyntaxKind.AnyKeyword | SyntaxKind.AsyncKeyword | SyntaxKind.AwaitKeyword | SyntaxKind.BooleanKeyword | SyntaxKind.ConstructorKeyword | SyntaxKind.DeclareKeyword | SyntaxKind.GetKeyword | SyntaxKind.IsKeyword | SyntaxKind.KeyOfKeyword | SyntaxKind.ModuleKeyword | SyntaxKind.NamespaceKeyword | SyntaxKind.NeverKeyword | SyntaxKind.ReadonlyKeyword | SyntaxKind.RequireKeyword | SyntaxKind.NumberKeyword | SyntaxKind.SetKeyword | SyntaxKind.StringKeyword | SyntaxKind.SymbolKeyword | SyntaxKind.TypeKeyword | SyntaxKind.UndefinedKeyword | SyntaxKind.FromKeyword | SyntaxKind.GlobalKeyword | SyntaxKind.OfKeyword | SyntaxKind.QualifiedName | SyntaxKind.ComputedPropertyName | SyntaxKind.TypeParameter | SyntaxKind.Parameter | SyntaxKind.Decorator | SyntaxKind.PropertySignature | SyntaxKind.PropertyDeclaration | SyntaxKind.MethodSignature | SyntaxKind.MethodDeclaration | SyntaxKind.Constructor | SyntaxKind.GetAccessor | SyntaxKind.SetAccessor | SyntaxKind.CallSignature | SyntaxKind.ConstructSignature | SyntaxKind.IndexSignature | SyntaxKind.TypePredicate | SyntaxKind.TypeReference | SyntaxKind.FunctionType | SyntaxKind.ConstructorType | SyntaxKind.TypeQuery | SyntaxKind.TypeLiteral | SyntaxKind.ArrayType | SyntaxKind.TupleType | SyntaxKind.UnionType | SyntaxKind.IntersectionType | SyntaxKind.ParenthesizedType | SyntaxKind.ThisType | SyntaxKind.TypeOperator | SyntaxKind.IndexedAccessType | SyntaxKind.MappedType | SyntaxKind.LiteralType | SyntaxKind.ObjectBindingPattern | SyntaxKind.ArrayBindingPattern | SyntaxKind.BindingElement | SyntaxKind.ArrayLiteralExpression | SyntaxKind.ObjectLiteralExpression | SyntaxKind.PropertyAccessExpression | SyntaxKind.ElementAccessExpression | SyntaxKind.CallExpression | SyntaxKind.NewExpression | SyntaxKind.TaggedTemplateExpression | SyntaxKind.TypeAssertionExpression | SyntaxKind.ParenthesizedExpression | SyntaxKind.FunctionExpression | SyntaxKind.ArrowFunction | SyntaxKind.DeleteExpression | SyntaxKind.TypeOfExpression | SyntaxKind.VoidExpression | SyntaxKind.AwaitExpression | SyntaxKind.ConditionalExpression | SyntaxKind.TemplateExpression | SyntaxKind.YieldExpression | SyntaxKind.SpreadElement | SyntaxKind.ClassExpression | SyntaxKind.OmittedExpression | SyntaxKind.ExpressionWithTypeArguments | SyntaxKind.AsExpression | SyntaxKind.NonNullExpression | SyntaxKind.TemplateSpan | SyntaxKind.SemicolonClassElement | SyntaxKind.Block | SyntaxKind.VariableStatement | SyntaxKind.EmptyStatement | SyntaxKind.ExpressionStatement | SyntaxKind.IfStatement | SyntaxKind.DoStatement | SyntaxKind.WhileStatement | SyntaxKind.ForStatement | SyntaxKind.ForInStatement | SyntaxKind.ForOfStatement | SyntaxKind.ContinueStatement | SyntaxKind.BreakStatement | SyntaxKind.ReturnStatement | SyntaxKind.WithStatement | SyntaxKind.SwitchStatement | SyntaxKind.LabeledStatement | SyntaxKind.ThrowStatement | SyntaxKind.TryStatement | SyntaxKind.DebuggerStatement | SyntaxKind.VariableDeclaration | SyntaxKind.VariableDeclarationList | SyntaxKind.FunctionDeclaration | SyntaxKind.ClassDeclaration | SyntaxKind.InterfaceDeclaration | SyntaxKind.TypeAliasDeclaration | SyntaxKind.EnumDeclaration | SyntaxKind.ModuleDeclaration | SyntaxKind.ModuleBlock | SyntaxKind.CaseBlock | SyntaxKind.NamespaceExportDeclaration | SyntaxKind.ImportEqualsDeclaration | SyntaxKind.ImportDeclaration | SyntaxKind.ImportClause | SyntaxKind.NamespaceImport | SyntaxKind.NamedImports | SyntaxKind.ImportSpecifier | SyntaxKind.ExportAssignment | SyntaxKind.ExportDeclaration | SyntaxKind.NamedExports | SyntaxKind.ExportSpecifier | SyntaxKind.MissingDeclaration | SyntaxKind.ExternalModuleReference | SyntaxKind.JsxElement | SyntaxKind.JsxSelfClosingElement | SyntaxKind.JsxOpeningElement | SyntaxKind.JsxClosingElement | SyntaxKind.JsxAttribute | SyntaxKind.JsxSpreadAttribute | SyntaxKind.JsxExpression | SyntaxKind.CaseClause | SyntaxKind.DefaultClause | SyntaxKind.HeritageClause | SyntaxKind.CatchClause | SyntaxKind.PropertyAssignment | SyntaxKind.ShorthandPropertyAssignment | SyntaxKind.SpreadAssignment | SyntaxKind.EnumMember | SyntaxKind.SourceFile | SyntaxKind.JSDocTypeExpression | SyntaxKind.JSDocAllType | SyntaxKind.JSDocUnknownType | SyntaxKind.JSDocArrayType | SyntaxKind.JSDocUnionType | SyntaxKind.JSDocTupleType | SyntaxKind.JSDocNullableType | SyntaxKind.JSDocNonNullableType | SyntaxKind.JSDocRecordType | SyntaxKind.JSDocRecordMember | SyntaxKind.JSDocTypeReference | SyntaxKind.JSDocOptionalType | SyntaxKind.JSDocFunctionType | SyntaxKind.JSDocVariadicType | SyntaxKind.JSDocConstructorType | SyntaxKind.JSDocThisType | SyntaxKind.JSDocComment | SyntaxKind.JSDocTag | SyntaxKind.JSDocParameterTag | SyntaxKind.JSDocReturnTag | SyntaxKind.JSDocTypeTag | SyntaxKind.JSDocTemplateTag | SyntaxKind.JSDocTypedefTag | SyntaxKind.JSDocPropertyTag | SyntaxKind.JSDocTypeLiteral | SyntaxKind.JSDocLiteralType | SyntaxKind.JSDocNullKeyword | SyntaxKind.JSDocUndefinedKeyword | SyntaxKind.JSDocNeverKeyword | SyntaxKind.SyntaxList | SyntaxKind.NotEmittedStatement | SyntaxKind.PartiallyEmittedExpression | SyntaxKind.MergeDeclarationMarker | SyntaxKind.EndOfDeclarationMarker | SyntaxKind.Count;
->>>>>>> c90a40c5
     function getOperatorPrecedence(nodeKind: SyntaxKind, operatorKind: SyntaxKind, hasArguments?: boolean): 0 | 1 | -1 | 2 | 4 | 3 | 16 | 10 | 5 | 6 | 11 | 8 | 19 | 18 | 17 | 15 | 14 | 13 | 12 | 9 | 7;
     function createDiagnosticCollection(): DiagnosticCollection;
     function escapeString(s: string): string;
@@ -9563,10 +8957,7 @@
         declarationFilePath: string;
     }
     function getSourceFilesToEmit(host: EmitHost, targetSourceFile?: SourceFile): SourceFile[];
-<<<<<<< HEAD
-=======
     function filterSourceFilesInDirectory(sourceFiles: SourceFile[], isSourceFileFromExternalLibrary: (file: SourceFile) => boolean): SourceFile[];
->>>>>>> c90a40c5
     function forEachTransformedEmitFile(host: EmitHost, sourceFiles: SourceFile[], action: (jsFilePath: string, sourceMapFilePath: string, declarationFilePath: string, sourceFiles: SourceFile[], isBundledEmit: boolean) => void, emitOnlyDtsFiles?: boolean): void;
     function forEachExpectedEmitFile(host: EmitHost, action: (emitFileNames: EmitFileNames, sourceFiles: SourceFile[], isBundledEmit: boolean, emitOnlyDtsFiles: boolean) => void, targetSourceFile?: SourceFile, emitOnlyDtsFiles?: boolean): void;
     function getSourceFilePathInNewDir(sourceFile: SourceFile, host: EmitHost, newDirPath: string): string;
@@ -10186,11 +9577,7 @@
     function emitFiles(resolver: EmitResolver, host: EmitHost, targetSourceFile: SourceFile, emitOnlyDtsFiles?: boolean): EmitResult;
 }
 declare namespace ts {
-<<<<<<< HEAD
-    const version = "2.1.3";
-=======
     const version = "2.2.0";
->>>>>>> c90a40c5
     function findConfigFile(searchPath: string, fileExists: (fileName: string) => boolean, configName?: string): string;
     function resolveTripleslashReference(moduleName: string, containingFile: string): string;
     function computeCommonSourceDirectoryOfFilenames(fileNames: string[], currentDirectory: string, getCanonicalFileName: (fileName: string) => string): string;
@@ -12255,8 +11642,4 @@
 declare namespace TypeScript.Services {
     const TypeScriptServicesFactory: typeof ts.TypeScriptServicesFactory;
 }
-<<<<<<< HEAD
-declare const toolsVersion = "2.1";
-=======
-declare const toolsVersion = "2.2";
->>>>>>> c90a40c5
+declare const toolsVersion = "2.2";