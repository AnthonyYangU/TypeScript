--- conflicted
+++ resolved
@@ -1,19 +1,9 @@
-<<<<<<< HEAD
-tests/cases/conformance/es6/destructuring/iterableArrayPattern28.ts(2,32): error TS2345: Argument of type '([string, number] | [string, boolean])[]' is not assignable to parameter of type 'ReadonlyArray<[string, number]>'.
-  Types of property 'concat' are incompatible.
-    Type '{ (...items: ConcatArray<[string, number] | [string, boolean]>[]): ([string, number] | [string, boolean])[]; (...items: ([string, number] | [string, boolean] | ConcatArray<[string, number] | [string, boolean]>)[]): ([string, number] | [string, boolean])[]; }' is not assignable to type '{ (...items: ConcatArray<[string, number]>[]): [string, number][]; (...items: ([string, number] | ConcatArray<[string, number]>)[]): [string, number][]; }'.
-      Type '([string, number] | [string, boolean])[]' is not assignable to type '[string, number][]'.
-        Type '[string, number] | [string, boolean]' is not assignable to type '[string, number]'.
-          Type '[string, boolean]' is not assignable to type '[string, number]'.
-            Type 'boolean' is not assignable to type 'number'.
-=======
-tests/cases/conformance/es6/destructuring/iterableArrayPattern28.ts(1,33): error TS2501: A rest element cannot contain a binding pattern.
-tests/cases/conformance/es6/destructuring/iterableArrayPattern28.ts(2,52): error TS2322: Type 'true' is not assignable to type 'number'.
->>>>>>> b2f76e9d
-
-
-==== tests/cases/conformance/es6/destructuring/iterableArrayPattern28.ts (1 errors) ====
-    function takeFirstTwoEntries(...[[k1, v1], [k2, v2]]: [string, number][]) { }
-    takeFirstTwoEntries(...new Map([["", 0], ["hello", true]]));
-                                                       ~~~~
+tests/cases/conformance/es6/destructuring/iterableArrayPattern28.ts(1,33): error TS2501: A rest element cannot contain a binding pattern.
+tests/cases/conformance/es6/destructuring/iterableArrayPattern28.ts(2,52): error TS2322: Type 'true' is not assignable to type 'number'.
+
+
+==== tests/cases/conformance/es6/destructuring/iterableArrayPattern28.ts (1 errors) ====
+    function takeFirstTwoEntries(...[[k1, v1], [k2, v2]]: [string, number][]) { }
+    takeFirstTwoEntries(...new Map([["", 0], ["hello", true]]));
+                                                       ~~~~
 !!! error TS2322: Type 'true' is not assignable to type 'number'.