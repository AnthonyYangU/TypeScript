--- conflicted
+++ resolved
@@ -1,4 +1,4 @@
-//// [computedPropertyNames10_ES5.ts]
+//// [computedPropertyNames10_ES5.ts]
 var s: string;
 var n: number;
 var a: any;
@@ -14,27 +14,23 @@
     [<any>true]() { },
     [`hello bye`]() { },
     [`hello ${a} bye`]() { }
-}
-
-//// [computedPropertyNames10_ES5.js]
-var s;
-var n;
-var a;
-<<<<<<< HEAD
-var v = (_a = {}, _a[s] = function () { }, _a[n] = function () { }, _a[s + s] = function () { }, _a[s + n] = function () { }, _a[+s] = function () { }, _a[""] = function () { }, _a[0] = function () { }, _a[a] = function () { }, _a[true] = function () { }, _a["hello bye"] = function () { }, _a["hello " + a + " bye"] = function () { }, _a);
-=======
-var v = (_a = {},
-    _a[s] = function () { },
-    _a[n] = function () { },
-    _a[s + s] = function () { },
-    _a[s + n] = function () { },
-    _a[+s] = function () { },
-    _a[""] = function () { },
-    _a[0] = function () { },
-    _a[a] = function () { },
-    _a[true] = function () { },
-    _a["hello bye"] = function () { },
-    _a["hello " + a + " bye"] = function () { },
-    _a);
->>>>>>> 7b22880b
-var _a;
+}
+
+//// [computedPropertyNames10_ES5.js]
+var s;
+var n;
+var a;
+var v = (_a = {},
+    _a[s] = function () { },
+    _a[n] = function () { },
+    _a[s + s] = function () { },
+    _a[s + n] = function () { },
+    _a[+s] = function () { },
+    _a[""] = function () { },
+    _a[0] = function () { },
+    _a[a] = function () { },
+    _a[true] = function () { },
+    _a["hello bye"] = function () { },
+    _a["hello " + a + " bye"] = function () { },
+    _a);
+var _a;