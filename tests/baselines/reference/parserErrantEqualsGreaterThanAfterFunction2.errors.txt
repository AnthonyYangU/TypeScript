--- conflicted
+++ resolved
@@ -1,25 +1,13 @@
-<<<<<<< HEAD
-tests/cases/conformance/parser/ecmascript5/ErrorRecovery/parserErrantEqualsGreaterThanAfterFunction2.ts(1,18): error TS1144: '{' or ';' expected.
-=======
-tests/cases/conformance/parser/ecmascript5/ErrorRecovery/parserErrantEqualsGreaterThanAfterFunction2.ts(1,10): error TS2391: Function implementation is missing or not immediately following the declaration.
->>>>>>> 1776734e
-tests/cases/conformance/parser/ecmascript5/ErrorRecovery/parserErrantEqualsGreaterThanAfterFunction2.ts(1,15): error TS2304: Cannot find name 'A'.
-tests/cases/conformance/parser/ecmascript5/ErrorRecovery/parserErrantEqualsGreaterThanAfterFunction2.ts(1,18): error TS1144: '{' or ';' expected.
-tests/cases/conformance/parser/ecmascript5/ErrorRecovery/parserErrantEqualsGreaterThanAfterFunction2.ts(1,21): error TS2304: Cannot find name 'p'.
-
-
-==== tests/cases/conformance/parser/ecmascript5/ErrorRecovery/parserErrantEqualsGreaterThanAfterFunction2.ts (3 errors) ====
-    function f(p: A) => p;
-<<<<<<< HEAD
-                     ~~
-!!! error TS1144: '{' or ';' expected.
-=======
-             ~
-!!! error TS2391: Function implementation is missing or not immediately following the declaration.
->>>>>>> 1776734e
-                  ~
-!!! error TS2304: Cannot find name 'A'.
-                     ~~
-!!! error TS1144: '{' or ';' expected.
-                        ~
+tests/cases/conformance/parser/ecmascript5/ErrorRecovery/parserErrantEqualsGreaterThanAfterFunction2.ts(1,15): error TS2304: Cannot find name 'A'.
+tests/cases/conformance/parser/ecmascript5/ErrorRecovery/parserErrantEqualsGreaterThanAfterFunction2.ts(1,18): error TS1144: '{' or ';' expected.
+tests/cases/conformance/parser/ecmascript5/ErrorRecovery/parserErrantEqualsGreaterThanAfterFunction2.ts(1,21): error TS2304: Cannot find name 'p'.
+
+
+==== tests/cases/conformance/parser/ecmascript5/ErrorRecovery/parserErrantEqualsGreaterThanAfterFunction2.ts (3 errors) ====
+    function f(p: A) => p;
+                  ~
+!!! error TS2304: Cannot find name 'A'.
+                     ~~
+!!! error TS1144: '{' or ';' expected.
+                        ~
 !!! error TS2304: Cannot find name 'p'.