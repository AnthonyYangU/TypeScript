--- conflicted
+++ resolved
@@ -4562,477 +4562,6 @@
     function classicNameResolver(moduleName: string, containingFile: string, compilerOptions: CompilerOptions, host: ModuleResolutionHost, cache?: NonRelativeModuleNameResolutionCache, redirectedReference?: ResolvedProjectReference): ResolvedModuleWithFailedLookupLocations;
 }
 declare namespace ts {
-<<<<<<< HEAD
-=======
-    function createNodeArray<T extends Node>(elements?: readonly T[], hasTrailingComma?: boolean): NodeArray<T>;
-    /** If a node is passed, creates a string literal whose source text is read from a source node during emit. */
-    function createLiteral(value: string | StringLiteral | NoSubstitutionTemplateLiteral | NumericLiteral | Identifier): StringLiteral;
-    function createLiteral(value: number | PseudoBigInt): NumericLiteral;
-    function createLiteral(value: boolean): BooleanLiteral;
-    function createLiteral(value: string | number | PseudoBigInt | boolean): PrimaryExpression;
-    function createNumericLiteral(value: string, numericLiteralFlags?: TokenFlags): NumericLiteral;
-    function createBigIntLiteral(value: string): BigIntLiteral;
-    function createStringLiteral(text: string): StringLiteral;
-    function createRegularExpressionLiteral(text: string): RegularExpressionLiteral;
-    function createIdentifier(text: string): Identifier;
-    function updateIdentifier(node: Identifier): Identifier;
-    /** Create a unique temporary variable. */
-    function createTempVariable(recordTempVariable: ((node: Identifier) => void) | undefined): Identifier;
-    /** Create a unique temporary variable for use in a loop. */
-    function createLoopVariable(): Identifier;
-    /** Create a unique name based on the supplied text. */
-    function createUniqueName(text: string): Identifier;
-    /** Create a unique name based on the supplied text. */
-    function createOptimisticUniqueName(text: string): Identifier;
-    /** Create a unique name based on the supplied text. This does not consider names injected by the transformer. */
-    function createFileLevelUniqueName(text: string): Identifier;
-    /** Create a unique name generated for a node. */
-    function getGeneratedNameForNode(node: Node | undefined): Identifier;
-    function createPrivateIdentifier(text: string): PrivateIdentifier;
-    function createToken<TKind extends SyntaxKind>(token: TKind): Token<TKind>;
-    function createSuper(): SuperExpression;
-    function createThis(): ThisExpression & Token<SyntaxKind.ThisKeyword>;
-    function createNull(): NullLiteral & Token<SyntaxKind.NullKeyword>;
-    function createTrue(): BooleanLiteral & Token<SyntaxKind.TrueKeyword>;
-    function createFalse(): BooleanLiteral & Token<SyntaxKind.FalseKeyword>;
-    function createModifier<T extends Modifier["kind"]>(kind: T): Token<T>;
-    function createModifiersFromModifierFlags(flags: ModifierFlags): Modifier[];
-    function createQualifiedName(left: EntityName, right: string | Identifier): QualifiedName;
-    function updateQualifiedName(node: QualifiedName, left: EntityName, right: Identifier): QualifiedName;
-    function createComputedPropertyName(expression: Expression): ComputedPropertyName;
-    function updateComputedPropertyName(node: ComputedPropertyName, expression: Expression): ComputedPropertyName;
-    function createTypeParameterDeclaration(name: string | Identifier, constraint?: TypeNode, defaultType?: TypeNode): TypeParameterDeclaration;
-    function updateTypeParameterDeclaration(node: TypeParameterDeclaration, name: Identifier, constraint: TypeNode | undefined, defaultType: TypeNode | undefined): TypeParameterDeclaration;
-    function createParameter(decorators: readonly Decorator[] | undefined, modifiers: readonly Modifier[] | undefined, dotDotDotToken: DotDotDotToken | undefined, name: string | BindingName, questionToken?: QuestionToken, type?: TypeNode, initializer?: Expression): ParameterDeclaration;
-    function updateParameter(node: ParameterDeclaration, decorators: readonly Decorator[] | undefined, modifiers: readonly Modifier[] | undefined, dotDotDotToken: DotDotDotToken | undefined, name: string | BindingName, questionToken: QuestionToken | undefined, type: TypeNode | undefined, initializer: Expression | undefined): ParameterDeclaration;
-    function createDecorator(expression: Expression): Decorator;
-    function updateDecorator(node: Decorator, expression: Expression): Decorator;
-    function createPropertySignature(modifiers: readonly Modifier[] | undefined, name: PropertyName | string, questionToken: QuestionToken | undefined, type: TypeNode | undefined, initializer: Expression | undefined): PropertySignature;
-    function updatePropertySignature(node: PropertySignature, modifiers: readonly Modifier[] | undefined, name: PropertyName, questionToken: QuestionToken | undefined, type: TypeNode | undefined, initializer: Expression | undefined): PropertySignature;
-    function createProperty(decorators: readonly Decorator[] | undefined, modifiers: readonly Modifier[] | undefined, name: string | PropertyName, questionOrExclamationToken: QuestionToken | ExclamationToken | undefined, type: TypeNode | undefined, initializer: Expression | undefined): PropertyDeclaration;
-    function updateProperty(node: PropertyDeclaration, decorators: readonly Decorator[] | undefined, modifiers: readonly Modifier[] | undefined, name: string | PropertyName, questionOrExclamationToken: QuestionToken | ExclamationToken | undefined, type: TypeNode | undefined, initializer: Expression | undefined): PropertyDeclaration;
-    function createMethodSignature(typeParameters: readonly TypeParameterDeclaration[] | undefined, parameters: readonly ParameterDeclaration[], type: TypeNode | undefined, name: string | PropertyName, questionToken: QuestionToken | undefined): MethodSignature;
-    function updateMethodSignature(node: MethodSignature, typeParameters: NodeArray<TypeParameterDeclaration> | undefined, parameters: NodeArray<ParameterDeclaration>, type: TypeNode | undefined, name: PropertyName, questionToken: QuestionToken | undefined): MethodSignature;
-    function createMethod(decorators: readonly Decorator[] | undefined, modifiers: readonly Modifier[] | undefined, asteriskToken: AsteriskToken | undefined, name: string | PropertyName, questionToken: QuestionToken | undefined, typeParameters: readonly TypeParameterDeclaration[] | undefined, parameters: readonly ParameterDeclaration[], type: TypeNode | undefined, body: Block | undefined): MethodDeclaration;
-    function updateMethod(node: MethodDeclaration, decorators: readonly Decorator[] | undefined, modifiers: readonly Modifier[] | undefined, asteriskToken: AsteriskToken | undefined, name: PropertyName, questionToken: QuestionToken | undefined, typeParameters: readonly TypeParameterDeclaration[] | undefined, parameters: readonly ParameterDeclaration[], type: TypeNode | undefined, body: Block | undefined): MethodDeclaration;
-    function createConstructor(decorators: readonly Decorator[] | undefined, modifiers: readonly Modifier[] | undefined, parameters: readonly ParameterDeclaration[], body: Block | undefined): ConstructorDeclaration;
-    function updateConstructor(node: ConstructorDeclaration, decorators: readonly Decorator[] | undefined, modifiers: readonly Modifier[] | undefined, parameters: readonly ParameterDeclaration[], body: Block | undefined): ConstructorDeclaration;
-    function createGetAccessor(decorators: readonly Decorator[] | undefined, modifiers: readonly Modifier[] | undefined, name: string | PropertyName, parameters: readonly ParameterDeclaration[], type: TypeNode | undefined, body: Block | undefined): GetAccessorDeclaration;
-    function updateGetAccessor(node: GetAccessorDeclaration, decorators: readonly Decorator[] | undefined, modifiers: readonly Modifier[] | undefined, name: PropertyName, parameters: readonly ParameterDeclaration[], type: TypeNode | undefined, body: Block | undefined): GetAccessorDeclaration;
-    function createSetAccessor(decorators: readonly Decorator[] | undefined, modifiers: readonly Modifier[] | undefined, name: string | PropertyName, parameters: readonly ParameterDeclaration[], body: Block | undefined): SetAccessorDeclaration;
-    function updateSetAccessor(node: SetAccessorDeclaration, decorators: readonly Decorator[] | undefined, modifiers: readonly Modifier[] | undefined, name: PropertyName, parameters: readonly ParameterDeclaration[], body: Block | undefined): SetAccessorDeclaration;
-    function createCallSignature(typeParameters: readonly TypeParameterDeclaration[] | undefined, parameters: readonly ParameterDeclaration[], type: TypeNode | undefined): CallSignatureDeclaration;
-    function updateCallSignature(node: CallSignatureDeclaration, typeParameters: NodeArray<TypeParameterDeclaration> | undefined, parameters: NodeArray<ParameterDeclaration>, type: TypeNode | undefined): CallSignatureDeclaration;
-    function createConstructSignature(typeParameters: readonly TypeParameterDeclaration[] | undefined, parameters: readonly ParameterDeclaration[], type: TypeNode | undefined): ConstructSignatureDeclaration;
-    function updateConstructSignature(node: ConstructSignatureDeclaration, typeParameters: NodeArray<TypeParameterDeclaration> | undefined, parameters: NodeArray<ParameterDeclaration>, type: TypeNode | undefined): ConstructSignatureDeclaration;
-    function createIndexSignature(decorators: readonly Decorator[] | undefined, modifiers: readonly Modifier[] | undefined, parameters: readonly ParameterDeclaration[], type: TypeNode): IndexSignatureDeclaration;
-    function updateIndexSignature(node: IndexSignatureDeclaration, decorators: readonly Decorator[] | undefined, modifiers: readonly Modifier[] | undefined, parameters: readonly ParameterDeclaration[], type: TypeNode): IndexSignatureDeclaration;
-    function createKeywordTypeNode(kind: KeywordTypeNode["kind"]): KeywordTypeNode;
-    function createTypePredicateNode(parameterName: Identifier | ThisTypeNode | string, type: TypeNode): TypePredicateNode;
-    function createTypePredicateNodeWithModifier(assertsModifier: AssertsToken | undefined, parameterName: Identifier | ThisTypeNode | string, type: TypeNode | undefined): TypePredicateNode;
-    function updateTypePredicateNode(node: TypePredicateNode, parameterName: Identifier | ThisTypeNode, type: TypeNode): TypePredicateNode;
-    function updateTypePredicateNodeWithModifier(node: TypePredicateNode, assertsModifier: AssertsToken | undefined, parameterName: Identifier | ThisTypeNode, type: TypeNode | undefined): TypePredicateNode;
-    function createTypeReferenceNode(typeName: string | EntityName, typeArguments: readonly TypeNode[] | undefined): TypeReferenceNode;
-    function updateTypeReferenceNode(node: TypeReferenceNode, typeName: EntityName, typeArguments: NodeArray<TypeNode> | undefined): TypeReferenceNode;
-    function createFunctionTypeNode(typeParameters: readonly TypeParameterDeclaration[] | undefined, parameters: readonly ParameterDeclaration[], type: TypeNode | undefined): FunctionTypeNode;
-    function updateFunctionTypeNode(node: FunctionTypeNode, typeParameters: NodeArray<TypeParameterDeclaration> | undefined, parameters: NodeArray<ParameterDeclaration>, type: TypeNode | undefined): FunctionTypeNode;
-    function createConstructorTypeNode(typeParameters: readonly TypeParameterDeclaration[] | undefined, parameters: readonly ParameterDeclaration[], type: TypeNode | undefined): ConstructorTypeNode;
-    function updateConstructorTypeNode(node: ConstructorTypeNode, typeParameters: NodeArray<TypeParameterDeclaration> | undefined, parameters: NodeArray<ParameterDeclaration>, type: TypeNode | undefined): ConstructorTypeNode;
-    function createTypeQueryNode(exprName: EntityName): TypeQueryNode;
-    function updateTypeQueryNode(node: TypeQueryNode, exprName: EntityName): TypeQueryNode;
-    function createTypeLiteralNode(members: readonly TypeElement[] | undefined): TypeLiteralNode;
-    function updateTypeLiteralNode(node: TypeLiteralNode, members: NodeArray<TypeElement>): TypeLiteralNode;
-    function createArrayTypeNode(elementType: TypeNode): ArrayTypeNode;
-    function updateArrayTypeNode(node: ArrayTypeNode, elementType: TypeNode): ArrayTypeNode;
-    function createTupleTypeNode(elementTypes: readonly TypeNode[]): TupleTypeNode;
-    function updateTupleTypeNode(node: TupleTypeNode, elementTypes: readonly TypeNode[]): TupleTypeNode;
-    function createOptionalTypeNode(type: TypeNode): OptionalTypeNode;
-    function updateOptionalTypeNode(node: OptionalTypeNode, type: TypeNode): OptionalTypeNode;
-    function createRestTypeNode(type: TypeNode): RestTypeNode;
-    function updateRestTypeNode(node: RestTypeNode, type: TypeNode): RestTypeNode;
-    function createUnionTypeNode(types: readonly TypeNode[]): UnionTypeNode;
-    function updateUnionTypeNode(node: UnionTypeNode, types: NodeArray<TypeNode>): UnionTypeNode;
-    function createIntersectionTypeNode(types: readonly TypeNode[]): IntersectionTypeNode;
-    function updateIntersectionTypeNode(node: IntersectionTypeNode, types: NodeArray<TypeNode>): IntersectionTypeNode;
-    function createUnionOrIntersectionTypeNode(kind: SyntaxKind.UnionType | SyntaxKind.IntersectionType, types: readonly TypeNode[]): UnionOrIntersectionTypeNode;
-    function createConditionalTypeNode(checkType: TypeNode, extendsType: TypeNode, trueType: TypeNode, falseType: TypeNode): ConditionalTypeNode;
-    function updateConditionalTypeNode(node: ConditionalTypeNode, checkType: TypeNode, extendsType: TypeNode, trueType: TypeNode, falseType: TypeNode): ConditionalTypeNode;
-    function createInferTypeNode(typeParameter: TypeParameterDeclaration): InferTypeNode;
-    function updateInferTypeNode(node: InferTypeNode, typeParameter: TypeParameterDeclaration): InferTypeNode;
-    function createImportTypeNode(argument: TypeNode, qualifier?: EntityName, typeArguments?: readonly TypeNode[], isTypeOf?: boolean): ImportTypeNode;
-    function updateImportTypeNode(node: ImportTypeNode, argument: TypeNode, qualifier?: EntityName, typeArguments?: readonly TypeNode[], isTypeOf?: boolean): ImportTypeNode;
-    function createParenthesizedType(type: TypeNode): ParenthesizedTypeNode;
-    function updateParenthesizedType(node: ParenthesizedTypeNode, type: TypeNode): ParenthesizedTypeNode;
-    function createThisTypeNode(): ThisTypeNode;
-    function createTypeOperatorNode(type: TypeNode): TypeOperatorNode;
-    function createTypeOperatorNode(operator: SyntaxKind.KeyOfKeyword | SyntaxKind.UniqueKeyword | SyntaxKind.ReadonlyKeyword, type: TypeNode): TypeOperatorNode;
-    function updateTypeOperatorNode(node: TypeOperatorNode, type: TypeNode): TypeOperatorNode;
-    function createIndexedAccessTypeNode(objectType: TypeNode, indexType: TypeNode): IndexedAccessTypeNode;
-    function updateIndexedAccessTypeNode(node: IndexedAccessTypeNode, objectType: TypeNode, indexType: TypeNode): IndexedAccessTypeNode;
-    function createMappedTypeNode(readonlyToken: ReadonlyToken | PlusToken | MinusToken | undefined, typeParameter: TypeParameterDeclaration, questionToken: QuestionToken | PlusToken | MinusToken | undefined, type: TypeNode | undefined): MappedTypeNode;
-    function updateMappedTypeNode(node: MappedTypeNode, readonlyToken: ReadonlyToken | PlusToken | MinusToken | undefined, typeParameter: TypeParameterDeclaration, questionToken: QuestionToken | PlusToken | MinusToken | undefined, type: TypeNode | undefined): MappedTypeNode;
-    function createLiteralTypeNode(literal: LiteralTypeNode["literal"]): LiteralTypeNode;
-    function updateLiteralTypeNode(node: LiteralTypeNode, literal: LiteralTypeNode["literal"]): LiteralTypeNode;
-    function createObjectBindingPattern(elements: readonly BindingElement[]): ObjectBindingPattern;
-    function updateObjectBindingPattern(node: ObjectBindingPattern, elements: readonly BindingElement[]): ObjectBindingPattern;
-    function createArrayBindingPattern(elements: readonly ArrayBindingElement[]): ArrayBindingPattern;
-    function updateArrayBindingPattern(node: ArrayBindingPattern, elements: readonly ArrayBindingElement[]): ArrayBindingPattern;
-    function createBindingElement(dotDotDotToken: DotDotDotToken | undefined, propertyName: string | PropertyName | undefined, name: string | BindingName, initializer?: Expression): BindingElement;
-    function updateBindingElement(node: BindingElement, dotDotDotToken: DotDotDotToken | undefined, propertyName: PropertyName | undefined, name: BindingName, initializer: Expression | undefined): BindingElement;
-    function createArrayLiteral(elements?: readonly Expression[], multiLine?: boolean): ArrayLiteralExpression;
-    function updateArrayLiteral(node: ArrayLiteralExpression, elements: readonly Expression[]): ArrayLiteralExpression;
-    function createObjectLiteral(properties?: readonly ObjectLiteralElementLike[], multiLine?: boolean): ObjectLiteralExpression;
-    function updateObjectLiteral(node: ObjectLiteralExpression, properties: readonly ObjectLiteralElementLike[]): ObjectLiteralExpression;
-    function createPropertyAccess(expression: Expression, name: string | Identifier | PrivateIdentifier): PropertyAccessExpression;
-    function updatePropertyAccess(node: PropertyAccessExpression, expression: Expression, name: Identifier | PrivateIdentifier): PropertyAccessExpression;
-    function createPropertyAccessChain(expression: Expression, questionDotToken: QuestionDotToken | undefined, name: string | Identifier): PropertyAccessChain;
-    function updatePropertyAccessChain(node: PropertyAccessChain, expression: Expression, questionDotToken: QuestionDotToken | undefined, name: Identifier): PropertyAccessChain;
-    function createElementAccess(expression: Expression, index: number | Expression): ElementAccessExpression;
-    function updateElementAccess(node: ElementAccessExpression, expression: Expression, argumentExpression: Expression): ElementAccessExpression;
-    function createElementAccessChain(expression: Expression, questionDotToken: QuestionDotToken | undefined, index: number | Expression): ElementAccessChain;
-    function updateElementAccessChain(node: ElementAccessChain, expression: Expression, questionDotToken: QuestionDotToken | undefined, argumentExpression: Expression): ElementAccessChain;
-    function createCall(expression: Expression, typeArguments: readonly TypeNode[] | undefined, argumentsArray: readonly Expression[] | undefined): CallExpression;
-    function updateCall(node: CallExpression, expression: Expression, typeArguments: readonly TypeNode[] | undefined, argumentsArray: readonly Expression[]): CallExpression;
-    function createCallChain(expression: Expression, questionDotToken: QuestionDotToken | undefined, typeArguments: readonly TypeNode[] | undefined, argumentsArray: readonly Expression[] | undefined): CallChain;
-    function updateCallChain(node: CallChain, expression: Expression, questionDotToken: QuestionDotToken | undefined, typeArguments: readonly TypeNode[] | undefined, argumentsArray: readonly Expression[]): CallChain;
-    function createNew(expression: Expression, typeArguments: readonly TypeNode[] | undefined, argumentsArray: readonly Expression[] | undefined): NewExpression;
-    function updateNew(node: NewExpression, expression: Expression, typeArguments: readonly TypeNode[] | undefined, argumentsArray: readonly Expression[] | undefined): NewExpression;
-    /** @deprecated */ function createTaggedTemplate(tag: Expression, template: TemplateLiteral): TaggedTemplateExpression;
-    function createTaggedTemplate(tag: Expression, typeArguments: readonly TypeNode[] | undefined, template: TemplateLiteral): TaggedTemplateExpression;
-    /** @deprecated */ function updateTaggedTemplate(node: TaggedTemplateExpression, tag: Expression, template: TemplateLiteral): TaggedTemplateExpression;
-    function updateTaggedTemplate(node: TaggedTemplateExpression, tag: Expression, typeArguments: readonly TypeNode[] | undefined, template: TemplateLiteral): TaggedTemplateExpression;
-    function createTypeAssertion(type: TypeNode, expression: Expression): TypeAssertion;
-    function updateTypeAssertion(node: TypeAssertion, type: TypeNode, expression: Expression): TypeAssertion;
-    function createParen(expression: Expression): ParenthesizedExpression;
-    function updateParen(node: ParenthesizedExpression, expression: Expression): ParenthesizedExpression;
-    function createFunctionExpression(modifiers: readonly Modifier[] | undefined, asteriskToken: AsteriskToken | undefined, name: string | Identifier | undefined, typeParameters: readonly TypeParameterDeclaration[] | undefined, parameters: readonly ParameterDeclaration[] | undefined, type: TypeNode | undefined, body: Block): FunctionExpression;
-    function updateFunctionExpression(node: FunctionExpression, modifiers: readonly Modifier[] | undefined, asteriskToken: AsteriskToken | undefined, name: Identifier | undefined, typeParameters: readonly TypeParameterDeclaration[] | undefined, parameters: readonly ParameterDeclaration[], type: TypeNode | undefined, body: Block): FunctionExpression;
-    function createArrowFunction(modifiers: readonly Modifier[] | undefined, typeParameters: readonly TypeParameterDeclaration[] | undefined, parameters: readonly ParameterDeclaration[], type: TypeNode | undefined, equalsGreaterThanToken: EqualsGreaterThanToken | undefined, body: ConciseBody): ArrowFunction;
-    function updateArrowFunction(node: ArrowFunction, modifiers: readonly Modifier[] | undefined, typeParameters: readonly TypeParameterDeclaration[] | undefined, parameters: readonly ParameterDeclaration[], type: TypeNode | undefined, equalsGreaterThanToken: Token<SyntaxKind.EqualsGreaterThanToken>, body: ConciseBody): ArrowFunction;
-    function createDelete(expression: Expression): DeleteExpression;
-    function updateDelete(node: DeleteExpression, expression: Expression): DeleteExpression;
-    function createTypeOf(expression: Expression): TypeOfExpression;
-    function updateTypeOf(node: TypeOfExpression, expression: Expression): TypeOfExpression;
-    function createVoid(expression: Expression): VoidExpression;
-    function updateVoid(node: VoidExpression, expression: Expression): VoidExpression;
-    function createAwait(expression: Expression): AwaitExpression;
-    function updateAwait(node: AwaitExpression, expression: Expression): AwaitExpression;
-    function createPrefix(operator: PrefixUnaryOperator, operand: Expression): PrefixUnaryExpression;
-    function updatePrefix(node: PrefixUnaryExpression, operand: Expression): PrefixUnaryExpression;
-    function createPostfix(operand: Expression, operator: PostfixUnaryOperator): PostfixUnaryExpression;
-    function updatePostfix(node: PostfixUnaryExpression, operand: Expression): PostfixUnaryExpression;
-    function createBinary(left: Expression, operator: BinaryOperator | BinaryOperatorToken, right: Expression): BinaryExpression;
-    function updateBinary(node: BinaryExpression, left: Expression, right: Expression, operator?: BinaryOperator | BinaryOperatorToken): BinaryExpression;
-    /** @deprecated */ function createConditional(condition: Expression, whenTrue: Expression, whenFalse: Expression): ConditionalExpression;
-    function createConditional(condition: Expression, questionToken: QuestionToken, whenTrue: Expression, colonToken: ColonToken, whenFalse: Expression): ConditionalExpression;
-    function updateConditional(node: ConditionalExpression, condition: Expression, questionToken: Token<SyntaxKind.QuestionToken>, whenTrue: Expression, colonToken: Token<SyntaxKind.ColonToken>, whenFalse: Expression): ConditionalExpression;
-    function createTemplateExpression(head: TemplateHead, templateSpans: readonly TemplateSpan[]): TemplateExpression;
-    function updateTemplateExpression(node: TemplateExpression, head: TemplateHead, templateSpans: readonly TemplateSpan[]): TemplateExpression;
-    function createTemplateHead(text: string, rawText?: string): TemplateHead;
-    function createTemplateMiddle(text: string, rawText?: string): TemplateMiddle;
-    function createTemplateTail(text: string, rawText?: string): TemplateTail;
-    function createNoSubstitutionTemplateLiteral(text: string, rawText?: string): NoSubstitutionTemplateLiteral;
-    function createYield(expression?: Expression): YieldExpression;
-    function createYield(asteriskToken: AsteriskToken | undefined, expression: Expression): YieldExpression;
-    function updateYield(node: YieldExpression, asteriskToken: AsteriskToken | undefined, expression: Expression): YieldExpression;
-    function createSpread(expression: Expression): SpreadElement;
-    function updateSpread(node: SpreadElement, expression: Expression): SpreadElement;
-    function createClassExpression(modifiers: readonly Modifier[] | undefined, name: string | Identifier | undefined, typeParameters: readonly TypeParameterDeclaration[] | undefined, heritageClauses: readonly HeritageClause[] | undefined, members: readonly ClassElement[]): ClassExpression;
-    function updateClassExpression(node: ClassExpression, modifiers: readonly Modifier[] | undefined, name: Identifier | undefined, typeParameters: readonly TypeParameterDeclaration[] | undefined, heritageClauses: readonly HeritageClause[] | undefined, members: readonly ClassElement[]): ClassExpression;
-    function createOmittedExpression(): OmittedExpression;
-    function createExpressionWithTypeArguments(typeArguments: readonly TypeNode[] | undefined, expression: Expression): ExpressionWithTypeArguments;
-    function updateExpressionWithTypeArguments(node: ExpressionWithTypeArguments, typeArguments: readonly TypeNode[] | undefined, expression: Expression): ExpressionWithTypeArguments;
-    function createAsExpression(expression: Expression, type: TypeNode): AsExpression;
-    function updateAsExpression(node: AsExpression, expression: Expression, type: TypeNode): AsExpression;
-    function createNonNullExpression(expression: Expression): NonNullExpression;
-    function updateNonNullExpression(node: NonNullExpression, expression: Expression): NonNullExpression;
-    function createNonNullChain(expression: Expression): NonNullChain;
-    function updateNonNullChain(node: NonNullChain, expression: Expression): NonNullChain;
-    function createMetaProperty(keywordToken: MetaProperty["keywordToken"], name: Identifier): MetaProperty;
-    function updateMetaProperty(node: MetaProperty, name: Identifier): MetaProperty;
-    function createTemplateSpan(expression: Expression, literal: TemplateMiddle | TemplateTail): TemplateSpan;
-    function updateTemplateSpan(node: TemplateSpan, expression: Expression, literal: TemplateMiddle | TemplateTail): TemplateSpan;
-    function createSemicolonClassElement(): SemicolonClassElement;
-    function createBlock(statements: readonly Statement[], multiLine?: boolean): Block;
-    function updateBlock(node: Block, statements: readonly Statement[]): Block;
-    function createVariableStatement(modifiers: readonly Modifier[] | undefined, declarationList: VariableDeclarationList | readonly VariableDeclaration[]): VariableStatement;
-    function updateVariableStatement(node: VariableStatement, modifiers: readonly Modifier[] | undefined, declarationList: VariableDeclarationList): VariableStatement;
-    function createEmptyStatement(): EmptyStatement;
-    function createExpressionStatement(expression: Expression): ExpressionStatement;
-    function updateExpressionStatement(node: ExpressionStatement, expression: Expression): ExpressionStatement;
-    /** @deprecated Use `createExpressionStatement` instead.  */
-    const createStatement: typeof createExpressionStatement;
-    /** @deprecated Use `updateExpressionStatement` instead.  */
-    const updateStatement: typeof updateExpressionStatement;
-    function createIf(expression: Expression, thenStatement: Statement, elseStatement?: Statement): IfStatement;
-    function updateIf(node: IfStatement, expression: Expression, thenStatement: Statement, elseStatement: Statement | undefined): IfStatement;
-    function createDo(statement: Statement, expression: Expression): DoStatement;
-    function updateDo(node: DoStatement, statement: Statement, expression: Expression): DoStatement;
-    function createWhile(expression: Expression, statement: Statement): WhileStatement;
-    function updateWhile(node: WhileStatement, expression: Expression, statement: Statement): WhileStatement;
-    function createFor(initializer: ForInitializer | undefined, condition: Expression | undefined, incrementor: Expression | undefined, statement: Statement): ForStatement;
-    function updateFor(node: ForStatement, initializer: ForInitializer | undefined, condition: Expression | undefined, incrementor: Expression | undefined, statement: Statement): ForStatement;
-    function createForIn(initializer: ForInitializer, expression: Expression, statement: Statement): ForInStatement;
-    function updateForIn(node: ForInStatement, initializer: ForInitializer, expression: Expression, statement: Statement): ForInStatement;
-    function createForOf(awaitModifier: AwaitKeywordToken | undefined, initializer: ForInitializer, expression: Expression, statement: Statement): ForOfStatement;
-    function updateForOf(node: ForOfStatement, awaitModifier: AwaitKeywordToken | undefined, initializer: ForInitializer, expression: Expression, statement: Statement): ForOfStatement;
-    function createContinue(label?: string | Identifier): ContinueStatement;
-    function updateContinue(node: ContinueStatement, label: Identifier | undefined): ContinueStatement;
-    function createBreak(label?: string | Identifier): BreakStatement;
-    function updateBreak(node: BreakStatement, label: Identifier | undefined): BreakStatement;
-    function createReturn(expression?: Expression): ReturnStatement;
-    function updateReturn(node: ReturnStatement, expression: Expression | undefined): ReturnStatement;
-    function createWith(expression: Expression, statement: Statement): WithStatement;
-    function updateWith(node: WithStatement, expression: Expression, statement: Statement): WithStatement;
-    function createSwitch(expression: Expression, caseBlock: CaseBlock): SwitchStatement;
-    function updateSwitch(node: SwitchStatement, expression: Expression, caseBlock: CaseBlock): SwitchStatement;
-    function createLabel(label: string | Identifier, statement: Statement): LabeledStatement;
-    function updateLabel(node: LabeledStatement, label: Identifier, statement: Statement): LabeledStatement;
-    function createThrow(expression: Expression): ThrowStatement;
-    function updateThrow(node: ThrowStatement, expression: Expression): ThrowStatement;
-    function createTry(tryBlock: Block, catchClause: CatchClause | undefined, finallyBlock: Block | undefined): TryStatement;
-    function updateTry(node: TryStatement, tryBlock: Block, catchClause: CatchClause | undefined, finallyBlock: Block | undefined): TryStatement;
-    function createDebuggerStatement(): DebuggerStatement;
-    function createVariableDeclaration(name: string | BindingName, type?: TypeNode, initializer?: Expression): VariableDeclaration;
-    function updateVariableDeclaration(node: VariableDeclaration, name: BindingName, type: TypeNode | undefined, initializer: Expression | undefined): VariableDeclaration;
-    function createVariableDeclarationList(declarations: readonly VariableDeclaration[], flags?: NodeFlags): VariableDeclarationList;
-    function updateVariableDeclarationList(node: VariableDeclarationList, declarations: readonly VariableDeclaration[]): VariableDeclarationList;
-    function createFunctionDeclaration(decorators: readonly Decorator[] | undefined, modifiers: readonly Modifier[] | undefined, asteriskToken: AsteriskToken | undefined, name: string | Identifier | undefined, typeParameters: readonly TypeParameterDeclaration[] | undefined, parameters: readonly ParameterDeclaration[], type: TypeNode | undefined, body: Block | undefined): FunctionDeclaration;
-    function updateFunctionDeclaration(node: FunctionDeclaration, decorators: readonly Decorator[] | undefined, modifiers: readonly Modifier[] | undefined, asteriskToken: AsteriskToken | undefined, name: Identifier | undefined, typeParameters: readonly TypeParameterDeclaration[] | undefined, parameters: readonly ParameterDeclaration[], type: TypeNode | undefined, body: Block | undefined): FunctionDeclaration;
-    function createClassDeclaration(decorators: readonly Decorator[] | undefined, modifiers: readonly Modifier[] | undefined, name: string | Identifier | undefined, typeParameters: readonly TypeParameterDeclaration[] | undefined, heritageClauses: readonly HeritageClause[] | undefined, members: readonly ClassElement[]): ClassDeclaration;
-    function updateClassDeclaration(node: ClassDeclaration, decorators: readonly Decorator[] | undefined, modifiers: readonly Modifier[] | undefined, name: Identifier | undefined, typeParameters: readonly TypeParameterDeclaration[] | undefined, heritageClauses: readonly HeritageClause[] | undefined, members: readonly ClassElement[]): ClassDeclaration;
-    function createInterfaceDeclaration(decorators: readonly Decorator[] | undefined, modifiers: readonly Modifier[] | undefined, name: string | Identifier, typeParameters: readonly TypeParameterDeclaration[] | undefined, heritageClauses: readonly HeritageClause[] | undefined, members: readonly TypeElement[]): InterfaceDeclaration;
-    function updateInterfaceDeclaration(node: InterfaceDeclaration, decorators: readonly Decorator[] | undefined, modifiers: readonly Modifier[] | undefined, name: Identifier, typeParameters: readonly TypeParameterDeclaration[] | undefined, heritageClauses: readonly HeritageClause[] | undefined, members: readonly TypeElement[]): InterfaceDeclaration;
-    function createTypeAliasDeclaration(decorators: readonly Decorator[] | undefined, modifiers: readonly Modifier[] | undefined, name: string | Identifier, typeParameters: readonly TypeParameterDeclaration[] | undefined, type: TypeNode): TypeAliasDeclaration;
-    function updateTypeAliasDeclaration(node: TypeAliasDeclaration, decorators: readonly Decorator[] | undefined, modifiers: readonly Modifier[] | undefined, name: Identifier, typeParameters: readonly TypeParameterDeclaration[] | undefined, type: TypeNode): TypeAliasDeclaration;
-    function createEnumDeclaration(decorators: readonly Decorator[] | undefined, modifiers: readonly Modifier[] | undefined, name: string | Identifier, members: readonly EnumMember[]): EnumDeclaration;
-    function updateEnumDeclaration(node: EnumDeclaration, decorators: readonly Decorator[] | undefined, modifiers: readonly Modifier[] | undefined, name: Identifier, members: readonly EnumMember[]): EnumDeclaration;
-    function createModuleDeclaration(decorators: readonly Decorator[] | undefined, modifiers: readonly Modifier[] | undefined, name: ModuleName, body: ModuleBody | undefined, flags?: NodeFlags): ModuleDeclaration;
-    function updateModuleDeclaration(node: ModuleDeclaration, decorators: readonly Decorator[] | undefined, modifiers: readonly Modifier[] | undefined, name: ModuleName, body: ModuleBody | undefined): ModuleDeclaration;
-    function createModuleBlock(statements: readonly Statement[]): ModuleBlock;
-    function updateModuleBlock(node: ModuleBlock, statements: readonly Statement[]): ModuleBlock;
-    function createCaseBlock(clauses: readonly CaseOrDefaultClause[]): CaseBlock;
-    function updateCaseBlock(node: CaseBlock, clauses: readonly CaseOrDefaultClause[]): CaseBlock;
-    function createNamespaceExportDeclaration(name: string | Identifier): NamespaceExportDeclaration;
-    function updateNamespaceExportDeclaration(node: NamespaceExportDeclaration, name: Identifier): NamespaceExportDeclaration;
-    function createImportEqualsDeclaration(decorators: readonly Decorator[] | undefined, modifiers: readonly Modifier[] | undefined, name: string | Identifier, moduleReference: ModuleReference): ImportEqualsDeclaration;
-    function updateImportEqualsDeclaration(node: ImportEqualsDeclaration, decorators: readonly Decorator[] | undefined, modifiers: readonly Modifier[] | undefined, name: Identifier, moduleReference: ModuleReference): ImportEqualsDeclaration;
-    function createImportDeclaration(decorators: readonly Decorator[] | undefined, modifiers: readonly Modifier[] | undefined, importClause: ImportClause | undefined, moduleSpecifier: Expression): ImportDeclaration;
-    function updateImportDeclaration(node: ImportDeclaration, decorators: readonly Decorator[] | undefined, modifiers: readonly Modifier[] | undefined, importClause: ImportClause | undefined, moduleSpecifier: Expression): ImportDeclaration;
-    function createImportClause(name: Identifier | undefined, namedBindings: NamedImportBindings | undefined, isTypeOnly?: boolean): ImportClause;
-    function updateImportClause(node: ImportClause, name: Identifier | undefined, namedBindings: NamedImportBindings | undefined, isTypeOnly: boolean): ImportClause;
-    function createNamespaceImport(name: Identifier): NamespaceImport;
-    function createNamespaceExport(name: Identifier): NamespaceExport;
-    function updateNamespaceImport(node: NamespaceImport, name: Identifier): NamespaceImport;
-    function updateNamespaceExport(node: NamespaceExport, name: Identifier): NamespaceExport;
-    function createNamedImports(elements: readonly ImportSpecifier[]): NamedImports;
-    function updateNamedImports(node: NamedImports, elements: readonly ImportSpecifier[]): NamedImports;
-    function createImportSpecifier(propertyName: Identifier | undefined, name: Identifier): ImportSpecifier;
-    function updateImportSpecifier(node: ImportSpecifier, propertyName: Identifier | undefined, name: Identifier): ImportSpecifier;
-    function createExportAssignment(decorators: readonly Decorator[] | undefined, modifiers: readonly Modifier[] | undefined, isExportEquals: boolean | undefined, expression: Expression): ExportAssignment;
-    function updateExportAssignment(node: ExportAssignment, decorators: readonly Decorator[] | undefined, modifiers: readonly Modifier[] | undefined, expression: Expression): ExportAssignment;
-    function createExportDeclaration(decorators: readonly Decorator[] | undefined, modifiers: readonly Modifier[] | undefined, exportClause: NamedExportBindings | undefined, moduleSpecifier?: Expression, isTypeOnly?: boolean): ExportDeclaration;
-    function updateExportDeclaration(node: ExportDeclaration, decorators: readonly Decorator[] | undefined, modifiers: readonly Modifier[] | undefined, exportClause: NamedExportBindings | undefined, moduleSpecifier: Expression | undefined, isTypeOnly: boolean): ExportDeclaration;
-    function createNamedExports(elements: readonly ExportSpecifier[]): NamedExports;
-    function updateNamedExports(node: NamedExports, elements: readonly ExportSpecifier[]): NamedExports;
-    function createExportSpecifier(propertyName: string | Identifier | undefined, name: string | Identifier): ExportSpecifier;
-    function updateExportSpecifier(node: ExportSpecifier, propertyName: Identifier | undefined, name: Identifier): ExportSpecifier;
-    function createExternalModuleReference(expression: Expression): ExternalModuleReference;
-    function updateExternalModuleReference(node: ExternalModuleReference, expression: Expression): ExternalModuleReference;
-    function createJSDocTypeExpression(type: TypeNode): JSDocTypeExpression;
-    function createJSDocTypeTag(typeExpression: JSDocTypeExpression, comment?: string): JSDocTypeTag;
-    function createJSDocReturnTag(typeExpression?: JSDocTypeExpression, comment?: string): JSDocReturnTag;
-    function createJSDocThisTag(typeExpression?: JSDocTypeExpression): JSDocThisTag;
-    /**
-     * @deprecated Use `createJSDocParameterTag` to create jsDoc param tag.
-     */
-    function createJSDocParamTag(name: EntityName, isBracketed: boolean, typeExpression?: JSDocTypeExpression, comment?: string): JSDocParameterTag;
-    function createJSDocClassTag(comment?: string): JSDocClassTag;
-    function createJSDocComment(comment?: string | undefined, tags?: NodeArray<JSDocTag> | undefined): JSDoc;
-    function createJSDocTag<T extends JSDocTag>(kind: T["kind"], tagName: string, comment?: string): T;
-    function createJSDocAugmentsTag(classExpression: JSDocAugmentsTag["class"], comment?: string): JSDocAugmentsTag;
-    function createJSDocEnumTag(typeExpression?: JSDocTypeExpression, comment?: string): JSDocEnumTag;
-    function createJSDocTemplateTag(constraint: JSDocTypeExpression | undefined, typeParameters: readonly TypeParameterDeclaration[], comment?: string): JSDocTemplateTag;
-    function createJSDocTypedefTag(fullName?: JSDocNamespaceDeclaration | Identifier, name?: Identifier, comment?: string, typeExpression?: JSDocTypeExpression | JSDocTypeLiteral): JSDocTypedefTag;
-    function createJSDocCallbackTag(fullName: JSDocNamespaceDeclaration | Identifier | undefined, name: Identifier | undefined, comment: string | undefined, typeExpression: JSDocSignature): JSDocCallbackTag;
-    function createJSDocSignature(typeParameters: readonly JSDocTemplateTag[] | undefined, parameters: readonly JSDocParameterTag[], type?: JSDocReturnTag): JSDocSignature;
-    function createJSDocPropertyTag(typeExpression: JSDocTypeExpression | undefined, name: EntityName, isNameFirst: boolean, isBracketed: boolean, comment?: string): JSDocPropertyTag;
-    function createJSDocParameterTag(typeExpression: JSDocTypeExpression | undefined, name: EntityName, isNameFirst: boolean, isBracketed: boolean, comment?: string): JSDocParameterTag;
-    function createJSDocTypeLiteral(jsDocPropertyTags?: readonly JSDocPropertyLikeTag[], isArrayType?: boolean): JSDocTypeLiteral;
-    function createJSDocImplementsTag(classExpression: JSDocImplementsTag["class"], comment?: string): JSDocImplementsTag;
-    function createJSDocAuthorTag(comment?: string): JSDocTag;
-    function createJSDocPublicTag(): JSDocTag;
-    function createJSDocPrivateTag(): JSDocTag;
-    function createJSDocProtectedTag(): JSDocTag;
-    function createJSDocReadonlyTag(): JSDocTag;
-    function appendJSDocToContainer(node: JSDocContainer, jsdoc: JSDoc): JSDocContainer;
-    function createJsxElement(openingElement: JsxOpeningElement, children: readonly JsxChild[], closingElement: JsxClosingElement): JsxElement;
-    function updateJsxElement(node: JsxElement, openingElement: JsxOpeningElement, children: readonly JsxChild[], closingElement: JsxClosingElement): JsxElement;
-    function createJsxSelfClosingElement(tagName: JsxTagNameExpression, typeArguments: readonly TypeNode[] | undefined, attributes: JsxAttributes): JsxSelfClosingElement;
-    function updateJsxSelfClosingElement(node: JsxSelfClosingElement, tagName: JsxTagNameExpression, typeArguments: readonly TypeNode[] | undefined, attributes: JsxAttributes): JsxSelfClosingElement;
-    function createJsxOpeningElement(tagName: JsxTagNameExpression, typeArguments: readonly TypeNode[] | undefined, attributes: JsxAttributes): JsxOpeningElement;
-    function updateJsxOpeningElement(node: JsxOpeningElement, tagName: JsxTagNameExpression, typeArguments: readonly TypeNode[] | undefined, attributes: JsxAttributes): JsxOpeningElement;
-    function createJsxClosingElement(tagName: JsxTagNameExpression): JsxClosingElement;
-    function updateJsxClosingElement(node: JsxClosingElement, tagName: JsxTagNameExpression): JsxClosingElement;
-    function createJsxFragment(openingFragment: JsxOpeningFragment, children: readonly JsxChild[], closingFragment: JsxClosingFragment): JsxFragment;
-    function createJsxText(text: string, containsOnlyTriviaWhiteSpaces?: boolean): JsxText;
-    function updateJsxText(node: JsxText, text: string, containsOnlyTriviaWhiteSpaces?: boolean): JsxText;
-    function createJsxOpeningFragment(): JsxOpeningFragment;
-    function createJsxJsxClosingFragment(): JsxClosingFragment;
-    function updateJsxFragment(node: JsxFragment, openingFragment: JsxOpeningFragment, children: readonly JsxChild[], closingFragment: JsxClosingFragment): JsxFragment;
-    function createJsxAttribute(name: Identifier, initializer: StringLiteral | JsxExpression): JsxAttribute;
-    function updateJsxAttribute(node: JsxAttribute, name: Identifier, initializer: StringLiteral | JsxExpression): JsxAttribute;
-    function createJsxAttributes(properties: readonly JsxAttributeLike[]): JsxAttributes;
-    function updateJsxAttributes(node: JsxAttributes, properties: readonly JsxAttributeLike[]): JsxAttributes;
-    function createJsxSpreadAttribute(expression: Expression): JsxSpreadAttribute;
-    function updateJsxSpreadAttribute(node: JsxSpreadAttribute, expression: Expression): JsxSpreadAttribute;
-    function createJsxExpression(dotDotDotToken: DotDotDotToken | undefined, expression: Expression | undefined): JsxExpression;
-    function updateJsxExpression(node: JsxExpression, expression: Expression | undefined): JsxExpression;
-    function createCaseClause(expression: Expression, statements: readonly Statement[]): CaseClause;
-    function updateCaseClause(node: CaseClause, expression: Expression, statements: readonly Statement[]): CaseClause;
-    function createDefaultClause(statements: readonly Statement[]): DefaultClause;
-    function updateDefaultClause(node: DefaultClause, statements: readonly Statement[]): DefaultClause;
-    function createHeritageClause(token: HeritageClause["token"], types: readonly ExpressionWithTypeArguments[]): HeritageClause;
-    function updateHeritageClause(node: HeritageClause, types: readonly ExpressionWithTypeArguments[]): HeritageClause;
-    function createCatchClause(variableDeclaration: string | VariableDeclaration | undefined, block: Block): CatchClause;
-    function updateCatchClause(node: CatchClause, variableDeclaration: VariableDeclaration | undefined, block: Block): CatchClause;
-    function createPropertyAssignment(name: string | PropertyName, initializer: Expression): PropertyAssignment;
-    function updatePropertyAssignment(node: PropertyAssignment, name: PropertyName, initializer: Expression): PropertyAssignment;
-    function createShorthandPropertyAssignment(name: string | Identifier, objectAssignmentInitializer?: Expression): ShorthandPropertyAssignment;
-    function updateShorthandPropertyAssignment(node: ShorthandPropertyAssignment, name: Identifier, objectAssignmentInitializer: Expression | undefined): ShorthandPropertyAssignment;
-    function createSpreadAssignment(expression: Expression): SpreadAssignment;
-    function updateSpreadAssignment(node: SpreadAssignment, expression: Expression): SpreadAssignment;
-    function createEnumMember(name: string | PropertyName, initializer?: Expression): EnumMember;
-    function updateEnumMember(node: EnumMember, name: PropertyName, initializer: Expression | undefined): EnumMember;
-    function updateSourceFileNode(node: SourceFile, statements: readonly Statement[], isDeclarationFile?: boolean, referencedFiles?: SourceFile["referencedFiles"], typeReferences?: SourceFile["typeReferenceDirectives"], hasNoDefaultLib?: boolean, libReferences?: SourceFile["libReferenceDirectives"]): SourceFile;
-    /**
-     * Creates a shallow, memberwise clone of a node for mutation.
-     */
-    function getMutableClone<T extends Node>(node: T): T;
-    /**
-     * Creates a synthetic statement to act as a placeholder for a not-emitted statement in
-     * order to preserve comments.
-     *
-     * @param original The original statement.
-     */
-    function createNotEmittedStatement(original: Node): NotEmittedStatement;
-    /**
-     * Creates a synthetic expression to act as a placeholder for a not-emitted expression in
-     * order to preserve comments or sourcemap positions.
-     *
-     * @param expression The inner expression to emit.
-     * @param original The original outer expression.
-     * @param location The location for the expression. Defaults to the positions from "original" if provided.
-     */
-    function createPartiallyEmittedExpression(expression: Expression, original?: Node): PartiallyEmittedExpression;
-    function updatePartiallyEmittedExpression(node: PartiallyEmittedExpression, expression: Expression): PartiallyEmittedExpression;
-    function createCommaList(elements: readonly Expression[]): CommaListExpression;
-    function updateCommaList(node: CommaListExpression, elements: readonly Expression[]): CommaListExpression;
-    function createBundle(sourceFiles: readonly SourceFile[], prepends?: readonly (UnparsedSource | InputFiles)[]): Bundle;
-    function createUnparsedSourceFile(text: string): UnparsedSource;
-    function createUnparsedSourceFile(inputFile: InputFiles, type: "js" | "dts", stripInternal?: boolean): UnparsedSource;
-    function createUnparsedSourceFile(text: string, mapPath: string | undefined, map: string | undefined): UnparsedSource;
-    function createInputFiles(javascriptText: string, declarationText: string): InputFiles;
-    function createInputFiles(readFileText: (path: string) => string | undefined, javascriptPath: string, javascriptMapPath: string | undefined, declarationPath: string, declarationMapPath: string | undefined, buildInfoPath: string | undefined): InputFiles;
-    function createInputFiles(javascriptText: string, declarationText: string, javascriptMapPath: string | undefined, javascriptMapText: string | undefined, declarationMapPath: string | undefined, declarationMapText: string | undefined): InputFiles;
-    function updateBundle(node: Bundle, sourceFiles: readonly SourceFile[], prepends?: readonly (UnparsedSource | InputFiles)[]): Bundle;
-    function createImmediatelyInvokedFunctionExpression(statements: readonly Statement[]): CallExpression;
-    function createImmediatelyInvokedFunctionExpression(statements: readonly Statement[], param: ParameterDeclaration, paramValue: Expression): CallExpression;
-    function createImmediatelyInvokedArrowFunction(statements: readonly Statement[]): CallExpression;
-    function createImmediatelyInvokedArrowFunction(statements: readonly Statement[], param: ParameterDeclaration, paramValue: Expression): CallExpression;
-    function createComma(left: Expression, right: Expression): Expression;
-    function createLessThan(left: Expression, right: Expression): Expression;
-    function createAssignment(left: ObjectLiteralExpression | ArrayLiteralExpression, right: Expression): DestructuringAssignment;
-    function createAssignment(left: Expression, right: Expression): BinaryExpression;
-    function createStrictEquality(left: Expression, right: Expression): BinaryExpression;
-    function createStrictInequality(left: Expression, right: Expression): BinaryExpression;
-    function createAdd(left: Expression, right: Expression): BinaryExpression;
-    function createSubtract(left: Expression, right: Expression): BinaryExpression;
-    function createPostfixIncrement(operand: Expression): PostfixUnaryExpression;
-    function createLogicalAnd(left: Expression, right: Expression): BinaryExpression;
-    function createLogicalOr(left: Expression, right: Expression): BinaryExpression;
-    function createNullishCoalesce(left: Expression, right: Expression): BinaryExpression;
-    function createLogicalNot(operand: Expression): PrefixUnaryExpression;
-    function createVoidZero(): VoidExpression;
-    function createExportDefault(expression: Expression): ExportAssignment;
-    function createExternalModuleExport(exportName: Identifier): ExportDeclaration;
-    /**
-     * Clears any EmitNode entries from parse-tree nodes.
-     * @param sourceFile A source file.
-     */
-    function disposeEmitNodes(sourceFile: SourceFile): void;
-    function setTextRange<T extends TextRange>(range: T, location: TextRange | undefined): T;
-    /**
-     * Sets flags that control emit behavior of a node.
-     */
-    function setEmitFlags<T extends Node>(node: T, emitFlags: EmitFlags): T;
-    /**
-     * Gets a custom text range to use when emitting source maps.
-     */
-    function getSourceMapRange(node: Node): SourceMapRange;
-    /**
-     * Sets a custom text range to use when emitting source maps.
-     */
-    function setSourceMapRange<T extends Node>(node: T, range: SourceMapRange | undefined): T;
-    /**
-     * Create an external source map source file reference
-     */
-    function createSourceMapSource(fileName: string, text: string, skipTrivia?: (pos: number) => number): SourceMapSource;
-    /**
-     * Gets the TextRange to use for source maps for a token of a node.
-     */
-    function getTokenSourceMapRange(node: Node, token: SyntaxKind): SourceMapRange | undefined;
-    /**
-     * Sets the TextRange to use for source maps for a token of a node.
-     */
-    function setTokenSourceMapRange<T extends Node>(node: T, token: SyntaxKind, range: SourceMapRange | undefined): T;
-    /**
-     * Gets a custom text range to use when emitting comments.
-     */
-    function getCommentRange(node: Node): TextRange;
-    /**
-     * Sets a custom text range to use when emitting comments.
-     */
-    function setCommentRange<T extends Node>(node: T, range: TextRange): T;
-    function getSyntheticLeadingComments(node: Node): SynthesizedComment[] | undefined;
-    function setSyntheticLeadingComments<T extends Node>(node: T, comments: SynthesizedComment[] | undefined): T;
-    function addSyntheticLeadingComment<T extends Node>(node: T, kind: SyntaxKind.SingleLineCommentTrivia | SyntaxKind.MultiLineCommentTrivia, text: string, hasTrailingNewLine?: boolean): T;
-    function getSyntheticTrailingComments(node: Node): SynthesizedComment[] | undefined;
-    function setSyntheticTrailingComments<T extends Node>(node: T, comments: SynthesizedComment[] | undefined): T;
-    function addSyntheticTrailingComment<T extends Node>(node: T, kind: SyntaxKind.SingleLineCommentTrivia | SyntaxKind.MultiLineCommentTrivia, text: string, hasTrailingNewLine?: boolean): T;
-    function moveSyntheticComments<T extends Node>(node: T, original: Node): T;
-    /**
-     * Gets the constant value to emit for an expression.
-     */
-    function getConstantValue(node: PropertyAccessExpression | ElementAccessExpression): string | number | undefined;
-    /**
-     * Sets the constant value to emit for an expression.
-     */
-    function setConstantValue(node: PropertyAccessExpression | ElementAccessExpression, value: string | number): PropertyAccessExpression | ElementAccessExpression;
-    /**
-     * Adds an EmitHelper to a node.
-     */
-    function addEmitHelper<T extends Node>(node: T, helper: EmitHelper): T;
-    /**
-     * Add EmitHelpers to a node.
-     */
-    function addEmitHelpers<T extends Node>(node: T, helpers: EmitHelper[] | undefined): T;
-    /**
-     * Removes an EmitHelper from a node.
-     */
-    function removeEmitHelper(node: Node, helper: EmitHelper): boolean;
-    /**
-     * Gets the EmitHelpers of a node.
-     */
-    function getEmitHelpers(node: Node): EmitHelper[] | undefined;
-    /**
-     * Moves matching emit helpers from a source node to a target node.
-     */
-    function moveEmitHelpers(source: Node, target: Node, predicate: (helper: EmitHelper) => boolean): void;
-    function setOriginalNode<T extends Node>(node: T, original: Node | undefined): T;
-}
-declare namespace ts {
->>>>>>> e4950b24
     /**
      * Visits a Node using the supplied visitor, possibly returning a new Node in its place.
      *
