/////**
//// * This is a class.
//// */
////class /* But it has no name! */ {
////    foo() {}
////}

// Anonymous classes are still included.
verify.navigationBar([
    {
        "text": "<global>",
<<<<<<< HEAD
        "kind": "module",
=======
        "kind": "script",
>>>>>>> 36b61133
        "childItems": [
            {
                "text": "<class>",
                "kind": "class"
            }
        ]
    },
    {
        "text": "<class>",
        "kind": "class",
        "childItems": [
            {
                "text": "foo",
                "kind": "method"
            }
        ],
        "indent": 1
    }
]);
<|MERGE_RESOLUTION|>--- conflicted
+++ resolved
@@ -1,35 +1,31 @@
-/////**
-//// * This is a class.
-//// */
-////class /* But it has no name! */ {
-////    foo() {}
-////}
-
-// Anonymous classes are still included.
-verify.navigationBar([
-    {
-        "text": "<global>",
-<<<<<<< HEAD
-        "kind": "module",
-=======
-        "kind": "script",
->>>>>>> 36b61133
-        "childItems": [
-            {
-                "text": "<class>",
-                "kind": "class"
-            }
-        ]
-    },
-    {
-        "text": "<class>",
-        "kind": "class",
-        "childItems": [
-            {
-                "text": "foo",
-                "kind": "method"
-            }
-        ],
-        "indent": 1
-    }
-]);
+/////**
+//// * This is a class.
+//// */
+////class /* But it has no name! */ {
+////    foo() {}
+////}
+
+// Anonymous classes are still included.
+verify.navigationBar([
+    {
+        "text": "<global>",
+        "kind": "script",
+        "childItems": [
+            {
+                "text": "<class>",
+                "kind": "class"
+            }
+        ]
+    },
+    {
+        "text": "<class>",
+        "kind": "class",
+        "childItems": [
+            {
+                "text": "foo",
+                "kind": "method"
+            }
+        ],
+        "indent": 1
+    }
+]);