{
    "extends": "tslint:latest",
    "rulesDirectory": "built/local/tslint/rules",
    "rules": {
        "no-unnecessary-type-assertion": true,

        "array-type": [true, "array"],
        "ban-types": {
            "options": [
                ["Object", "Avoid using the `Object` type. Did you mean `object`?"],
                ["Function", "Avoid using the `Function` type. Prefer a specific function type, like `() => void`, or use `ts.AnyFunction`."],
                ["Boolean", "Avoid using the `Boolean` type. Did you mean `boolean`?"],
                ["Number", "Avoid using the `Number` type. Did you mean `number`?"],
                ["String", "Avoid using the `String` type. Did you mean `string`?"]
            ]
        },
        "boolean-trivia": true,
        "class-name": true,
        "comment-format": [true,
            "check-space"
        ],
        "curly":[true, "ignore-same-line"],
        "debug-assert": true,
        "indent": [true,
            "spaces"
        ],
        "interface-name": [true, "never-prefix"],
        "interface-over-type-literal": true,
        "jsdoc-format": true,
        "linebreak-style": [true, "CRLF"],
        "next-line": [true,
            "check-catch",
            "check-else"
        ],
        "no-bom": true,
        "no-double-space": true,
        "no-in-operator": true,
        "no-increment-decrement": true,
        "no-inferrable-types": true,
        "no-internal-module": true,
        "no-null-keyword": true,
        "no-switch-case-fall-through": true,
        "no-trailing-whitespace": [true, "ignore-template-strings"],
        "no-type-assertion-whitespace": true,
        "no-unnecessary-qualifier": true,
        "no-var-keyword": true,
        "object-literal-shorthand": true,
        "object-literal-surrounding-space": true,
        "one-line": [true,
            "check-open-brace",
            "check-whitespace"
        ],
        "prefer-const": true,
        "quotemark": [true,
            "double",
            "avoid-escape"
        ],
        "semicolon": [true, "always", "ignore-bound-class-methods"],
        "space-within-parens": true,
        "triple-equals": true,
        "type-operator-spacing": true,
        "typedef-whitespace": [
            true,
            {
                "call-signature": "nospace",
                "index-signature": "nospace",
                "parameter": "nospace",
                "property-declaration": "nospace",
                "variable-declaration": "nospace"
            },
            {
                "call-signature": "onespace",
                "index-signature": "onespace",
                "parameter": "onespace",
                "property-declaration": "onespace",
                "variable-declaration": "onespace"
            }
        ],
        "whitespace": [true,
            "check-branch",
            "check-decl",
            "check-operator",
            "check-module",
            "check-separator",
            "check-type"
        ],

        // Config different from tslint:latest
        "no-implicit-dependencies": [true, "dev"],
        "object-literal-key-quotes": [true, "consistent-as-needed"],
        "variable-name": [true, "ban-keywords", "check-format", "allow-leading-underscore"],

        // TODO
        "arrow-parens": false, // [true, "ban-single-arg-parens"]
        "arrow-return-shorthand": false,
        "ban-types": false,
        "forin": false,
        "member-access": false, // [true, "no-public"]
        "no-conditional-assignment": false,
        "no-console": false,
        "no-debugger": false,
        "no-empty-interface": false,
        "no-eval": false,
<<<<<<< HEAD
        "no-implicit-dependencies": false,
        "no-invalid-template-strings": false,
=======
        "no-object-literal-type-assertion": false,
>>>>>>> bc5668ee
        "no-shadowed-variable": false,
        "no-submodule-imports": false,
        "no-var-requires": false,
        "ordered-imports": false,
        "prefer-conditional-expression": false,
        "radix": false,
        "trailing-comma": false,

        // These should be done automatically by a formatter. https://github.com/Microsoft/TypeScript/issues/18340
        "align": false,
        "eofline": false,
        "max-line-length": false,
        "no-consecutive-blank-lines": false,
        "space-before-function-paren": false,

        // Not doing
        "ban-comma-operator": false,
        "max-classes-per-file": false,
        "member-ordering": false,
        "no-angle-bracket-type-assertion": false,
        "no-bitwise": false,
        "no-namespace": false,
        "no-reference": false,
        "object-literal-sort-keys": false,
        "one-variable-per-declaration": false
	}
}
<|MERGE_RESOLUTION|>--- conflicted
+++ resolved
@@ -1,136 +1,130 @@
-{
-    "extends": "tslint:latest",
-    "rulesDirectory": "built/local/tslint/rules",
-    "rules": {
-        "no-unnecessary-type-assertion": true,
-
-        "array-type": [true, "array"],
-        "ban-types": {
-            "options": [
-                ["Object", "Avoid using the `Object` type. Did you mean `object`?"],
-                ["Function", "Avoid using the `Function` type. Prefer a specific function type, like `() => void`, or use `ts.AnyFunction`."],
-                ["Boolean", "Avoid using the `Boolean` type. Did you mean `boolean`?"],
-                ["Number", "Avoid using the `Number` type. Did you mean `number`?"],
-                ["String", "Avoid using the `String` type. Did you mean `string`?"]
-            ]
-        },
-        "boolean-trivia": true,
-        "class-name": true,
-        "comment-format": [true,
-            "check-space"
-        ],
-        "curly":[true, "ignore-same-line"],
-        "debug-assert": true,
-        "indent": [true,
-            "spaces"
-        ],
-        "interface-name": [true, "never-prefix"],
-        "interface-over-type-literal": true,
-        "jsdoc-format": true,
-        "linebreak-style": [true, "CRLF"],
-        "next-line": [true,
-            "check-catch",
-            "check-else"
-        ],
-        "no-bom": true,
-        "no-double-space": true,
-        "no-in-operator": true,
-        "no-increment-decrement": true,
-        "no-inferrable-types": true,
-        "no-internal-module": true,
-        "no-null-keyword": true,
-        "no-switch-case-fall-through": true,
-        "no-trailing-whitespace": [true, "ignore-template-strings"],
-        "no-type-assertion-whitespace": true,
-        "no-unnecessary-qualifier": true,
-        "no-var-keyword": true,
-        "object-literal-shorthand": true,
-        "object-literal-surrounding-space": true,
-        "one-line": [true,
-            "check-open-brace",
-            "check-whitespace"
-        ],
-        "prefer-const": true,
-        "quotemark": [true,
-            "double",
-            "avoid-escape"
-        ],
-        "semicolon": [true, "always", "ignore-bound-class-methods"],
-        "space-within-parens": true,
-        "triple-equals": true,
-        "type-operator-spacing": true,
-        "typedef-whitespace": [
-            true,
-            {
-                "call-signature": "nospace",
-                "index-signature": "nospace",
-                "parameter": "nospace",
-                "property-declaration": "nospace",
-                "variable-declaration": "nospace"
-            },
-            {
-                "call-signature": "onespace",
-                "index-signature": "onespace",
-                "parameter": "onespace",
-                "property-declaration": "onespace",
-                "variable-declaration": "onespace"
-            }
-        ],
-        "whitespace": [true,
-            "check-branch",
-            "check-decl",
-            "check-operator",
-            "check-module",
-            "check-separator",
-            "check-type"
-        ],
-
-        // Config different from tslint:latest
-        "no-implicit-dependencies": [true, "dev"],
-        "object-literal-key-quotes": [true, "consistent-as-needed"],
-        "variable-name": [true, "ban-keywords", "check-format", "allow-leading-underscore"],
-
-        // TODO
-        "arrow-parens": false, // [true, "ban-single-arg-parens"]
-        "arrow-return-shorthand": false,
-        "ban-types": false,
-        "forin": false,
-        "member-access": false, // [true, "no-public"]
-        "no-conditional-assignment": false,
-        "no-console": false,
-        "no-debugger": false,
-        "no-empty-interface": false,
-        "no-eval": false,
-<<<<<<< HEAD
-        "no-implicit-dependencies": false,
-        "no-invalid-template-strings": false,
-=======
-        "no-object-literal-type-assertion": false,
->>>>>>> bc5668ee
-        "no-shadowed-variable": false,
-        "no-submodule-imports": false,
-        "no-var-requires": false,
-        "ordered-imports": false,
-        "prefer-conditional-expression": false,
-        "radix": false,
-        "trailing-comma": false,
-
-        // These should be done automatically by a formatter. https://github.com/Microsoft/TypeScript/issues/18340
-        "align": false,
-        "eofline": false,
-        "max-line-length": false,
-        "no-consecutive-blank-lines": false,
-        "space-before-function-paren": false,
-
-        // Not doing
-        "ban-comma-operator": false,
-        "max-classes-per-file": false,
-        "member-ordering": false,
-        "no-angle-bracket-type-assertion": false,
-        "no-bitwise": false,
-        "no-namespace": false,
-        "no-reference": false,
-        "object-literal-sort-keys": false,
-        "one-variable-per-declaration": false
-	}
-}
+{
+    "extends": "tslint:latest",
+    "rulesDirectory": "built/local/tslint/rules",
+    "rules": {
+        "no-unnecessary-type-assertion": true,
+
+        "array-type": [true, "array"],
+        "ban-types": {
+            "options": [
+                ["Object", "Avoid using the `Object` type. Did you mean `object`?"],
+                ["Function", "Avoid using the `Function` type. Prefer a specific function type, like `() => void`, or use `ts.AnyFunction`."],
+                ["Boolean", "Avoid using the `Boolean` type. Did you mean `boolean`?"],
+                ["Number", "Avoid using the `Number` type. Did you mean `number`?"],
+                ["String", "Avoid using the `String` type. Did you mean `string`?"]
+            ]
+        },
+        "boolean-trivia": true,
+        "class-name": true,
+        "comment-format": [true,
+            "check-space"
+        ],
+        "curly":[true, "ignore-same-line"],
+        "debug-assert": true,
+        "indent": [true,
+            "spaces"
+        ],
+        "interface-name": [true, "never-prefix"],
+        "interface-over-type-literal": true,
+        "jsdoc-format": true,
+        "linebreak-style": [true, "CRLF"],
+        "next-line": [true,
+            "check-catch",
+            "check-else"
+        ],
+        "no-bom": true,
+        "no-double-space": true,
+        "no-in-operator": true,
+        "no-increment-decrement": true,
+        "no-inferrable-types": true,
+        "no-internal-module": true,
+        "no-null-keyword": true,
+        "no-switch-case-fall-through": true,
+        "no-trailing-whitespace": [true, "ignore-template-strings"],
+        "no-type-assertion-whitespace": true,
+        "no-unnecessary-qualifier": true,
+        "no-var-keyword": true,
+        "object-literal-shorthand": true,
+        "object-literal-surrounding-space": true,
+        "one-line": [true,
+            "check-open-brace",
+            "check-whitespace"
+        ],
+        "prefer-const": true,
+        "quotemark": [true,
+            "double",
+            "avoid-escape"
+        ],
+        "semicolon": [true, "always", "ignore-bound-class-methods"],
+        "space-within-parens": true,
+        "triple-equals": true,
+        "type-operator-spacing": true,
+        "typedef-whitespace": [
+            true,
+            {
+                "call-signature": "nospace",
+                "index-signature": "nospace",
+                "parameter": "nospace",
+                "property-declaration": "nospace",
+                "variable-declaration": "nospace"
+            },
+            {
+                "call-signature": "onespace",
+                "index-signature": "onespace",
+                "parameter": "onespace",
+                "property-declaration": "onespace",
+                "variable-declaration": "onespace"
+            }
+        ],
+        "whitespace": [true,
+            "check-branch",
+            "check-decl",
+            "check-operator",
+            "check-module",
+            "check-separator",
+            "check-type"
+        ],
+
+        // Config different from tslint:latest
+        "no-implicit-dependencies": [true, "dev"],
+        "object-literal-key-quotes": [true, "consistent-as-needed"],
+        "variable-name": [true, "ban-keywords", "check-format", "allow-leading-underscore"],
+
+        // TODO
+        "arrow-parens": false, // [true, "ban-single-arg-parens"]
+        "arrow-return-shorthand": false,
+        "ban-types": false,
+        "forin": false,
+        "member-access": false, // [true, "no-public"]
+        "no-conditional-assignment": false,
+        "no-console": false,
+        "no-debugger": false,
+        "no-empty-interface": false,
+        "no-eval": false,
+        "no-shadowed-variable": false,
+        "no-submodule-imports": false,
+        "no-var-requires": false,
+        "ordered-imports": false,
+        "prefer-conditional-expression": false,
+        "radix": false,
+        "trailing-comma": false,
+
+        // These should be done automatically by a formatter. https://github.com/Microsoft/TypeScript/issues/18340
+        "align": false,
+        "eofline": false,
+        "max-line-length": false,
+        "no-consecutive-blank-lines": false,
+        "space-before-function-paren": false,
+
+        // Not doing
+        "ban-comma-operator": false,
+        "max-classes-per-file": false,
+        "member-ordering": false,
+        "no-angle-bracket-type-assertion": false,
+        "no-bitwise": false,
+        "no-namespace": false,
+        "no-reference": false,
+        "object-literal-sort-keys": false,
+        "one-variable-per-declaration": false
+	}
+}