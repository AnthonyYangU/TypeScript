{
    "rules": {
        "class-name": true,
        "comment-format": [true,
            "check-space"
        ],
        "indent": [true,
            "spaces"
        ],
        "linebreak-style": [true, "CRLF"],
        "one-line": [true,
            "check-open-brace",
            "check-whitespace"
        ],
        "no-var-keyword": true,
        "quotemark": [true,
            "double",
            "avoid-escape"
        ],
        "semicolon": true,
        "whitespace": [true,
            "check-branch",
            "check-operator",
            "check-separator",
            "check-type",
            "check-module"
        ],
        "typedef-whitespace": [true, {
            "call-signature": "nospace",
            "index-signature": "nospace",
            "parameter": "nospace",
            "property-declaration": "nospace",
            "variable-declaration": "nospace"
        }],
        "next-line": [true, 
            "check-catch",
            "check-else"
        ],
        "no-internal-module": true,
        "no-trailing-whitespace": true,
        "no-inferrable-types": true,
        "no-null-keyword": true,
        "no-unused-variable": true,
        "boolean-trivia": true,
        "type-operator-spacing": true,
        "prefer-const": true,
        "no-in-operator": true,
        "no-increment-decrement": true,
<<<<<<< HEAD
        "object-literal-surrounding-space": true
=======
        "object-literal-surrounding-space": true,
        "no-type-assertion-whitespace": true
>>>>>>> 36b61133
  }
}
<|MERGE_RESOLUTION|>--- conflicted
+++ resolved
@@ -1,56 +1,52 @@
-{
-    "rules": {
-        "class-name": true,
-        "comment-format": [true,
-            "check-space"
-        ],
-        "indent": [true,
-            "spaces"
-        ],
-        "linebreak-style": [true, "CRLF"],
-        "one-line": [true,
-            "check-open-brace",
-            "check-whitespace"
-        ],
-        "no-var-keyword": true,
-        "quotemark": [true,
-            "double",
-            "avoid-escape"
-        ],
-        "semicolon": true,
-        "whitespace": [true,
-            "check-branch",
-            "check-operator",
-            "check-separator",
-            "check-type",
-            "check-module"
-        ],
-        "typedef-whitespace": [true, {
-            "call-signature": "nospace",
-            "index-signature": "nospace",
-            "parameter": "nospace",
-            "property-declaration": "nospace",
-            "variable-declaration": "nospace"
-        }],
-        "next-line": [true, 
-            "check-catch",
-            "check-else"
-        ],
-        "no-internal-module": true,
-        "no-trailing-whitespace": true,
-        "no-inferrable-types": true,
-        "no-null-keyword": true,
-        "no-unused-variable": true,
-        "boolean-trivia": true,
-        "type-operator-spacing": true,
-        "prefer-const": true,
-        "no-in-operator": true,
-        "no-increment-decrement": true,
-<<<<<<< HEAD
-        "object-literal-surrounding-space": true
-=======
-        "object-literal-surrounding-space": true,
-        "no-type-assertion-whitespace": true
->>>>>>> 36b61133
-  }
-}
+{
+    "rules": {
+        "class-name": true,
+        "comment-format": [true,
+            "check-space"
+        ],
+        "indent": [true,
+            "spaces"
+        ],
+        "linebreak-style": [true, "CRLF"],
+        "one-line": [true,
+            "check-open-brace",
+            "check-whitespace"
+        ],
+        "no-var-keyword": true,
+        "quotemark": [true,
+            "double",
+            "avoid-escape"
+        ],
+        "semicolon": true,
+        "whitespace": [true,
+            "check-branch",
+            "check-operator",
+            "check-separator",
+            "check-type",
+            "check-module"
+        ],
+        "typedef-whitespace": [true, {
+            "call-signature": "nospace",
+            "index-signature": "nospace",
+            "parameter": "nospace",
+            "property-declaration": "nospace",
+            "variable-declaration": "nospace"
+        }],
+        "next-line": [true, 
+            "check-catch",
+            "check-else"
+        ],
+        "no-internal-module": true,
+        "no-trailing-whitespace": true,
+        "no-inferrable-types": true,
+        "no-null-keyword": true,
+        "no-unused-variable": true,
+        "boolean-trivia": true,
+        "type-operator-spacing": true,
+        "prefer-const": true,
+        "no-in-operator": true,
+        "no-increment-decrement": true,
+        "object-literal-surrounding-space": true,
+        "no-type-assertion-whitespace": true
+  }
+}